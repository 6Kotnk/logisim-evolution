/*
 * Logisim-evolution - digital logic design tool and simulator
 * Copyright by the Logisim-evolution developers
 *
 * https://github.com/logisim-evolution/
 *
 * This is free software released under GNU GPLv3 license
 */

package com.cburch.logisim.fpga.download;

import static com.cburch.logisim.fpga.Strings.S;

import com.cburch.logisim.fpga.data.BoardInformation;
import com.cburch.logisim.fpga.data.MappableResourcesContainer;
import com.cburch.logisim.fpga.data.PullBehaviors;
import com.cburch.logisim.fpga.designrulecheck.Netlist;
import com.cburch.logisim.fpga.file.FileWriter;
import com.cburch.logisim.fpga.gui.Reporter;
import com.cburch.logisim.fpga.hdlgenerator.HdlGeneratorFactory;
import com.cburch.logisim.fpga.hdlgenerator.TickComponentHdlGeneratorFactory;
import com.cburch.logisim.fpga.hdlgenerator.ToplevelHdlGeneratorFactory;
import com.cburch.logisim.fpga.settings.VendorSoftware;
import com.cburch.logisim.util.LineBuffer;
import java.io.File;
import java.io.IOException;
import java.util.ArrayList;
import java.util.List;
import javax.xml.parsers.DocumentBuilderFactory;
import javax.xml.parsers.ParserConfigurationException;
import javax.xml.transform.OutputKeys;
import javax.xml.transform.TransformerException;
import javax.xml.transform.TransformerFactory;
import javax.xml.transform.dom.DOMSource;
import javax.xml.transform.stream.StreamResult;
import org.w3c.dom.Document;
import org.w3c.dom.Element;

public class AlteraDownload implements VendorDownload {

  private final VendorSoftware alteraVendor =
      VendorSoftware.getSoftware(VendorSoftware.VENDOR_ALTERA);
  private final String ScriptPath;
  private final String ProjectPath;
  private final String SandboxPath;
  private final Netlist RootNetList;
  private MappableResourcesContainer mapInfo;
  private final BoardInformation boardInfo;
  private final ArrayList<String> entities;
  private final ArrayList<String> architectures;
  private final String HDLType;
  private String cablename;
  private final boolean WriteToFlash;

  private static final String alteraTclFile = "AlteraDownload.tcl";
  private static final String AlteraCofFile = "AlteraFlash.cof";

  public AlteraDownload(
      String ProjectPath,
      Netlist RootNetList,
      BoardInformation BoardInfo,
      ArrayList<String> Entities,
      ArrayList<String> Architectures,
      String HDLType,
      boolean WriteToFlash) {
    this.ProjectPath = ProjectPath;
    this.SandboxPath = DownloadBase.getDirectoryLocation(ProjectPath, DownloadBase.SANDBOX_PATH);
    this.ScriptPath = DownloadBase.getDirectoryLocation(ProjectPath, DownloadBase.SCRIPT_PATH);
    this.RootNetList = RootNetList;
    this.boardInfo = BoardInfo;
    this.entities = Entities;
    this.architectures = Architectures;
    this.HDLType = HDLType;
    this.WriteToFlash = WriteToFlash;
    cablename = "";
  }

  @Override
  public void setMapableResources(MappableResourcesContainer resources) {
    mapInfo = resources;
  }

  @Override
  public int getNumberOfStages() {
    return 3;
  }

  @Override
  public String getStageMessage(int stage) {
    switch (stage) {
      case 0:
        return S.get("AlteraProject");
      case 1:
        return S.get("AlteraOptimize");
      case 2:
        return S.get("AlteraSyntPRBit");
      default:
        return "Unknown, bizar";
    }
  }

  @Override
  public ProcessBuilder performStep(int stage) {
    switch (stage) {
      case 0:
        return stage0Project();
      case 1:
        return stage1Optimize();
      case 2:
        return stage2SprBit();
      default:
        return null;
    }
  }

  @Override
  public boolean readyForDownload() {
    final var SofFile = new File(SandboxPath + ToplevelHdlGeneratorFactory.FPGA_TOP_LEVEL_NAME + ".sof").exists();
    final var PofFile = new File(SandboxPath + ToplevelHdlGeneratorFactory.FPGA_TOP_LEVEL_NAME + ".pof").exists();
    return SofFile || PofFile;
  }

  @Override
  public ProcessBuilder downloadToBoard() {
    if (WriteToFlash) {
      if (!doFlashing()) return null;
    }
    var command = new ArrayList<String>();
    command.add(alteraVendor.getBinaryPath(1));
    command.add("-c");
    command.add(cablename);
    command.add("-m");
    command.add("jtag");
    command.add("-o");
    // if there is no .sof generated, try with the .pof
    if (new File(SandboxPath + ToplevelHdlGeneratorFactory.FPGA_TOP_LEVEL_NAME + ".sof").exists()) {
      command.add("P;" + ToplevelHdlGeneratorFactory.FPGA_TOP_LEVEL_NAME + ".sof"
                  + "@" + boardInfo.fpga.getFpgaJTAGChainPosition());
    } else {
      command.add("P;" + ToplevelHdlGeneratorFactory.FPGA_TOP_LEVEL_NAME + ".pof"
                  + "@" + boardInfo.fpga.getFpgaJTAGChainPosition());
    }
    var Down = new ProcessBuilder(command);
    Down.directory(new File(SandboxPath));
    return Down;
  }

  private ProcessBuilder stage0Project() {
    var command = new ArrayList<String>();
    command.add(alteraVendor.getBinaryPath(0));
    command.add("-t");
    command.add(ScriptPath.replace(ProjectPath, ".." + File.separator) + alteraTclFile);
    final var stage0 = new ProcessBuilder(command);
    stage0.directory(new File(SandboxPath));
    return stage0;
  }

  private ProcessBuilder stage1Optimize() {
    var command = new ArrayList<String>();
    command.add(alteraVendor.getBinaryPath(2));
    command.add(ToplevelHdlGeneratorFactory.FPGA_TOP_LEVEL_NAME);
    command.add("--optimize=area");
    final var stage1 = new ProcessBuilder(command);
    stage1.directory(new File(SandboxPath));
    return stage1;
  }

  private ProcessBuilder stage2SprBit() {
    var command = new ArrayList<String>();
    command.add(alteraVendor.getBinaryPath(0));
    command.add("--flow");
    command.add("compile");
    command.add(ToplevelHdlGeneratorFactory.FPGA_TOP_LEVEL_NAME);
    final var stage2 = new ProcessBuilder(command);
    stage2.directory(new File(SandboxPath));
    return stage2;
  }

  @Override
  public boolean createDownloadScripts() {
    var scriptFile = FileWriter.getFilePointer(ScriptPath, alteraTclFile);
    if (scriptFile == null) {
      scriptFile = new File(ScriptPath + alteraTclFile);
      return scriptFile.exists();
    }
    final var fileType = HDLType.equals(HdlGeneratorFactory.VHDL) ? "VHDL_FILE" : "VERILOG_FILE";
    final var contents = LineBuffer.getBuffer();
    contents
        .pair("topLevelName", ToplevelHdlGeneratorFactory.FPGA_TOP_LEVEL_NAME)
        .pair("fileType", fileType)
        .pair("clock", TickComponentHdlGeneratorFactory.FPGA_CLOCK);

    contents
        .add("""
            # Load Quartus II Tcl Project package
            package require ::quartus::project

            set need_to_close_project 0
            set make_assignments 1

            # Check that the right project is open
            if {[is_project_open]} {
                if {[string compare $quartus(project) "{{topLevelName}}"]} {
                    puts "Project {{topLevelName}} is not open"
                    set make_assignments 0
                }
            } else {
                # Only open if not already open
                if {[project_exists {{topLevelName}}]} {
                    project_open -revision {{topLevelName}} {{topLevelName}}
                } else {
                    project_new -revision {{topLevelName}} {{topLevelName}}
                }
                set need_to_close_project 1
            }
            # Make assignments
            if {$make_assignments} {
            """)
        .add(getAlteraAssignments(boardInfo))
        .add("""

                # Include all entities and gates

            """);
    for (var entity : entities) {
      contents.add("    set_global_assignment -name {{fileType}} \"{{1}}\"", entity);
    }
    for (var architecture : architectures) {
      contents.add("    set_global_assignment -name {{fileType}} \"{{1}}\"", architecture);
    }
    contents.add("");
    contents.add("    # Map fpga_clk and ionets to fpga pins");
    if (RootNetList.numberOfClockTrees() > 0 || RootNetList.requiresGlobalClockConnection()) {
      contents.add("    set_location_assignment {{1}} -to {{clock}}", boardInfo.fpga.getClockPinLocation());
    }
    contents
        .add(getPinLocStrings())
        .add("""
                # Commit assignments
                export_assignments

                # Close project
                if {$need_to_close_project} {
                    project_close
                }
            }
            """);
    return FileWriter.writeContents(scriptFile, contents.get());
  }

  private List<String> getPinLocStrings() {
    final var contents = LineBuffer.getBuffer();

    for (final var key : mapInfo.getMappableResources().keySet()) {
      final var map = mapInfo.getMappableResources().get(key);

      for (var i = 0; i < map.getNrOfPins(); i++) {
        if (map.isMapped(i) && !map.isOpenMapped(i) && !map.isConstantMapped(i) && !map.isInternalMapped(i)) {
          final var pairs = new LineBuffer.Pairs()
                  .pair("pinLoc", map.getPinLocation(i))
                  .pair("inv", map.isExternalInverted(i) ? "n_" : "")
                  .pair("hdlStr", map.getHdlString(i));
          contents.add("set_location_assignment {{pinLoc}} -to {{inv}}{{hdlStr}}", pairs);
          if (map.requiresPullup(i))
            contents.add("set_instance_assignment -name WEAK_PULL_UP_RESISTOR ON -to {{inv}}{{hdlStr}}", pairs);
        }
      }
    }
    final var ledArrayMap = DownloadBase.getLedArrayMaps(mapInfo, RootNetList, boardInfo);
    for (final var key : ledArrayMap.keySet())
      contents.add("set_location_assignment {{1}} -to {{2}}", ledArrayMap.get(key), key);
    return contents.getWithIndent(4);
  }

  private static List<String> getAlteraAssignments(BoardInformation currentBoard) {
    final var pkg = currentBoard.fpga.getPackage().split(" ");
    final var currentBehavior = currentBoard.fpga.getUnusedPinsBehavior();
    final var behavior = switch (currentBehavior) {
      case PullBehaviors.PULL_UP -> "PULLUP";
      case PullBehaviors.PULL_DOWN -> "PULLDOWN";
      case PullBehaviors.FLOAT -> "TRI-STATED";
      default -> throw new IllegalStateException("Unexpected value: " + currentBehavior);
    };

    return LineBuffer.getBuffer()
        .pair("assignName", "set_global_assignment -name")
        .add("{{assignName}} FAMILY \"{{1}}\"", currentBoard.fpga.getTechnology())
        .add("{{assignName}} DEVICE {{1}}", currentBoard.fpga.getPart())
        .add("{{assignName}} DEVICE_FILTER_PACKAGE {{1}}", pkg[0])
        .add("{{assignName}} DEVICE_FILTER_PIN_COUNT {{1}}", pkg[1])
        .add("{{assignName}} RESERVE_ALL_UNUSED_PINS \"AS INPUT {{1}}\"", behavior)
        .add("{{assignName}} FMAX_REQUIREMENT \"{{1}}\"", Download.getClockFrequencyString(currentBoard))
        .add("{{assignName}} RESERVE_NCEO_AFTER_CONFIGURATION \"USE AS REGULAR IO\"")
        .add("{{assignName}} CYCLONEII_RESERVE_NCEO_AFTER_CONFIGURATION \"USE AS REGULAR IO\"")
        .getWithIndent();
  }

  @Override
  public boolean isBoardConnected() {
    var command = new ArrayList<String>();
    command.add(alteraVendor.getBinaryPath(1));
    command.add("--list");
    final var Detect = new ProcessBuilder(command);
    Detect.directory(new File(SandboxPath));
    var response = new ArrayList<String>();
    try {
      Reporter.report.print("");
      Reporter.report.print("===");
      Reporter.report.print("===> " + S.get("AlteraDetectDevice"));
      Reporter.report.print("===");
      if (Download.execute(Detect, response) != null) return false;
    } catch (IOException | InterruptedException e) {
      return false;
    }
    var Devices = getDevices(response);
    if (Devices == null) return false;
    if (Devices.size() == 1) {
      cablename = Devices.get(0);
      return true;
    }
    var selection = Download.chooseBoard(Devices);
    if (selection == null) return false;
    cablename = selection;
    return true;
  }

<<<<<<< HEAD
  private ArrayList<String> getDevices(ArrayList<String> lines) {
=======
  private List<String> Devices(ArrayList<String> lines) {
    /* This code originates from Kevin Walsh */
>>>>>>> e50f3740
    var dev = new ArrayList<String>();
    for (var line : lines) {
      var n = dev.size() + 1;
      if (!line.matches("^" + n + "\\) .*")) continue;
      line = line.replaceAll("^" + n + "\\) ", "");
      dev.add(line.trim());
    }
    if (dev.size() == 0) return null;
    return dev;
  }

  private boolean doFlashing() {
    if (!createCofFile()) {
      Reporter.report.addError(S.get("AlteraFlashError"));
      return false;
    }
    if (!createJicFile()) {
      Reporter.report.addError(S.get("AlteraFlashError"));
      return false;
    }
    if (!loadProgrammerSoftware()) {
      Reporter.report.addError(S.get("AlteraFlashError"));
      return false;
    }
    if (!flashDevice()) {
      Reporter.report.addError(S.get("AlteraFlashError"));
      return false;
    }
    return true;
  }

  private boolean flashDevice() {
    final var jicFile = ToplevelHdlGeneratorFactory.FPGA_TOP_LEVEL_NAME + ".jic";
    Reporter.report.print("==>");
    Reporter.report.print("==> " + S.get("AlteraFlash"));
    Reporter.report.print("==>");
    if (!new File(SandboxPath + jicFile).exists()) {
      Reporter.report.addError(S.get("AlteraFlashError", jicFile));
      return false;
    }
    final var command = LineBuffer.getBuffer();
    command
        .add(alteraVendor.getBinaryPath(1))
        .add("-c")
        .add(cablename)
        .add("-m")
        .add("jtag")
        .add("-o")
        .add("P;{{1}}", jicFile);
    final var prog = new ProcessBuilder(command.get());
    prog.directory(new File(SandboxPath));
    try {
      final var result = Download.execute(prog, null);
      if (result != null) {
        Reporter.report.addFatalError(S.get("AlteraFlashFailure"));
        return false;
      }
    } catch (IOException | InterruptedException e) {
      Reporter.report.addFatalError(S.get("AlteraFlashFailure"));
      return false;
    }
    return true;
  }

  private boolean loadProgrammerSoftware() {
    final var FpgaDevice = stripPackageSpeedSuffix();
    final var ProgrammerSofFile = new File(VendorSoftware.getToolPath(VendorSoftware.VENDOR_ALTERA)).getParent()
        + File.separator
        + "common"
        + File.separator
        + "devinfo"
        + File.separator
        + "programmer"
        + File.separator
        + "sfl_"
        + FpgaDevice.toLowerCase()
        + ".sof";
    Reporter.report.print("==>");
    Reporter.report.print("==> " + S.get("AlteraProgSof"));
    Reporter.report.print("==>");
    if (!new File(ProgrammerSofFile).exists()) {
      Reporter.report.addError(S.get("AlteraProgSofError", ProgrammerSofFile));
      return false;
    }
    final var command = LineBuffer.getBuffer();
    command.add(alteraVendor.getBinaryPath(1))
            .add("-c")
            .add(cablename)
            .add("-m")
            .add("jtag")
            .add("-o")
            .add("P;{{1}}", ProgrammerSofFile);
    final var prog = new ProcessBuilder(command.get());
    prog.directory(new File(SandboxPath));
    try {
      final var result = Download.execute(prog, null);
      if (result != null) {
        Reporter.report.addFatalError(S.get("AlteraProgSofFailure"));
        return false;
      }
    } catch (IOException | InterruptedException e) {
      Reporter.report.addFatalError(S.get("AlteraProgSofFailure"));
      return false;
    }
    return true;
  }

  private String stripPackageSpeedSuffix() {
    /* For the Cyclone IV devices the name used for Syntesis is in form
     * EP4CE15F23C8. For the programmer sof-file (for flash writing) we need to strip
     * the part F23C8. For future supported devices this should be checked.
     */
    final var FpgaDevice = boardInfo.fpga.getPart();
    final var index = FpgaDevice.indexOf("F");
    return FpgaDevice.substring(0, index);
  }

  private boolean createJicFile() {
    if (!new File(ScriptPath + AlteraCofFile).exists()) {
      Reporter.report.addError(S.get("AlteraNoCof"));
      return false;
    }
    Reporter.report.print("==>");
    Reporter.report.print("==> " + S.get("AlteraJicFile"));
    Reporter.report.print("==>");
    var command = new ArrayList<String>();
    command.add(alteraVendor.getBinaryPath(3));
    command.add("-c");
    command.add((ScriptPath + AlteraCofFile).replace(ProjectPath, "../"));
    final var Jic = new ProcessBuilder(command);
    Jic.directory(new File(SandboxPath));
    try {
      final var result = Download.execute(Jic, null);
      if (result != null) {
        Reporter.report.addFatalError(S.get("AlteraJicFileError"));
        return false;
      }
    } catch (IOException | InterruptedException e) {
      Reporter.report.addFatalError(S.get("AlteraJicFileError"));
      return false;
    }

    return true;
  }

  private boolean createCofFile() {
    if (!new File(SandboxPath + ToplevelHdlGeneratorFactory.FPGA_TOP_LEVEL_NAME + ".sof").exists()) {
      Reporter.report.addFatalError(S.get("AlteraNoSofFile"));
      return false;
    }
    Reporter.report.print("==>");
    Reporter.report.print("==> " + S.get("AlteraCofFile"));
    Reporter.report.print("==>");
    try {
      var docFactory = DocumentBuilderFactory.newInstance();
      var docBuilder = docFactory.newDocumentBuilder();
      var CofFile = docBuilder.newDocument();
      CofFile.setXmlStandalone(true);
      var rootElement = CofFile.createElement("cof");
      CofFile.appendChild(rootElement);
      addElement("eprom_name", boardInfo.fpga.getFlashName(), rootElement, CofFile);
      addElement("flash_loader_device", stripPackageSpeedSuffix(), rootElement, CofFile);
      addElement("output_filename",
          SandboxPath + ToplevelHdlGeneratorFactory.FPGA_TOP_LEVEL_NAME + ".jic",
          rootElement,
          CofFile);
      addElement("n_pages", "1", rootElement, CofFile);
      addElement("width", "1", rootElement, CofFile);
      addElement("mode", "7", rootElement, CofFile);
      Element SofData = CofFile.createElement("sof_data");
      rootElement.appendChild(SofData);
      addElement("user_name", "Page_0", SofData, CofFile);
      addElement("page_flags", "1", SofData, CofFile);
      var BitFile = CofFile.createElement("bit0");
      SofData.appendChild(BitFile);
      addElement("sof_filename",
          SandboxPath + ToplevelHdlGeneratorFactory.FPGA_TOP_LEVEL_NAME + ".sof",
          BitFile,
          CofFile);
      addElement("version", "10", rootElement, CofFile);
      addElement("create_cvp_file", "0", rootElement, CofFile);
      addElement("create_hps_iocsr", "0", rootElement, CofFile);
      addElement("auto_create_rpd", "0", rootElement, CofFile);
      addElement("rpd_little_endian", "1", rootElement, CofFile);
      var Options = CofFile.createElement("options");
      rootElement.appendChild(Options);
      addElement("map_file", "0", Options, CofFile);
      var AdvancedOptions = CofFile.createElement("advanced_options");
      rootElement.appendChild(AdvancedOptions);
      addElement("ignore_epcs_id_check", "2", AdvancedOptions, CofFile);
      addElement("ignore_condone_check", "2", AdvancedOptions, CofFile);
      addElement("plc_adjustment", "0", AdvancedOptions, CofFile);
      addElement("post_chain_bitstream_pad_bytes", "-1", AdvancedOptions, CofFile);
      addElement("post_device_bitstream_pad_bytes", "-1", AdvancedOptions, CofFile);
      addElement("bitslice_pre_padding", "1", AdvancedOptions, CofFile);
      var transformerfac = TransformerFactory.newInstance();
      var transformer = transformerfac.newTransformer();
      transformer.setOutputProperty(OutputKeys.INDENT, "yes");
      transformer.setOutputProperty(OutputKeys.METHOD, "xml");
      transformer.setOutputProperty(OutputKeys.ENCODING, "US-ASCII");
      transformer.setOutputProperty(OutputKeys.STANDALONE, "yes");
      var source = new DOMSource(CofFile);
      var result = new StreamResult(new File(ScriptPath + AlteraCofFile));
      transformer.transform(source, result);
    } catch (ParserConfigurationException | TransformerException e) {
      Reporter.report.addError(S.get("AlteraErrorCof"));
      return false;
    }
    return true;
  }

  private void addElement(String ElementName, String ElementValue, Element root, Document doc) {
    var NamedElement = doc.createElement(ElementName);
    NamedElement.appendChild(doc.createTextNode(ElementValue));
    root.appendChild(NamedElement);
  }

}<|MERGE_RESOLUTION|>--- conflicted
+++ resolved
@@ -324,13 +324,8 @@
     return true;
   }
 
-<<<<<<< HEAD
-  private ArrayList<String> getDevices(ArrayList<String> lines) {
-=======
-  private List<String> Devices(ArrayList<String> lines) {
-    /* This code originates from Kevin Walsh */
->>>>>>> e50f3740
-    var dev = new ArrayList<String>();
+  private List<String> getDevices(ArrayList<String> lines) {
+    final var dev = new ArrayList<String>();
     for (var line : lines) {
       var n = dev.size() + 1;
       if (!line.matches("^" + n + "\\) .*")) continue;
