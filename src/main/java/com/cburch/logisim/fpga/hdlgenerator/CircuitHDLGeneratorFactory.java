/*
 * This file is part of logisim-evolution.
 *
 * Logisim-evolution is free software: you can redistribute it and/or modify
 * it under the terms of the GNU General Public License as published by the
 * Free Software Foundation, either version 3 of the License, or (at your
 * option) any later version.
 *
 * Logisim-evolution is distributed in the hope that it will be useful, but
 * WITHOUT ANY WARRANTY; without even the implied warranty of MERCHANTABILITY
 * or FITNESS FOR A PARTICULAR PURPOSE.  See the GNU General Public License
 * for more details.
 *
 * You should have received a copy of the GNU General Public License along
 * with logisim-evolution. If not, see <http://www.gnu.org/licenses/>.
 *
 * Original code by Carl Burch (http://www.cburch.com), 2011.
 * Subsequent modifications by:
 *   + College of the Holy Cross
 *     http://www.holycross.edu
 *   + Haute École Spécialisée Bernoise/Berner Fachhochschule
 *     http://www.bfh.ch
 *   + Haute École du paysage, d'ingénierie et d'architecture de Genève
 *     http://hepia.hesge.ch/
 *   + Haute École d'Ingénierie et de Gestion du Canton de Vaud
 *     http://www.heig-vd.ch/
 */

package com.cburch.logisim.fpga.hdlgenerator;

import com.cburch.logisim.circuit.Circuit;
import com.cburch.logisim.circuit.CircuitAttributes;
import com.cburch.logisim.circuit.SubcircuitFactory;
import com.cburch.logisim.data.AttributeSet;
import com.cburch.logisim.fpga.data.MapComponent;
import com.cburch.logisim.fpga.data.MappableResourcesContainer;
import com.cburch.logisim.fpga.designrulecheck.ConnectionEnd;
import com.cburch.logisim.fpga.designrulecheck.ConnectionPoint;
import com.cburch.logisim.fpga.designrulecheck.CorrectLabel;
import com.cburch.logisim.fpga.designrulecheck.Net;
import com.cburch.logisim.fpga.designrulecheck.Netlist;
import com.cburch.logisim.fpga.designrulecheck.NetlistComponent;
import com.cburch.logisim.fpga.gui.Reporter;
import com.cburch.logisim.instance.StdAttr;
import com.cburch.logisim.std.wiring.ClockHDLGeneratorFactory;
import java.io.File;
import java.util.ArrayList;
import java.util.HashMap;
import java.util.HashSet;
import java.util.Map;
import java.util.Set;
import java.util.SortedMap;
import java.util.TreeMap;

public class CircuitHDLGeneratorFactory extends AbstractHDLGeneratorFactory {

  private final Circuit MyCircuit;

  public CircuitHDLGeneratorFactory(Circuit source) {
    MyCircuit = source;
  }

  @Override
  public boolean GenerateAllHDLDescriptions(
	      Set<String> HandledComponents,
	      String WorkingDir,
	      ArrayList<String> Hierarchy) {
	   return GenerateAllHDLDescriptions(HandledComponents, WorkingDir, Hierarchy, false);
  }
  
  public boolean GenerateAllHDLDescriptions(
      Set<String> HandledComponents,
      String WorkingDir,
      ArrayList<String> Hierarchy,
      boolean gatedInstance) {
    if (MyCircuit == null) {
      return false;
    }
    if (Hierarchy == null) {
      Hierarchy = new ArrayList<>();
    }
    Netlist MyNetList = MyCircuit.getNetList();
    if (MyNetList == null) {
      return false;
    }
    String WorkPath = WorkingDir;
    if (!WorkPath.endsWith(File.separator)) {
      WorkPath += File.separator;
    }
    MyNetList.SetCurrentHierarchyLevel(Hierarchy);
    /* First we handle the normal components */
    for (NetlistComponent ThisComponent : MyNetList.GetNormalComponents()) {
      String ComponentName =
          ThisComponent.GetComponent()
              .getFactory()
              .getHDLName(ThisComponent.GetComponent().getAttributeSet());
      if (!HandledComponents.contains(ComponentName)) {
        HDLGeneratorFactory Worker =
            ThisComponent.GetComponent()
                .getFactory()
                .getHDLGenerator(ThisComponent.GetComponent().getAttributeSet());
        if (Worker == null) {
          Reporter.Report.AddFatalError(
              "INTERNAL ERROR: Cannot find the VHDL generator factory for component "
                  + ComponentName);
          return false;
        }
        if (!Worker.IsOnlyInlined()) {
          if (!WriteEntity(
              WorkPath + Worker.GetRelativeDirectory(),
              Worker.GetEntity(
                  MyNetList,
                  ThisComponent.GetComponent().getAttributeSet(),
                  ComponentName),
              ComponentName)) {
            return false;
          }
          if (!WriteArchitecture(
              WorkPath + Worker.GetRelativeDirectory(),
              Worker.GetArchitecture(
                  MyNetList,
                  ThisComponent.GetComponent().getAttributeSet(),
                  ComponentName),
              ComponentName)) {
            return false;
          }
        }
        HandledComponents.add(ComponentName);
      }
    }
    /* Now we go down the hierarchy to get all other components */
    for (NetlistComponent ThisCircuit : MyNetList.GetSubCircuits()) {
       CircuitHDLGeneratorFactory Worker = (CircuitHDLGeneratorFactory)
          ThisCircuit.GetComponent()
              .getFactory()
              .getHDLGenerator(ThisCircuit.GetComponent().getAttributeSet());
      if (Worker == null) {
        Reporter.Report.AddFatalError(
            "INTERNAL ERROR: Unable to get a subcircuit VHDL generator for '"
                + ThisCircuit.GetComponent().getFactory().getName()
                + "'");
        return false;
      }
      Hierarchy.add(
          CorrectLabel.getCorrectLabel(
              ThisCircuit.GetComponent().getAttributeSet().getValue(StdAttr.LABEL)));
      if (!Worker.GenerateAllHDLDescriptions(
          HandledComponents, WorkingDir, Hierarchy, ThisCircuit.IsGatedInstance())) {
        return false;
      }
      Hierarchy.remove(Hierarchy.size() - 1);
    }
    /* I also have to generate myself */
    String ComponentName = CorrectLabel.getCorrectLabel(MyCircuit.getName());
    if (gatedInstance) ComponentName = ComponentName.concat("_gated");
    if (!HandledComponents.contains(ComponentName)) {
      if (!WriteEntity(
          WorkPath + GetRelativeDirectory(),
          GetEntity(MyNetList, null, ComponentName),
          ComponentName)) {
        return false;
      }

      // is the current circuit an 'empty vhdl box' ?
      String ArchName =
          MyCircuit.getStaticAttributes().getValue(CircuitAttributes.CIRCUIT_VHDL_PATH);

      if (!ArchName.isEmpty()) {
        if (!FileWriter.CopyArchitecture(
            ArchName, WorkPath + GetRelativeDirectory(), ComponentName)) {
          return false;
        }
      } else {
        if (!WriteArchitecture(
            WorkPath + GetRelativeDirectory(),
            GetArchitecture(MyNetList, null, ComponentName),
            ComponentName)) {
          return false;
        }
      }
      HandledComponents.add(ComponentName);
    }
    return true;
  }

  /* here the private handles are defined */
  private String GetBubbleIndex(NetlistComponent comp, int type) {
    switch (type) {
      case 0 : return HDL.BracketOpen()
                      + comp.GetLocalBubbleInputEndId()
                      + HDL.vectorLoopId()
                      + comp.GetLocalBubbleInputStartId()
                      + HDL.BracketClose();
      case 1 : return HDL.BracketOpen()
                      + comp.GetLocalBubbleOutputEndId()
                      + HDL.vectorLoopId()
                      + comp.GetLocalBubbleOutputStartId()
                      + HDL.BracketClose(); 
      case 2 : return HDL.BracketOpen()
                      + comp.GetLocalBubbleInOutEndId()
                      + HDL.vectorLoopId()
                      + comp.GetLocalBubbleInOutStartId()
                      + HDL.BracketClose(); 
    }
    return "";
  }

  @Override
  public ArrayList<String> GetComponentDeclarationSection(Netlist TheNetlist, AttributeSet attrs) {
    ArrayList<String> Components = new ArrayList<>();
    Set<String> InstantiatedComponents = new HashSet<>();
    for (NetlistComponent Gate : TheNetlist.GetNormalComponents()) {
      String CompName =
          Gate.GetComponent().getFactory().getHDLName(Gate.GetComponent().getAttributeSet());
      if (!InstantiatedComponents.contains(CompName)) {
        InstantiatedComponents.add(CompName);
        HDLGeneratorFactory Worker =
            Gate.GetComponent()
                .getFactory()
                .getHDLGenerator(Gate.GetComponent().getAttributeSet());
        if (Worker != null) {
          if (!Worker.IsOnlyInlined()) {
            Components.addAll(
                Worker.GetComponentInstantiation(
                    TheNetlist,
                    Gate.GetComponent().getAttributeSet(),
                    CompName));
          }
        }
      }
    }
    InstantiatedComponents.clear();
    for (NetlistComponent Gate : TheNetlist.GetSubCircuits()) {
      String CompName =
          Gate.GetComponent().getFactory().getHDLName(Gate.GetComponent().getAttributeSet());
      if (Gate.IsGatedInstance()) CompName = CompName.concat("_gated");
      if (!InstantiatedComponents.contains(CompName)) {
        InstantiatedComponents.add(CompName);
        HDLGeneratorFactory Worker =
            Gate.GetComponent()
                .getFactory()
                .getHDLGenerator(Gate.GetComponent().getAttributeSet());
        SubcircuitFactory sub = (SubcircuitFactory) Gate.GetComponent().getFactory();
        if (Worker != null) {
          Components.addAll(
              Worker.GetComponentInstantiation(
                  sub.getSubcircuit().getNetList(),
                  Gate.GetComponent().getAttributeSet(),
                  CompName));
        }
      }
    }
    return Components;
  }

  @Override
  public String getComponentStringIdentifier() {
    return CorrectLabel.getCorrectLabel(MyCircuit.getName());
  }

  public ArrayList<String> GetHDLWiring(Netlist TheNets) {
    ArrayList<String> Contents = new ArrayList<>();
<<<<<<< HEAD
    StringBuffer OneLine = new StringBuffer();
=======
    StringBuilder OneLine = new StringBuilder();
    String BracketOpen = (HDLType.equals(VHDL)) ? "(" : "[";
    String BracketClose = (HDLType.equals(VHDL)) ? ")" : "]";
>>>>>>> fdfc1593
    /* we cycle through all nets with a forcedrootnet annotation */
    for (Net ThisNet : TheNets.GetAllNets()) {
      if (ThisNet.IsForcedRootNet()) {
        /* now we cycle through all the bits */
        for (int bit = 0; bit < ThisNet.BitWidth(); bit++) {
          /* First we perform all source connections */
          for (ConnectionPoint Source : ThisNet.GetSourceNets(bit)) {
            OneLine.setLength(0);
            if (ThisNet.isBus()) {
<<<<<<< HEAD
              OneLine.append(
                  BusName
                      + TheNets.GetNetId(ThisNet)
                      + HDL.BracketOpen()
                      + bit
                      + HDL.BracketClose());
=======
              OneLine.append(BusName).append(TheNets.GetNetId(ThisNet)).append(BracketOpen)
                  .append(bit).append(BracketClose);
>>>>>>> fdfc1593
            } else {
              OneLine.append(NetName).append(TheNets.GetNetId(ThisNet));
            }
            while (OneLine.length() < SallignmentSize) {
              OneLine.append(" ");
            }
<<<<<<< HEAD
            String line = "   "+
                          HDL.assignPreamble()+
                          OneLine.toString()+
                          HDL.assignOperator()+
                          BusName+
                          TheNets.GetNetId(Source.GetParrentNet())+
                          HDL.BracketOpen()+
                          Source.GetParrentNetBitIndex()+
                          HDL.BracketClose()+";";
            if (!Contents.contains(line)) Contents.add(line);
=======
            if (HDLType.equals(VHDL)) {
              String line =
                  "   "
                      + OneLine
                      + "<= "
                      + BusName
                      + TheNets.GetNetId(Source.GetParrentNet())
                      + BracketOpen
                      + Source.GetParrentNetBitIndex()
                      + BracketClose
                      + ";";
              if (!Contents.contains(line)) Contents.add(line);
            } else {
              String line =
                  "   assign "
                      + OneLine
                      + "= "
                      + BusName
                      + TheNets.GetNetId(Source.GetParrentNet())
                      + BracketOpen
                      + Source.GetParrentNetBitIndex()
                      + BracketClose
                      + ";";
              if (!Contents.contains(line)) Contents.add(line);
            }
>>>>>>> fdfc1593
          }
          /* Next we perform all sink connections */
          for (ConnectionPoint Source : ThisNet.GetSinkNets(bit)) {
            OneLine.setLength(0);
<<<<<<< HEAD
            OneLine.append(
                BusName
                    + TheNets.GetNetId(Source.GetParrentNet())
                    + HDL.BracketOpen()
                    + Source.GetParrentNetBitIndex()
                    + HDL.BracketClose());
=======
            OneLine.append(BusName).append(TheNets.GetNetId(Source.GetParrentNet()))
                .append(BracketOpen).append(Source.GetParrentNetBitIndex()).append(BracketClose);
>>>>>>> fdfc1593
            while (OneLine.length() < SallignmentSize) {
              OneLine.append(" ");
            }
            OneLine.append(HDL.assignOperator());
            if (ThisNet.isBus()) {
<<<<<<< HEAD
              OneLine.append(
                  BusName
                      + TheNets.GetNetId(ThisNet)
                      + HDL.BracketOpen()
                      + bit
                      + HDL.BracketClose());
=======
              OneLine.append(BusName).append(TheNets.GetNetId(ThisNet)).append(BracketOpen)
                  .append(bit).append(BracketClose);
>>>>>>> fdfc1593
            } else {
              OneLine.append(NetName).append(TheNets.GetNetId(ThisNet));
            }
<<<<<<< HEAD
            String line = "   "+HDL.assignPreamble()+OneLine.toString()+";";
=======
            String line;
            if (HDLType.equals(VHDL)) {
              line = "   " + OneLine + ";";
            } else {
              line = "   assign " + OneLine + ";";
            }
>>>>>>> fdfc1593
            if (!Contents.contains(line)) Contents.add(line);
          }
        }
      }
    }
    return Contents;
  }

  @Override
  public SortedMap<String, Integer> GetInOutList(Netlist MyNetList, AttributeSet attrs) {
    SortedMap<String, Integer> InOuts = new TreeMap<>();
    int InOutBubbles = MyNetList.NumberOfInOutBubbles();
    if (InOutBubbles > 0) {
      if (InOutBubbles > 1) {
        InOuts.put(HDLGeneratorFactory.LocalInOutBubbleBusname, InOutBubbles);
      } else {
        InOuts.put(HDLGeneratorFactory.LocalInOutBubbleBusname, 0);
      }
    }
    return InOuts;
  }

  @Override
  public SortedMap<String, Integer> GetInputList(Netlist MyNetList, AttributeSet attrs) {
    SortedMap<String, Integer> Inputs = new TreeMap<>();
    for (int i = 0; i < MyNetList.NumberOfClockTrees(); i++) {
      Inputs.put(ClockTreeName + i, ClockHDLGeneratorFactory.NrOfClockBits);
    }
    if (MyNetList.RequiresGlobalClockConnection()) {
      Inputs.put(TickComponentHDLGeneratorFactory.FPGAClock, 1);
    }
    int InputBubbles = MyNetList.NumberOfInputBubbles();
    if (InputBubbles > 0) {
      if (InputBubbles > 1) {
        Inputs.put(HDLGeneratorFactory.LocalInputBubbleBusname, InputBubbles);
      } else {
        Inputs.put(HDLGeneratorFactory.LocalInputBubbleBusname, 0);
      }
    }
    for (int i = 0; i < MyNetList.NumberOfInputPorts(); i++) {
      NetlistComponent selected = MyNetList.GetInputPin(i);
      if (selected != null) {
        Inputs.put( CorrectLabel.getCorrectLabel( selected.GetComponent().getAttributeSet().getValue(StdAttr.LABEL)),
              selected.GetComponent().getAttributeSet().getValue(StdAttr.WIDTH).getWidth());
      }
    }
    return Inputs;
  }

  @Override
  public String GetInstanceIdentifier(NetlistComponent ComponentInfo, Long ComponentId) {
    if (ComponentInfo != null) {
      String CompId =
          CorrectLabel.getCorrectLabel(
              ComponentInfo.GetComponent().getAttributeSet().getValue(StdAttr.LABEL));
      if (!CompId.isEmpty()) {
        return CompId;
      }
    }
    return getComponentStringIdentifier() + "_" + ComponentId.toString();
  }

  @Override
  public ArrayList<String> GetModuleFunctionality(Netlist TheNetlist, AttributeSet attrs) {
    ArrayList<String> Contents = new ArrayList<>();
    boolean FirstLine = true;
    StringBuilder Temp = new StringBuilder();
    Map<String, Long> CompIds = new HashMap<>();
    /* we start with the connection of the clock sources */
    for (NetlistComponent ClockSource : TheNetlist.GetClockSources()) {
      if (FirstLine) {
        Contents.add("");
        Contents.addAll(MakeRemarkBlock("Here all clock generator connections are defined", 3));
        FirstLine = false;
      }
      if (!ClockSource.EndIsConnected(0)) {
        if (ClockSource.GetComponent().getAttributeSet().getValue(StdAttr.LABEL).equals("sysclk")) {
          Reporter.Report.AddInfo(
              "Clock component found with no connection, skipping: '"
                  + ClockSource.GetComponent().getAttributeSet().getValue(StdAttr.LABEL)
                  + "'");
        } else {
          Reporter.Report.AddWarning(
              "Clock component found with no connection, skipping: '"
                  + ClockSource.GetComponent().getAttributeSet().getValue(StdAttr.LABEL)
                  + "'");
        }
        continue;
      }
      String ClockNet = GetClockNetName(ClockSource, 0, TheNetlist);
      if (ClockNet.isEmpty()) {
        Reporter.Report.AddFatalError("INTERNAL ERROR: Cannot find clocknet!");
      }
      String ConnectedNet = GetNetName(ClockSource, 0, true, TheNetlist);
      Temp.setLength(0);
      Temp.append(ConnectedNet);
      while (Temp.length() < SallignmentSize) {
        Temp.append(" ");
      }
      if (!TheNetlist.RequiresGlobalClockConnection()) {
        Contents.add(
            "   "
<<<<<<< HEAD
                + HDL.assignPreamble()
                + Temp.toString()
                + HDL.assignOperator()
=======
                + Preamble
                + Temp
                + AssignmentOperator
>>>>>>> fdfc1593
                + ClockNet
                + HDL.BracketOpen()
                + ClockHDLGeneratorFactory.DerivedClockIndex
                + HDL.BracketClose()
                + ";");
      } else {
        Contents.add(
            "   "
<<<<<<< HEAD
                + HDL.assignPreamble()
                + Temp.toString()
                + HDL.assignOperator()
=======
                + Preamble
                + Temp
                + AssignmentOperator
>>>>>>> fdfc1593
                + TickComponentHDLGeneratorFactory.FPGAClock
                + ";");
      }
    }
    /* Here we define all wiring; hence all complex splitter connections */
    ArrayList<String> Wiring = GetHDLWiring(TheNetlist);
    if (!Wiring.isEmpty()) {
      Contents.add("");
      Contents.addAll(MakeRemarkBlock("Here all wiring is defined", 3));
      Contents.addAll(Wiring);
    }
    /* Now we define all input signals; hence Input port -> Internal Net */
    FirstLine = true;
    for (int i = 0; i < TheNetlist.NumberOfInputPorts(); i++) {
      if (FirstLine) {
        Contents.add("");
        Contents.addAll(MakeRemarkBlock("Here all input connections are defined", 3));
        FirstLine = false;
      }
      NetlistComponent MyInput = TheNetlist.GetInputPin(i);
        Contents.add(
            GetSignalMap(
                CorrectLabel.getCorrectLabel(
                    MyInput.GetComponent().getAttributeSet().getValue(StdAttr.LABEL)),
                MyInput,
                0,
                3,
                TheNetlist));
    }
    /* Now we define all output signals; hence Internal Net -> Input port */
    FirstLine = true;
    for (int i = 0; i < TheNetlist.NumberOfOutputPorts(); i++) {
      if (FirstLine) {
        Contents.add("");
        Contents.addAll(MakeRemarkBlock("Here all output connections are defined", 3));
        FirstLine = false;
      }
      NetlistComponent MyOutput = TheNetlist.GetOutputPin(i);
      Contents.add(
          GetSignalMap(
              CorrectLabel.getCorrectLabel(
                  MyOutput.GetComponent().getAttributeSet().getValue(StdAttr.LABEL)),
              MyOutput,
              0,
              3,
              TheNetlist));
    }
    /* Here all in-lined components are generated */
    FirstLine = true;
    for (NetlistComponent comp : TheNetlist.GetNormalComponents()) {
      HDLGeneratorFactory Worker =
          comp.GetComponent()
              .getFactory()
              .getHDLGenerator(comp.GetComponent().getAttributeSet());
      if (Worker != null) {
        if (Worker.IsOnlyInlined()) {
          String InlinedName =
              comp.GetComponent().getFactory().getHDLName(comp.GetComponent().getAttributeSet());
          String InlinedId = Worker.getComponentStringIdentifier();
          Long id;
          if (CompIds.containsKey(InlinedId)) {
            id = CompIds.get(InlinedId);
          } else {
            id = (long) 1;
          }
          if (FirstLine) {
            Contents.add("");
            Contents.addAll(
                MakeRemarkBlock("Here all in-lined components are defined", 3));
            FirstLine = false;
          }
          Contents.addAll(
              Worker.GetInlinedCode(TheNetlist, id++, comp, InlinedName));
          CompIds.remove(InlinedId);
          CompIds.put(InlinedId, id);
        }
      }
    }
    /* Here all "normal" components are generated */
    FirstLine = true;
    for (NetlistComponent comp : TheNetlist.GetNormalComponents()) {
      HDLGeneratorFactory Worker =
          comp.GetComponent()
              .getFactory()
              .getHDLGenerator(comp.GetComponent().getAttributeSet());
      if (Worker != null) {
        if (!Worker.IsOnlyInlined()) {
          String CompName = comp.GetComponent().getFactory().getHDLName(comp.GetComponent().getAttributeSet());
          String CompId = Worker.getComponentStringIdentifier();
          Long id;
          if (CompIds.containsKey(CompId)) {
            id = CompIds.get(CompId);
          } else {
            id = (long) 1;
          }
          if (FirstLine) {
            Contents.add("");
            Contents.addAll(MakeRemarkBlock("Here all normal components are defined", 3));
            FirstLine = false;
          }
          Contents.addAll(Worker.GetComponentMap(TheNetlist, id++, comp, null, CompName));
          CompIds.remove(CompId);
          CompIds.put(CompId, id);
        }
      }
    }
    /* Finally we instantiate all sub-circuits */
    FirstLine = true;
    for (NetlistComponent comp : TheNetlist.GetSubCircuits()) {
      HDLGeneratorFactory Worker =
          comp.GetComponent().getFactory().getHDLGenerator(comp.GetComponent().getAttributeSet());
      if (Worker != null) {
        String CompName =
            comp.GetComponent().getFactory().getHDLName(comp.GetComponent().getAttributeSet());
        if (comp.IsGatedInstance())  CompName = CompName.concat("_gated");
        String CompId = Worker.getComponentStringIdentifier();
        Long id;
        if (CompIds.containsKey(CompId)) {
          id = CompIds.get(CompId);
        } else {
          id = (long) 1;
        }
        ArrayList<String> CompMap = Worker.GetComponentMap(TheNetlist, id++, comp, null, CompName);
        if (!CompMap.isEmpty()) {
          if (FirstLine) {
            Contents.add("");
            Contents.addAll(MakeRemarkBlock("Here all sub-circuits are defined", 3));
            FirstLine = false;
          }
          CompIds.remove(CompId);
          CompIds.put(CompId, id);
          Contents.addAll(CompMap);
        }
      }
    }
    Contents.add("");
    return Contents;
  }

  @Override
  public SortedMap<String, Integer> GetOutputList(Netlist MyNetList, AttributeSet attrs) {
    SortedMap<String, Integer> Outputs = new TreeMap<>();
    int OutputBubbles = MyNetList.NumberOfOutputBubbles();
    if (OutputBubbles > 0) {
      if (OutputBubbles > 1) {
        Outputs.put(HDLGeneratorFactory.LocalOutputBubbleBusname, OutputBubbles);
      } else {
        Outputs.put(HDLGeneratorFactory.LocalOutputBubbleBusname, 0);
      }
    }
    for (int i = 0; i < MyNetList.NumberOfOutputPorts(); i++) {
      NetlistComponent selected = MyNetList.GetOutputPin(i);
      if (selected != null) {
          Outputs.put(
              CorrectLabel.getCorrectLabel(
                  selected.GetComponent().getAttributeSet().getValue(StdAttr.LABEL)),
              selected.GetComponent().getAttributeSet().getValue(StdAttr.WIDTH).getWidth());
      }
    }
    return Outputs;
  }

  @Override
  public SortedMap<String, String> GetPortMap(Netlist Nets, Object MapInfo) {
    SortedMap<String, String> PortMap = new TreeMap<>();
    if (MapInfo == null) return null;
    boolean topLevel = MapInfo instanceof MappableResourcesContainer;
    NetlistComponent ComponentInfo = topLevel ? null : (NetlistComponent) MapInfo;
    MappableResourcesContainer mapInfo = topLevel ? (MappableResourcesContainer) MapInfo : null;
    String Preamble = topLevel ? "s_" : "";
      SubcircuitFactory sub = topLevel ? null : (SubcircuitFactory) ComponentInfo.GetComponent().getFactory();
      Netlist MyNetList = topLevel ? Nets : sub.getSubcircuit().getNetList();
      int NrOfClockTrees = MyNetList.NumberOfClockTrees();
      int NrOfInputBubbles = MyNetList.NumberOfInputBubbles();
      int NrOfOutputBubbles = MyNetList.NumberOfOutputBubbles();
      int NrOfIOBubbles = MyNetList.NumberOfInOutBubbles();
      int NrOfInputPorts = MyNetList.NumberOfInputPorts();
      int NrOfInOutPorts = MyNetList.NumberOfInOutPorts();
      int NrOfOutputPorts = MyNetList.NumberOfOutputPorts();
      /* First we instantiate the Clock tree busses when present */
      for (int i = 0; i < NrOfClockTrees; i++) {
        PortMap.put(ClockTreeName + i, Preamble + ClockTreeName + i);
      }
      if (MyNetList.RequiresGlobalClockConnection()) {
        PortMap.put(
            TickComponentHDLGeneratorFactory.FPGAClock, TickComponentHDLGeneratorFactory.FPGAClock);
      }
      if (NrOfInputBubbles > 0) {
        PortMap.put(
            HDLGeneratorFactory.LocalInputBubbleBusname, topLevel ? Preamble+HDLGeneratorFactory.LocalInputBubbleBusname :
            HDLGeneratorFactory.LocalInputBubbleBusname + GetBubbleIndex(ComponentInfo, 0));
      }
      if (NrOfOutputBubbles > 0) {
        PortMap.put(
            HDLGeneratorFactory.LocalOutputBubbleBusname, topLevel ? Preamble+HDLGeneratorFactory.LocalOutputBubbleBusname :
            HDLGeneratorFactory.LocalOutputBubbleBusname + GetBubbleIndex(ComponentInfo, 1));
      }
      if (NrOfIOBubbles > 0) {
        if (topLevel) {
          StringBuilder vector = new StringBuilder();
          for (int i = NrOfIOBubbles-1 ; i >= 0 ; i--) {
            /* first pass find the component which is connected to this io */
            int compPin = -1;
            MapComponent map = null;
            for (ArrayList<String> key : mapInfo.getMappableResources().keySet()) {
              MapComponent comp = mapInfo.getMappableResources().get(key);
              if (comp.hasIOs()) {
                int id =  comp.getIOBublePinId(i);
                if (id >= 0) {
                  compPin = id;
                  map = comp;
                  break;
                }
              }
            }
            if (map == null || compPin < 0) {
              Reporter.Report.AddError("BUG: did not find IOpin");
              continue;
            }
            if (!map.isMapped(compPin) || map.IsOpenMapped(compPin)) {
              if (HDL.isVHDL())
                PortMap.put(HDLGeneratorFactory.LocalInOutBubbleBusname+"("+i+")","OPEN");
              else {
                if (vector.length() != 0) vector.append(",");
                vector.append("OPEN"); // still not found the correct method but this seems to work
              }
            } else {
              if (HDL.isVHDL())
                PortMap.put(HDLGeneratorFactory.LocalInOutBubbleBusname+"("+i+")",
                  (map.isExternalInverted(compPin)?"n_":"")+map.getHdlString(compPin));
              else {
                if (vector.length() != 0) vector.append(",");
                vector.append(map.isExternalInverted(compPin) ? "n_" : "")
                    .append(map.getHdlString(compPin));
              }
            }
          }
          if (HDL.isVerilog())
            PortMap.put(HDLGeneratorFactory.LocalInOutBubbleBusname, vector.toString());
        } else {
          PortMap.put(HDLGeneratorFactory.LocalInOutBubbleBusname, 
        		  HDLGeneratorFactory.LocalInOutBubbleBusname + GetBubbleIndex(ComponentInfo, 2));
        }
      }
      if (NrOfInputPorts > 0) {
        for (int i = 0; i < NrOfInputPorts; i++) {
          NetlistComponent selected = MyNetList.GetInputPin(i);
          if (selected != null) {
            String PinLabel =
                CorrectLabel.getCorrectLabel(
                    selected.GetComponent().getAttributeSet().getValue(StdAttr.LABEL));
            if (topLevel) {
              PortMap.put(PinLabel, Preamble+PinLabel);
            } else {
              int endid = Nets.GetEndIndex(ComponentInfo, PinLabel, false);
              if (endid < 0) {
                Reporter.Report.AddFatalError("INTERNAL ERROR! Could not find the end-index of a sub-circuit component : '"
                      + PinLabel
                      + "'");
            
              } else {
                PortMap.putAll(GetNetMap(PinLabel, true, ComponentInfo, endid, Nets));
              }
            }
          }
        }
      }
      if (NrOfInOutPorts > 0) {
        for (int i = 0; i < NrOfInOutPorts; i++) {
          NetlistComponent selected = MyNetList.GetInOutPin(i);
          if (selected != null) {
            String PinLabel =
                CorrectLabel.getCorrectLabel(
                    selected.GetComponent().getAttributeSet().getValue(StdAttr.LABEL));
            if (topLevel) {
              /* Do not exist yet in logisim */
              /* TODO: implement by going over each bit */
            } else {
              int endid = Nets.GetEndIndex(ComponentInfo, PinLabel, false);
              if (endid < 0) {
                Reporter.Report.AddFatalError(
                    "INTERNAL ERROR! Could not find the end-index of a sub-circuit component : '"
                        + PinLabel
                        + "'");
              } else {
                PortMap.putAll(GetNetMap(PinLabel, true, ComponentInfo, endid, Nets));
              }
            }
          }
        }
      }
      if (NrOfOutputPorts > 0) {
        for (int i = 0; i < NrOfOutputPorts; i++) {
          NetlistComponent selected = MyNetList.GetOutputPin(i);
          if (selected != null) {
            String PinLabel =
                CorrectLabel.getCorrectLabel(
                    selected.GetComponent().getAttributeSet().getValue(StdAttr.LABEL));
            if (topLevel) {
              PortMap.put(PinLabel, Preamble+PinLabel);	
            } else {
              int endid = Nets.GetEndIndex(ComponentInfo, PinLabel, true);
              if (endid < 0) {
                Reporter.Report.AddFatalError(
                    "INTERNAL ERROR! Could not find the end-index of a sub-circuit component : '"
                        + PinLabel
                        + "'");
              } else {
                PortMap.putAll(GetNetMap(PinLabel, true, ComponentInfo, endid, Nets));
              }
            }
          }
        }
      }
    return PortMap;
  }

  private String GetSignalMap(
      String PortName,
      NetlistComponent comp,
      int EndIndex,
      int TabSize,
      Netlist TheNets) {
<<<<<<< HEAD
    StringBuffer Contents = new StringBuffer();
    StringBuffer Source = new StringBuffer();
    StringBuffer Destination = new StringBuffer();
    StringBuffer Tab = new StringBuffer();
=======
    StringBuilder Contents = new StringBuilder();
    StringBuilder Source = new StringBuilder();
    StringBuilder Destination = new StringBuilder();
    StringBuilder Tab = new StringBuilder();
    String AssignCommand = (HDLType.equals(VHDL)) ? "" : "assign ";
    String AssignOperator = (HDLType.equals(VHDL)) ? "<= " : "= ";
    String BracketOpen = (HDLType.equals(VHDL)) ? "(" : "[";
    String BracketClose = (HDLType.equals(VHDL)) ? ")" : "]";
>>>>>>> fdfc1593
    if ((EndIndex < 0) || (EndIndex >= comp.NrOfEnds())) {
      Reporter.Report.AddFatalError(
          "INTERNAL ERROR: Component tried to index non-existing SolderPoint: '"
              + comp.GetComponent().getAttributeSet().getValue(StdAttr.LABEL)
              + "'");
      return "";
    }
    Tab.append(" ".repeat(TabSize));
    ConnectionEnd ConnectionInformation = comp.getEnd(EndIndex);
    boolean IsOutput = ConnectionInformation.IsOutputEnd();
    int NrOfBits = ConnectionInformation.NrOfBits();
    if (NrOfBits == 1) {
      /* Here we have the easy case, just a single bit net */
      if (IsOutput) {
        if (!comp.EndIsConnected(EndIndex)) {
          return " ";
        }
        Source.append(PortName);
        Destination.append(GetNetName(comp, EndIndex, true, TheNets));
      } else {
        if (!comp.EndIsConnected(EndIndex)) {
          Reporter.Report.AddSevereWarning("Found an unconnected output pin, tied the pin to ground!");
        }
        Source.append(GetNetName(comp, EndIndex, true, TheNets));
        Destination.append(PortName);
        if (!comp.EndIsConnected(EndIndex)) {
          return Contents.toString();
        }
      }
      while (Destination.length() < SallignmentSize) {
        Destination.append(" ");
      }
<<<<<<< HEAD
      Contents.append(Tab.toString() + HDL.assignPreamble() + Destination + HDL.assignOperator() + Source + ";");
=======
      Contents.append(Tab).append(AssignCommand).append(Destination).append(AssignOperator)
          .append(Source).append(";");
>>>>>>> fdfc1593
    } else {
      /*
       * Here we have the more difficult case, it is a bus that needs to
       * be mapped
       */
      /* First we check if the bus has a connection */
      boolean Connected = false;
      for (int i = 0; i < NrOfBits; i++) {
        if (ConnectionInformation.GetConnection((byte) i).GetParrentNet() != null) {
          Connected = true;
        }
      }
      if (!Connected) {
        /* Here is the easy case, the bus is unconnected */
        if (IsOutput) {
          return Contents.toString();
        } else {
          Reporter.Report.AddSevereWarning(
              "Found an unconnected output bus pin, tied all the pin bits to ground!");
        }
        Destination.append(PortName);
        while (Destination.length() < SallignmentSize) {
          Destination.append(" ");
        }
<<<<<<< HEAD
        Contents.append(
            Tab.toString()
                + HDL.assignPreamble()
                + Destination.toString()
                + HDL.assignOperator()
                + HDL.GetZeroVector(NrOfBits, true)
                + ";");
=======
        Contents.append(Tab).append(AssignCommand).append(Destination).append(AssignOperator)
            .append(GetZeroVector(NrOfBits, true, HDLType)).append(";");
>>>>>>> fdfc1593
      } else {
        /*
         * There are connections, we detect if it is a continues bus
         * connection
         */
        if (TheNets.IsContinuesBus(comp, EndIndex)) {
          Destination.setLength(0);
          Source.setLength(0);
          /* Another easy case, the continues bus connection */
          if (IsOutput) {
            Source.append(PortName);
            Destination.append(GetBusNameContinues(comp, EndIndex, TheNets));
          } else {
            Destination.append(PortName);
            Source.append(GetBusNameContinues(comp, EndIndex, TheNets));
          }
          while (Destination.length() < SallignmentSize) {
            Destination.append(" ");
          }
<<<<<<< HEAD
          Contents.append(
              Tab.toString() + HDL.assignPreamble() + Destination + HDL.assignOperator() + Source + ";");
=======
          Contents.append(Tab).append(AssignCommand).append(Destination).append(AssignOperator)
              .append(Source).append(";");
>>>>>>> fdfc1593
        } else {
          /* The last case, we have to enumerate through each bit */
          for (int bit = 0; bit < NrOfBits; bit++) {
            Source.setLength(0);
            Destination.setLength(0);
            if (IsOutput) {
<<<<<<< HEAD
              Source.append(PortName + HDL.BracketOpen() + bit + HDL.BracketClose());
            } else {
              Destination.append(PortName + HDL.BracketOpen() + bit + HDL.BracketClose());
=======
              Source.append(PortName).append(BracketOpen).append(bit).append(BracketClose);
            } else {
              Destination.append(PortName).append(BracketOpen).append(bit).append(BracketClose);
>>>>>>> fdfc1593
            }
            ConnectionPoint SolderPoint = ConnectionInformation.GetConnection((byte) bit);
            if (SolderPoint.GetParrentNet() == null) {
              /* The net is not connected */
              if (IsOutput) {
                continue;
              } else {
                Reporter.Report.AddSevereWarning(
                    "Found an unconnected output bus pin, tied bit "
                        + bit
                        + " to ground!");
                Source.append(HDL.GetZeroVector(1, true));
              }
            } else {
              /*
               * The net is connected, we have to find out if the
               * connection is to a bus or to a normal net
               */
              if (SolderPoint.GetParrentNet().BitWidth() == 1) {
                /* The connection is to a Net */
                if (IsOutput) {
                  Destination.append(NetName).append(TheNets.GetNetId(SolderPoint.GetParrentNet()));
                } else {
                  Source.append(NetName).append(TheNets.GetNetId(SolderPoint.GetParrentNet()));
                }
              } else {
                /* The connection is to an entry of a bus */
                if (IsOutput) {
<<<<<<< HEAD
                  Destination.append(
                      BusName
                          + TheNets.GetNetId(SolderPoint.GetParrentNet())
                          + HDL.BracketOpen()
                          + SolderPoint.GetParrentNetBitIndex()
                          + HDL.BracketClose());
                } else {
                  Source.append(
                      BusName
                          + TheNets.GetNetId(SolderPoint.GetParrentNet())
                          + HDL.BracketOpen()
                          + SolderPoint.GetParrentNetBitIndex()
                          + HDL.BracketClose());
=======
                  Destination.append(BusName).append(TheNets.GetNetId(SolderPoint.GetParrentNet()))
                      .append(BracketOpen).append(SolderPoint.GetParrentNetBitIndex())
                      .append(BracketClose);
                } else {
                  Source.append(BusName).append(TheNets.GetNetId(SolderPoint.GetParrentNet()))
                      .append(BracketOpen).append(SolderPoint.GetParrentNetBitIndex())
                      .append(BracketClose);
>>>>>>> fdfc1593
                }
              }
            }
            while (Destination.length() < SallignmentSize) {
              Destination.append(" ");
            }
            if (bit != 0) {
              Contents.append("\n");
            }
<<<<<<< HEAD
            Contents.append(
                Tab.toString() + HDL.assignPreamble() + Destination + HDL.assignOperator() + Source + ";");
=======
            Contents.append(Tab).append(AssignCommand).append(Destination).append(AssignOperator)
                .append(Source).append(";");
>>>>>>> fdfc1593
          }
        }
      }
    }
    return Contents.toString();
  }

  @Override
  public String GetSubDir() {
    return "circuit";
  }

  @Override
  public SortedMap<String, Integer> GetWireList(AttributeSet attrs, Netlist Nets) {
    SortedMap<String, Integer> SignalMap = new TreeMap<>();

    /* First we define the nets */
    for (Net ThisNet : Nets.GetAllNets()) {
      if (!ThisNet.isBus() && ThisNet.IsRootNet()) {
        SignalMap.put(NetName + Nets.GetNetId(ThisNet), 1);
      }
    }
    /* now we define the busses */
    for (Net ThisNet : Nets.GetAllNets()) {
      if (ThisNet.isBus() && ThisNet.IsRootNet()) {
        int NrOfBits = ThisNet.BitWidth();
        SignalMap.put(BusName + Nets.GetNetId(ThisNet), NrOfBits);
      }
    }
    return SignalMap;
  }

  @Override
  public boolean HDLTargetSupported(AttributeSet attrs) {
    return true;
  }
}<|MERGE_RESOLUTION|>--- conflicted
+++ resolved
@@ -260,13 +260,7 @@
 
   public ArrayList<String> GetHDLWiring(Netlist TheNets) {
     ArrayList<String> Contents = new ArrayList<>();
-<<<<<<< HEAD
     StringBuffer OneLine = new StringBuffer();
-=======
-    StringBuilder OneLine = new StringBuilder();
-    String BracketOpen = (HDLType.equals(VHDL)) ? "(" : "[";
-    String BracketClose = (HDLType.equals(VHDL)) ? ")" : "]";
->>>>>>> fdfc1593
     /* we cycle through all nets with a forcedrootnet annotation */
     for (Net ThisNet : TheNets.GetAllNets()) {
       if (ThisNet.IsForcedRootNet()) {
@@ -276,24 +270,18 @@
           for (ConnectionPoint Source : ThisNet.GetSourceNets(bit)) {
             OneLine.setLength(0);
             if (ThisNet.isBus()) {
-<<<<<<< HEAD
               OneLine.append(
                   BusName
                       + TheNets.GetNetId(ThisNet)
                       + HDL.BracketOpen()
                       + bit
                       + HDL.BracketClose());
-=======
-              OneLine.append(BusName).append(TheNets.GetNetId(ThisNet)).append(BracketOpen)
-                  .append(bit).append(BracketClose);
->>>>>>> fdfc1593
             } else {
               OneLine.append(NetName).append(TheNets.GetNetId(ThisNet));
             }
             while (OneLine.length() < SallignmentSize) {
               OneLine.append(" ");
             }
-<<<<<<< HEAD
             String line = "   "+
                           HDL.assignPreamble()+
                           OneLine.toString()+
@@ -304,77 +292,31 @@
                           Source.GetParrentNetBitIndex()+
                           HDL.BracketClose()+";";
             if (!Contents.contains(line)) Contents.add(line);
-=======
-            if (HDLType.equals(VHDL)) {
-              String line =
-                  "   "
-                      + OneLine
-                      + "<= "
-                      + BusName
-                      + TheNets.GetNetId(Source.GetParrentNet())
-                      + BracketOpen
-                      + Source.GetParrentNetBitIndex()
-                      + BracketClose
-                      + ";";
-              if (!Contents.contains(line)) Contents.add(line);
-            } else {
-              String line =
-                  "   assign "
-                      + OneLine
-                      + "= "
-                      + BusName
-                      + TheNets.GetNetId(Source.GetParrentNet())
-                      + BracketOpen
-                      + Source.GetParrentNetBitIndex()
-                      + BracketClose
-                      + ";";
-              if (!Contents.contains(line)) Contents.add(line);
-            }
->>>>>>> fdfc1593
           }
           /* Next we perform all sink connections */
           for (ConnectionPoint Source : ThisNet.GetSinkNets(bit)) {
             OneLine.setLength(0);
-<<<<<<< HEAD
             OneLine.append(
                 BusName
                     + TheNets.GetNetId(Source.GetParrentNet())
                     + HDL.BracketOpen()
                     + Source.GetParrentNetBitIndex()
                     + HDL.BracketClose());
-=======
-            OneLine.append(BusName).append(TheNets.GetNetId(Source.GetParrentNet()))
-                .append(BracketOpen).append(Source.GetParrentNetBitIndex()).append(BracketClose);
->>>>>>> fdfc1593
             while (OneLine.length() < SallignmentSize) {
               OneLine.append(" ");
             }
             OneLine.append(HDL.assignOperator());
             if (ThisNet.isBus()) {
-<<<<<<< HEAD
               OneLine.append(
                   BusName
                       + TheNets.GetNetId(ThisNet)
                       + HDL.BracketOpen()
                       + bit
                       + HDL.BracketClose());
-=======
-              OneLine.append(BusName).append(TheNets.GetNetId(ThisNet)).append(BracketOpen)
-                  .append(bit).append(BracketClose);
->>>>>>> fdfc1593
             } else {
               OneLine.append(NetName).append(TheNets.GetNetId(ThisNet));
             }
-<<<<<<< HEAD
             String line = "   "+HDL.assignPreamble()+OneLine.toString()+";";
-=======
-            String line;
-            if (HDLType.equals(VHDL)) {
-              line = "   " + OneLine + ";";
-            } else {
-              line = "   assign " + OneLine + ";";
-            }
->>>>>>> fdfc1593
             if (!Contents.contains(line)) Contents.add(line);
           }
         }
@@ -477,15 +419,9 @@
       if (!TheNetlist.RequiresGlobalClockConnection()) {
         Contents.add(
             "   "
-<<<<<<< HEAD
                 + HDL.assignPreamble()
                 + Temp.toString()
                 + HDL.assignOperator()
-=======
-                + Preamble
-                + Temp
-                + AssignmentOperator
->>>>>>> fdfc1593
                 + ClockNet
                 + HDL.BracketOpen()
                 + ClockHDLGeneratorFactory.DerivedClockIndex
@@ -494,15 +430,9 @@
       } else {
         Contents.add(
             "   "
-<<<<<<< HEAD
                 + HDL.assignPreamble()
                 + Temp.toString()
                 + HDL.assignOperator()
-=======
-                + Preamble
-                + Temp
-                + AssignmentOperator
->>>>>>> fdfc1593
                 + TickComponentHDLGeneratorFactory.FPGAClock
                 + ";");
       }
@@ -826,21 +756,10 @@
       int EndIndex,
       int TabSize,
       Netlist TheNets) {
-<<<<<<< HEAD
     StringBuffer Contents = new StringBuffer();
     StringBuffer Source = new StringBuffer();
     StringBuffer Destination = new StringBuffer();
     StringBuffer Tab = new StringBuffer();
-=======
-    StringBuilder Contents = new StringBuilder();
-    StringBuilder Source = new StringBuilder();
-    StringBuilder Destination = new StringBuilder();
-    StringBuilder Tab = new StringBuilder();
-    String AssignCommand = (HDLType.equals(VHDL)) ? "" : "assign ";
-    String AssignOperator = (HDLType.equals(VHDL)) ? "<= " : "= ";
-    String BracketOpen = (HDLType.equals(VHDL)) ? "(" : "[";
-    String BracketClose = (HDLType.equals(VHDL)) ? ")" : "]";
->>>>>>> fdfc1593
     if ((EndIndex < 0) || (EndIndex >= comp.NrOfEnds())) {
       Reporter.Report.AddFatalError(
           "INTERNAL ERROR: Component tried to index non-existing SolderPoint: '"
@@ -873,12 +792,7 @@
       while (Destination.length() < SallignmentSize) {
         Destination.append(" ");
       }
-<<<<<<< HEAD
       Contents.append(Tab.toString() + HDL.assignPreamble() + Destination + HDL.assignOperator() + Source + ";");
-=======
-      Contents.append(Tab).append(AssignCommand).append(Destination).append(AssignOperator)
-          .append(Source).append(";");
->>>>>>> fdfc1593
     } else {
       /*
        * Here we have the more difficult case, it is a bus that needs to
@@ -903,7 +817,6 @@
         while (Destination.length() < SallignmentSize) {
           Destination.append(" ");
         }
-<<<<<<< HEAD
         Contents.append(
             Tab.toString()
                 + HDL.assignPreamble()
@@ -911,10 +824,6 @@
                 + HDL.assignOperator()
                 + HDL.GetZeroVector(NrOfBits, true)
                 + ";");
-=======
-        Contents.append(Tab).append(AssignCommand).append(Destination).append(AssignOperator)
-            .append(GetZeroVector(NrOfBits, true, HDLType)).append(";");
->>>>>>> fdfc1593
       } else {
         /*
          * There are connections, we detect if it is a continues bus
@@ -934,28 +843,17 @@
           while (Destination.length() < SallignmentSize) {
             Destination.append(" ");
           }
-<<<<<<< HEAD
           Contents.append(
               Tab.toString() + HDL.assignPreamble() + Destination + HDL.assignOperator() + Source + ";");
-=======
-          Contents.append(Tab).append(AssignCommand).append(Destination).append(AssignOperator)
-              .append(Source).append(";");
->>>>>>> fdfc1593
         } else {
           /* The last case, we have to enumerate through each bit */
           for (int bit = 0; bit < NrOfBits; bit++) {
             Source.setLength(0);
             Destination.setLength(0);
             if (IsOutput) {
-<<<<<<< HEAD
               Source.append(PortName + HDL.BracketOpen() + bit + HDL.BracketClose());
             } else {
               Destination.append(PortName + HDL.BracketOpen() + bit + HDL.BracketClose());
-=======
-              Source.append(PortName).append(BracketOpen).append(bit).append(BracketClose);
-            } else {
-              Destination.append(PortName).append(BracketOpen).append(bit).append(BracketClose);
->>>>>>> fdfc1593
             }
             ConnectionPoint SolderPoint = ConnectionInformation.GetConnection((byte) bit);
             if (SolderPoint.GetParrentNet() == null) {
@@ -984,7 +882,6 @@
               } else {
                 /* The connection is to an entry of a bus */
                 if (IsOutput) {
-<<<<<<< HEAD
                   Destination.append(
                       BusName
                           + TheNets.GetNetId(SolderPoint.GetParrentNet())
@@ -998,15 +895,6 @@
                           + HDL.BracketOpen()
                           + SolderPoint.GetParrentNetBitIndex()
                           + HDL.BracketClose());
-=======
-                  Destination.append(BusName).append(TheNets.GetNetId(SolderPoint.GetParrentNet()))
-                      .append(BracketOpen).append(SolderPoint.GetParrentNetBitIndex())
-                      .append(BracketClose);
-                } else {
-                  Source.append(BusName).append(TheNets.GetNetId(SolderPoint.GetParrentNet()))
-                      .append(BracketOpen).append(SolderPoint.GetParrentNetBitIndex())
-                      .append(BracketClose);
->>>>>>> fdfc1593
                 }
               }
             }
@@ -1016,13 +904,8 @@
             if (bit != 0) {
               Contents.append("\n");
             }
-<<<<<<< HEAD
             Contents.append(
                 Tab.toString() + HDL.assignPreamble() + Destination + HDL.assignOperator() + Source + ";");
-=======
-            Contents.append(Tab).append(AssignCommand).append(Destination).append(AssignOperator)
-                .append(Source).append(";");
->>>>>>> fdfc1593
           }
         }
       }
