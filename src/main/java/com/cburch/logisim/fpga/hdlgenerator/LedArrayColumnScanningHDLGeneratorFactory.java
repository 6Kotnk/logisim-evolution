--- conflicted
+++ resolved
@@ -221,7 +221,6 @@
           """);
     } else {
       contents
-<<<<<<< HEAD
           .add("""
 
               assign columnAddress = s_columnCounterReg;
@@ -231,17 +230,6 @@
               assign s_columnCounterNext = (s_tickReg == 1'b0) ? s_columnCounterReg :
                                            (s_rowCounterReg == 0) ? nrOfColumns-1 : s_columnCounterReg-1;
               """)
-=======
-          .addLines(
-              "",
-              "assign columnAddress = s_columnCounterReg;",
-              "",
-              "assign s_tickNext = (s_scanningCounterReg == 0) ? 1'b1 : 1'b0;",
-              "assign s_scanningCounterNext = (s_scanningCounterReg == 0) ? {{counterValue}} : s_scanningCounterReg - 1;",
-              "assign s_columnCounterNext = (s_tickReg == 1'b0) ? s_columnCounterReg : ",
-              "                             (s_columnCounterReg == 0) ? nrOfColumns-1 : s_columnCounterReg-1;",
-              "")
->>>>>>> bc32417b
           .addRemarkBlock("Here the simulation only initial is defined")
           .add("""
               initial
@@ -290,7 +278,6 @@
           END GENERATE GenOutputs;
           """);
     } else {
-<<<<<<< HEAD
       contents.add("""
 
           genvar i;
@@ -302,19 +289,6 @@
              end
           endgenerate
           """);
-=======
-      contents.addLines(
-          "",
-          "genvar i;",
-          "generate",
-          "   for (i = 0; i < {{nrOfRows}}; i = i + 1)",
-          "   begin: outputs",
-          "      assign {{outs}}[i] = (activeLow == 1)",
-          "          ? ~{{ins}}[i*nrOfColumns+s_columnCounterReg]",
-          "          : {{ins}}[i*nrOfColumns+s_columnCounterReg];",
-          "   end",
-          "endgenerate");
->>>>>>> bc32417b
     }
     return contents.getWithIndent();
   }
