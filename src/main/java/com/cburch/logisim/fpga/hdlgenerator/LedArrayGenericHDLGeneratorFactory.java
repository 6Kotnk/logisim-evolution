--- conflicted
+++ resolved
@@ -186,18 +186,10 @@
   }
 
   public static ArrayList<String> GetComponentMap(char typeId, int nrOfRows, int nrOfColumns, int identifier, long FpgaClockFrequency, boolean isActiveLow) {
-<<<<<<< HEAD
-    final var componentMap = new LineBuffer();
-    componentMap
-            .add(HDL.isVHDL()
-      ? "   array" + identifier + " : " + getSpecificHDLName(typeId)
-      : "   " + getSpecificHDLName(typeId));
-=======
     final var componentMap = (new LineBuffer())
             .add(HDL.isVHDL()
                 ? "   array" + identifier + " : " + getSpecificHDLName(typeId)
                 : "   " + getSpecificHDLName(typeId));
->>>>>>> 87da42b8
     switch (typeId) {
       case LedArrayDriving.RgbDefault:
       case LedArrayDriving.LED_DEFAULT:
