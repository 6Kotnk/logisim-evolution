/*
 * Logisim-evolution - digital logic design tool and simulator
 * Copyright by the Logisim-evolution developers
 *
 * https://github.com/logisim-evolution/
 *
 * This is free software released under GNU GPLv3 license
 */

package com.cburch.logisim.fpga.hdlgenerator;

import com.cburch.logisim.data.AttributeSet;
import com.cburch.logisim.fpga.data.MapComponent;
import com.cburch.logisim.fpga.designrulecheck.ConnectionPoint;
import com.cburch.logisim.fpga.designrulecheck.CorrectLabel;
import com.cburch.logisim.fpga.designrulecheck.Netlist;
import com.cburch.logisim.fpga.designrulecheck.NetlistComponent;
import com.cburch.logisim.fpga.file.FileWriter;
import com.cburch.logisim.fpga.gui.Reporter;
import com.cburch.logisim.instance.Port;
import com.cburch.logisim.instance.StdAttr;
import com.cburch.logisim.prefs.AppPreferences;
import com.cburch.logisim.std.wiring.ClockHDLGeneratorFactory;
import com.cburch.logisim.util.LineBuffer;
import java.io.File;
import java.util.ArrayList;
import java.util.HashMap;
import java.util.Map;
import java.util.Set;
import java.util.SortedMap;
import java.util.SortedSet;
import java.util.TreeMap;
import java.util.TreeSet;

public class AbstractHDLGeneratorFactory implements HDLGeneratorFactory {

  private final String subDirectoryName;
  protected final HDLParameters myParametersList = new HDLParameters();
  protected final HDLWires myWires = new HDLWires();
  protected final HDLPorts myPorts = new HDLPorts();
  protected boolean getWiresPortsDuringHDLWriting = false;

  public AbstractHDLGeneratorFactory() {
    final var className = getClass().toString().replace('.', ':').replace(' ', ':'); 
    final var parts = className.split(":");
    if (parts.length < 2) throw new ExceptionInInitializerError("Cannot read class path!");
    subDirectoryName = parts[parts.length - 2];
  }

  public AbstractHDLGeneratorFactory(String subDirectory) {
    subDirectoryName = subDirectory;
  }
  
  // Handle to get the wires and ports during generation time
  public void getGenerationTimeWiresPorts(Netlist theNetlist, AttributeSet attrs) {}

  /* Here the common predefined methods are defined */
  @Override
  public boolean generateAllHDLDescriptions(
      Set<String> handledComponents,
      String workingDirectory,
      ArrayList<String> hierarchy) {
    return true;
  }

  @Override
  public ArrayList<String> getArchitecture(Netlist theNetlist, AttributeSet attrs, String componentName) {
    final var contents = LineBuffer.getHdlBuffer();
    final var mems = GetMemList(attrs);
<<<<<<< HEAD
    final var oneLine = new StringBuilder();
    if (getWiresPortsduringHDLWriting) {
=======
    final var OneLine = new StringBuilder();
    if (getWiresPortsDuringHDLWriting) {
>>>>>>> 57f59ec2
      myWires.removeWires();
      myPorts.removePorts();
      getGenerationTimeWiresPorts(theNetlist, attrs);
    }
    contents.add(FileWriter.getGenerateRemark(componentName, theNetlist.projName()));
    if (HDL.isVHDL()) {
      final var libs = GetExtraLibraries();
      if (!libs.isEmpty()) {
        contents.add(libs);
        contents.empty();
      }
      contents.add("ARCHITECTURE PlatformIndependent OF {{1}} IS ", componentName);
      contents.add("");
      final var nrOfTypes = GetNrOfTypes(theNetlist, attrs);
      if (nrOfTypes > 0) {
        contents.addRemarkBlock("Here all private types are defined");
        for (final var thisType : GetTypeDefinitions(theNetlist, attrs)) {
          contents.add("   {{1}};", thisType);
        }
        contents.empty();
      }
      final var components = GetComponentDeclarationSection(theNetlist, attrs);
      if (!components.isEmpty()) {
        contents.addRemarkBlock("Here all used components are defined").add(components).add("");
      }

      contents.addRemarkBlock("Here all used signals are defined");
      for (final var wire : myWires.wireKeySet()) {
        oneLine.append(wire);
        while (oneLine.length() < SIGNAL_ALLIGNMENT_SIZE) oneLine.append(" ");
        oneLine.append(": std_logic");
        if (myWires.get(wire) == 1) {
          oneLine.append(";");
        } else {
          oneLine.append("_vector( ");
          if (myWires.get(wire) < 0) {
            if (!myParametersList.containsKey(myWires.get(wire), attrs)) {
              Reporter.Report.AddFatalError("Internal Error, Parameter not present in HDL generation, your HDL code will not work!");
              return contents.clear().get();
            }
            oneLine.append("(").append(myParametersList.get(myWires.get(wire), attrs)).append("-1)");
          } else {
            oneLine.append((myWires.get(wire) == 0) ? "0" : (myWires.get(wire) - 1));
          }
          oneLine.append(" DOWNTO 0 );");
        }
        contents.add("   SIGNAL {{1}}", oneLine);
        oneLine.setLength(0);
      }

      for (final var reg : myWires.registerKeySet()) {
        oneLine.append(reg);
        while (oneLine.length() < SIGNAL_ALLIGNMENT_SIZE) oneLine.append(" ");
        oneLine.append(": std_logic");
        if (myWires.get(reg) == 1) {
          oneLine.append(";");
        } else {
          oneLine.append("_vector( ");
          if (myWires.get(reg) < 0) {
            if (!myParametersList.containsKey(myWires.get(reg), attrs)) {
              Reporter.Report.AddFatalError("Internal Error, Parameter not present in HDL generation, your HDL code will not work!");
              contents.clear();
              return contents.get();
            }
            oneLine.append("(").append(myParametersList.get(myWires.get(reg), attrs)).append("-1)");
          } else {
            if (myWires.get(reg) == 0) {
              oneLine.append("0");
            } else {
              oneLine.append((myWires.get(reg) - 1));
            }
          }
          oneLine.append(" DOWNTO 0 );");
        }
        contents.add("   SIGNAL {{1}}", oneLine);
        oneLine.setLength(0);
      }

      for (final var Mem : mems.keySet()) {
        oneLine.append(Mem);
        while (oneLine.length() < SIGNAL_ALLIGNMENT_SIZE) oneLine.append(" ");
        oneLine.append(": ").append(GetType(mems.get(Mem))).append(";");
        contents.add("   SIGNAL " + oneLine);
        oneLine.setLength(0);
      }
      contents.add("")
          .add("BEGIN")
          .add(GetModuleFunctionality(theNetlist, attrs))
          .add("END PlatformIndependent;");
    } else {
      final var Preamble = String.format("module %s( ", componentName);
      final var Indenting = new StringBuilder();
      while (Indenting.length() < Preamble.length()) Indenting.append(" ");
      if (myPorts.isEmpty()) {
        contents.add(Preamble + " );");
      } else {
        final var ThisLine = new StringBuilder();
        for (final var inp : myPorts.keySet(Port.INPUT)) {
          if (ThisLine.length() == 0) {
            ThisLine.append(Preamble).append(inp);
          } else {
            contents.add(ThisLine + ",");
            ThisLine.setLength(0);
            ThisLine.append(Indenting).append(inp);
          }
          // Special case for the clocks we have to add the tick
          if (myPorts.isClock(inp)) {
            contents.add(ThisLine + ",");
            ThisLine.setLength(0);
            ThisLine.append(Indenting).append(myPorts.getTickName(inp));
          }
        }
        for (final var outp : myPorts.keySet(Port.OUTPUT)) {
          if (ThisLine.length() == 0) {
            ThisLine.append(Preamble).append(outp);
          } else {
            contents.add(ThisLine + ",");
            ThisLine.setLength(0);
            ThisLine.append(Indenting).append(outp);
          }
        }
        for (final var io : myPorts.keySet(Port.INOUT)) {
          if (ThisLine.length() == 0) {
            ThisLine.append(Preamble).append(io);
          } else {
            contents.add(ThisLine + ",");
            ThisLine.setLength(0);
            ThisLine.append(Indenting).append(io);
          }
        }
        if (ThisLine.length() != 0) {
          contents.add(ThisLine + ");");
        } else {
          Reporter.Report.AddError("Internale Error in Verilog Architecture generation!");
        }
      }
      if (!myParametersList.isEmpty(attrs)) {
        contents.empty();
        contents.addRemarkBlock("Here all module parameters are defined with a dummy value");
        for (final var param : myParametersList.keySet(attrs)) {
          // For verilog we specify a maximum vector, this seems the best way to do it
          final var vectorString = (myParametersList.isPresentedByInteger(param, attrs)) ? "" : "[64:0]"; 
          contents.add("   parameter {{1}} {{2}} = 1;", vectorString, myParametersList.get(param, attrs));
        }
        contents.empty();
      }
      var firstline = true;
      var nrOfPortBits = 0;
      for (final var inp : myPorts.keySet(Port.INPUT)) {
        oneLine.setLength(0);
        oneLine.append("   input");
        nrOfPortBits = myPorts.get(inp, attrs);
        if (nrOfPortBits < 0) {
          /* we have a parameterized array */
          if (!myParametersList.containsKey(nrOfPortBits, attrs)) {
            Reporter.Report.AddFatalError("Internal Error, Parameter not present in HDL generation, your HDL code will not work!");
            return contents.clear().get();
          }
          oneLine.append("[").append(myParametersList.get(nrOfPortBits, attrs)).append("-1:0]");
        } else {
          if (nrOfPortBits > 1) {
            oneLine.append("[").append(nrOfPortBits - 1).append(":0]");
          } else {
            if (nrOfPortBits == 0) {
              oneLine.append("[0:0]");
            }
          }
        }
        oneLine.append("  ").append(inp).append(";");
        if (firstline) {
          firstline = false;
          contents.add("");
          contents.addRemarkBlock("Here the inputs are defined");
        }
        contents.add(oneLine.toString());
        // special case for the clock, we have to add the tick
        if (myPorts.isClock(inp)) {
          oneLine.setLength(0);
          oneLine.append("   input  ").append(myPorts.getTickName(inp)).append(";");
          contents.add(oneLine.toString());
        }
      }
      firstline = true;
      for (final var outp : myPorts.keySet(Port.OUTPUT)) {
        oneLine.setLength(0);
        oneLine.append("   output");
        nrOfPortBits = myPorts.get(outp, attrs);
        if (nrOfPortBits < 0) {
          /* we have a parameterized array */
          if (!myParametersList.containsKey(nrOfPortBits, attrs)) {
            Reporter.Report.AddFatalError("Internal Error, Parameter not present in HDL generation, your HDL code will not work!");
            contents.clear();
            return contents.get();
          }
          oneLine.append("[").append(myParametersList.get(nrOfPortBits, attrs)).append("-1:0]");
        } else {
          if (nrOfPortBits > 1) {
            oneLine.append("[").append(nrOfPortBits - 1).append(":0]");
          } else {
            if (nrOfPortBits == 0) {
              oneLine.append("[0:0]");
            }
          }
        }
        oneLine.append(" ").append(outp).append(";");
        if (firstline) {
          firstline = false;
          contents.empty().addRemarkBlock("Here the outputs are defined");
        }
        contents.add(oneLine.toString());
      }
      firstline = true;
      for (final var io : myPorts.keySet(Port.INOUT)) {
        oneLine.setLength(0);
        oneLine.append("   inout");
        nrOfPortBits = myPorts.get(io, attrs);
        if (nrOfPortBits < 0) {
          /* we have a parameterized array */
          if (!myParametersList.containsKey(nrOfPortBits, attrs)) {
            Reporter.Report.AddFatalError(
                "Internal Error, Parameter not present in HDL generation, your HDL code will not work!");
            return contents.clear().get();
          }
          oneLine.append("[").append(myParametersList.get(nrOfPortBits, attrs)).append("-1:0]");
        } else {
          if (nrOfPortBits > 1) {
            oneLine.append("[").append(nrOfPortBits - 1).append(":0]");
          } else {
            if (nrOfPortBits == 0) {
              oneLine.append("[0:0]");
            }
          }
        }
        oneLine.append(" ").append(io).append(";");
        if (firstline) {
          firstline = false;
          contents.empty().addRemarkBlock("Here the ios are defined");
        }
        contents.add(oneLine.toString());
      }
      firstline = true;
      for (final var wire : myWires.wireKeySet()) {
        oneLine.setLength(0);
        oneLine.append("   wire");
        nrOfPortBits = myWires.get(wire);
        if (nrOfPortBits < 0) {
          /* we have a parameterized array */
          if (!myParametersList.containsKey(nrOfPortBits, attrs)) {
            Reporter.Report.AddFatalError("Internal Error, Parameter not present in HDL generation, your HDL code will not work!");
            return contents.clear().get();
          }
          oneLine.append("[").append(myParametersList.get(nrOfPortBits, attrs)).append("-1:0]");
        } else {
          if (nrOfPortBits > 1) {
            oneLine.append("[").append(nrOfPortBits - 1).append(":0]");
          } else {
            if (nrOfPortBits == 0) oneLine.append("[0:0]");
          }
        }
        oneLine.append(" ").append(wire).append(";");
        if (firstline) {
          firstline = false;
          contents.empty();
          contents.addRemarkBlock("Here the internal wires are defined");
        }
        contents.add(oneLine.toString());
      }
      for (final var reg : myWires.registerKeySet()) {
        oneLine.setLength(0);
        oneLine.append("   reg");
        nrOfPortBits = myWires.get(reg);
        if (nrOfPortBits < 0) {
          /* we have a parameterized array */
          if (!myParametersList.containsKey(nrOfPortBits, attrs)) {
            Reporter.Report.AddFatalError("Internal Error, Parameter not present in HDL generation, your HDL code will not work!");
            return contents.clear().get();
          }
          oneLine.append("[").append(myParametersList.get(nrOfPortBits, attrs)).append("-1:0]");
        } else {
          if (nrOfPortBits > 1) {
            oneLine.append("[").append(nrOfPortBits - 1).append(":0]");
          } else {
            if (nrOfPortBits == 0) oneLine.append("[0:0]");
          }
        }
        oneLine.append(" ").append(reg).append(";");
        if (firstline) {
          firstline = false;
          contents
              .empty()
              .addRemarkBlock("Here the internal registers are defined");
        }
        contents.add(oneLine.toString());
      }
      /* TODO: Add memlist */
      if (!firstline) {
        contents.empty();
      }
      contents.add(GetModuleFunctionality(theNetlist, attrs)).empty().add("endmodule");
    }
    return contents.get();
  }

  public ArrayList<String> GetComponentDeclarationSection(Netlist TheNetlist, AttributeSet attrs) {
    /*
     * This method returns all the component definitions used as component
     * in the circuit. This method is only called in case of VHDL-code
     * generation.
     */
    return new ArrayList<>();
  }

  @Override
  public ArrayList<String> getComponentInstantiation(Netlist theNetlist, AttributeSet attrs, String componentName) {
    var contents = LineBuffer.getHdlBuffer();
    if (HDL.isVHDL()) contents.add(GetVHDLBlackBox(theNetlist, attrs, componentName, false));
    return contents.get();
  }

  @Override
  public ArrayList<String> getComponentMap(
      Netlist nets,
      Long componentId,
      Object componentInfo,
      String name) {
    final var contents = new ArrayList<String>();
    final var parameterMap = new TreeMap<String, String>(); 
    final var PortMap = getPortMap(nets, componentInfo);
    final var componentHDLName = componentInfo instanceof NetlistComponent 
        ? ((NetlistComponent) componentInfo).getComponent().getFactory().getHDLName(((NetlistComponent) componentInfo).getComponent().getAttributeSet()) : 
          name;
    final var CompName = (name != null && !name.isEmpty()) ? name : componentHDLName;
    final var ThisInstanceIdentifier = getInstanceIdentifier(componentInfo, componentId);
    final var oneLine = new StringBuilder();
    if (componentInfo == null) parameterMap.putAll(myParametersList.getMaps(null));
    if (componentInfo instanceof NetlistComponent) {
      final var attrs = ((NetlistComponent) componentInfo).getComponent().getAttributeSet();
      parameterMap.putAll(myParametersList.getMaps(attrs));
    }
    var TabLength = 0;
    var first = true;
    if (HDL.isVHDL()) {
      contents.add("   " + ThisInstanceIdentifier + " : " + CompName);
      if (!parameterMap.isEmpty()) {
        oneLine.append("      GENERIC MAP ( ");
        TabLength = oneLine.length();
        first = true;
        for (var generic : parameterMap.keySet()) {
          if (!first) {
            oneLine.append(",");
            contents.add(oneLine.toString());
            oneLine.setLength(0);
            while (oneLine.length() < TabLength) {
              oneLine.append(" ");
            }
          } else {
            first = false;
          }
          oneLine.append(generic);
          oneLine.append(" ".repeat(Math.max(0, SIGNAL_ALLIGNMENT_SIZE - generic.length())));
          oneLine.append("=> ").append(parameterMap.get(generic));
        }
        oneLine.append(")");
        contents.add(oneLine.toString());
        oneLine.setLength(0);
      }
      if (!PortMap.isEmpty()) {
        oneLine.append("      PORT MAP ( ");
        TabLength = oneLine.length();
        first = true;
        for (var port : PortMap.keySet()) {
          if (!first) {
            oneLine.append(",");
            contents.add(oneLine.toString());
            oneLine.setLength(0);
            while (oneLine.length() < TabLength) {
              oneLine.append(" ");
            }
          } else {
            first = false;
          }
          oneLine.append(port);
          oneLine.append(" ".repeat(Math.max(0, SIGNAL_ALLIGNMENT_SIZE - port.length())));
          oneLine.append("=> ").append(PortMap.get(port));
        }
        oneLine.append(");");
        contents.add(oneLine.toString());
        oneLine.setLength(0);
      }
    } else {
      oneLine.append("   ").append(CompName);
      if (!parameterMap.isEmpty()) {
        oneLine.append(" #(");
        TabLength = oneLine.length();
        first = true;
        for (var parameter : parameterMap.keySet()) {
          if (!first) {
            oneLine.append(",");
            contents.add(oneLine.toString());
            oneLine.setLength(0);
            while (oneLine.length() < TabLength) {
              oneLine.append(" ");
            }
          } else {
            first = false;
          }
          oneLine.append(".").append(parameter).append("(").append(parameterMap.get(parameter)).append(")");
        }
        oneLine.append(")");
        contents.add(oneLine.toString());
        oneLine.setLength(0);
      }
      oneLine.append("      ").append(ThisInstanceIdentifier).append(" (");
      if (!PortMap.isEmpty()) {
        TabLength = oneLine.length();
        first = true;
        for (var port : PortMap.keySet()) {
          if (!first) {
            oneLine.append(",");
            contents.add(oneLine.toString());
            oneLine.setLength(0);
            while (oneLine.length() < TabLength) {
              oneLine.append(" ");
            }
          } else {
            first = false;
          }
          oneLine.append(".").append(port).append("(");
          final var MappedSignal = PortMap.get(port);
          if (!MappedSignal.contains(",")) {
            oneLine.append(MappedSignal);
          } else {
            String[] VectorList = MappedSignal.split(",");
            oneLine.append("{");
            var TabSize = oneLine.length();
            for (var vectorentries = 0; vectorentries < VectorList.length; vectorentries++) {
              var Entry = VectorList[vectorentries];
              if (Entry.contains("{")) {
                Entry = Entry.replace("{", "");
              }
              if (Entry.contains("}")) {
                Entry = Entry.replace("}", "");
              }
              oneLine.append(Entry);
              if (vectorentries < VectorList.length - 1) {
                contents.add(oneLine + ",");
                oneLine.setLength(0);
                while (oneLine.length() < TabSize) {
                  oneLine.append(" ");
                }
              } else {
                oneLine.append("}");
              }
            }
          }
          oneLine.append(")");
        }
      }
      oneLine.append(");");
      contents.add(oneLine.toString());
    }
    contents.add("");
    return contents;
  }

  @Override
  public ArrayList<String> getEntity(
      Netlist theNetlist,
      AttributeSet attrs,
      String componentName) {
    var contents = LineBuffer.getHdlBuffer();
    if (HDL.isVHDL()) {
      contents.add(FileWriter.getGenerateRemark(componentName, theNetlist.projName()))
          .add(FileWriter.getExtendedLibrary())
          .add(GetVHDLBlackBox(theNetlist, attrs, componentName, true));
    }
    return contents.get();
  }

  private String getInstanceIdentifier(Object componentInfo, Long componentId) {
    if (componentInfo instanceof NetlistComponent) {
      final var attrs = ((NetlistComponent) componentInfo).getComponent().getAttributeSet();
      if (attrs.containsAttribute(StdAttr.LABEL)) {
        final var label = attrs.getValue(StdAttr.LABEL);
        if ((label != null) && !label.isEmpty())
          return CorrectLabel.getCorrectLabel(label);
      }
    }
    return LineBuffer.format("{{1}}_{{2}}", subDirectoryName.toUpperCase(), componentId.toString());
  }

  /* Here all public entries for HDL generation are defined */
  public ArrayList<String> GetExtraLibraries() {
    /*
     * this method returns extra VHDL libraries required for simulation
     * and/or synthesis
     */
    return new ArrayList<>();
  }

  @Override
  public ArrayList<String> getInlinedCode(
      Netlist nets,
      Long componentId,
      NetlistComponent componentInfo,
      String circuitName) {
    throw new IllegalAccessError("BUG: Inline code not supported");
  }

  public SortedMap<String, Integer> GetMemList(AttributeSet attrs) {
    /*
     * This method returns a map list of all the memory contents signals
     * used in the black-box. The String Parameter represents the Name, and
     * the Integer parameter represents the type definition.
     */
    return new TreeMap<>();
  }

  public ArrayList<String> GetModuleFunctionality(Netlist TheNetlist, AttributeSet attrs) {
    /*
     * In this method the functionality of the black-box is described. It is
     * used for both VHDL and VERILOG.
     */
    return new ArrayList<>();
  }

  public Map<String, String> GetNetMap(
      String SourceName,
      boolean FloatingPinTiedToGround,
      NetlistComponent comp,
      int EndIndex,
      Netlist TheNets) {
    var NetMap = new HashMap<String, String>();
    if ((EndIndex < 0) || (EndIndex >= comp.nrOfEnds())) {
      Reporter.Report.AddFatalError("INTERNAL ERROR: Component tried to index non-existing SolderPoint");
      return NetMap;
    }
    final var ConnectionInformation = comp.getEnd(EndIndex);
    final var IsOutput = ConnectionInformation.isOutputEnd();
    final var NrOfBits = ConnectionInformation.getNrOfBits();
    if (NrOfBits == 1) {
      /* Here we have the easy case, just a single bit net */
      NetMap.put(SourceName, HDL.getNetName(comp, EndIndex, FloatingPinTiedToGround, TheNets));
    } else {
      /*
       * Here we have the more difficult case, it is a bus that needs to
       * be mapped
       */
      /* First we check if the bus has a connection */
      var Connected = false;
      for (var i = 0; i < NrOfBits; i++) {
        if (ConnectionInformation.get((byte) i).getParentNet() != null) {
          Connected = true;
        }
      }
      if (!Connected) {
        /* Here is the easy case, the bus is unconnected */
        if (IsOutput) {
          NetMap.put(SourceName, HDL.unconnected(true));
        } else {
          NetMap.put(SourceName, HDL.GetZeroVector(NrOfBits, FloatingPinTiedToGround));
        }
      } else {
        /*
         * There are connections, we detect if it is a continues bus
         * connection
         */
        if (TheNets.isContinuesBus(comp, EndIndex)) {
          /* Another easy case, the continues bus connection */
          NetMap.put(SourceName, HDL.getBusNameContinues(comp, EndIndex, TheNets));
        } else {
          /* The last case, we have to enumerate through each bit */
          if (HDL.isVHDL()) {
            var SourceNetName = new StringBuilder();
            for (var i = 0; i < NrOfBits; i++) {
              /* First we build the Line information */
              SourceNetName.setLength(0);
              SourceNetName.append(SourceName).append("(").append(i).append(") ");
              ConnectionPoint SolderPoint = ConnectionInformation.get((byte) i);
              if (SolderPoint.getParentNet() == null) {
                /* The net is not connected */
                if (IsOutput) {
                  NetMap.put(SourceNetName.toString(), HDL.unconnected(false));
                } else {
                  NetMap.put(SourceNetName.toString(), HDL.GetZeroVector(1, FloatingPinTiedToGround));
                }
              } else {
                /*
                 * The net is connected, we have to find out if
                 * the connection is to a bus or to a normal net
                 */
                if (SolderPoint.getParentNet().getBitWidth() == 1) {
                  /* The connection is to a Net */
                  NetMap.put(
                      SourceNetName.toString(),
                      NET_NAME + TheNets.getNetId(SolderPoint.getParentNet()));
                } else {
                  /* The connection is to an entry of a bus */
                  NetMap.put(
                      SourceNetName.toString(),
                      BUS_NAME
                          + TheNets.getNetId(SolderPoint.getParentNet())
                          + "("
                          + SolderPoint.getParentNetBitIndex()
                          + ")");
                }
              }
            }
          } else {
            var SeperateSignals = new ArrayList<String>();
            /*
             * First we build an array with all the signals that
             * need to be concatenated
             */
            for (var i = 0; i < NrOfBits; i++) {
              final var SolderPoint = ConnectionInformation.get((byte) i);
              if (SolderPoint.getParentNet() == null) {
                /* this entry is not connected */
                if (IsOutput) {
                  SeperateSignals.add("1'bZ");
                } else {
                  SeperateSignals.add(HDL.GetZeroVector(1, FloatingPinTiedToGround));
                }
              } else {
                /*
                 * The net is connected, we have to find out if
                 * the connection is to a bus or to a normal net
                 */
                if (SolderPoint.getParentNet().getBitWidth() == 1) {
                  /* The connection is to a Net */
                  SeperateSignals.add(NET_NAME + TheNets.getNetId(SolderPoint.getParentNet()));
                } else {
                  /* The connection is to an entry of a bus */
                  SeperateSignals.add(
                      BUS_NAME
                          + TheNets.getNetId(SolderPoint.getParentNet())
                          + "["
                          + SolderPoint.getParentNetBitIndex()
                          + "]");
                }
              }
            }
            /* Finally we can put all together */
            var Vector = new StringBuilder();
            Vector.append("{");
            for (var i = NrOfBits; i > 0; i--) {
              Vector.append(SeperateSignals.get(i - 1));
              if (i != 1) {
                Vector.append(",");
              }
            }
            Vector.append("}");
            NetMap.put(SourceName, Vector.toString());
          }
        }
      }
    }
    return NetMap;
  }

  public int getNrOfTypes(Netlist TheNetlist, AttributeSet attrs) {
    /* In this method you can specify the number of own defined Types */
    return 0;
  }

  public SortedMap<String, String> getPortMap(Netlist nets, Object mapInfo) {
    final var result = new TreeMap<String, String>();
    if (mapInfo instanceof NetlistComponent && !myPorts.isEmpty()) {
      NetlistComponent ComponentInfo = (NetlistComponent) mapInfo;
      final var compName = ComponentInfo.getComponent().getFactory().getDisplayName();
      final var attrs = ComponentInfo.getComponent().getAttributeSet();
      if (getWiresPortsDuringHDLWriting) {
        myWires.removeWires();
        myPorts.removePorts();
        getGenerationTimeWiresPorts(nets, ComponentInfo.getComponent().getAttributeSet());
      }
      for (var port : myPorts.keySet()) {
        if (myPorts.isClock(port)) {
          var gatedClock = false;
          var hasClock = true;
          var clockAttr = attrs.containsAttribute(StdAttr.EDGE_TRIGGER) 
              ? attrs.getValue(StdAttr.EDGE_TRIGGER) : attrs.getValue(StdAttr.TRIGGER);
          if (clockAttr == null) clockAttr = StdAttr.TRIG_RISING; // default case if no other specified (for TTL library)
          final var activeLow = StdAttr.TRIG_LOW.equals(clockAttr) || StdAttr.TRIG_FALLING.equals(clockAttr);
          final var compPinId = myPorts.getComponentPortId(port);
          if (!ComponentInfo.isEndConnected(compPinId)) {
            // FIXME hard coded string
            Reporter.Report.AddSevereWarning(
                String.format("Component \"%s\" in circuit \"%s\" has no clock connection!", compName, nets.getCircuitName()));
            hasClock = false;
          }
          final var clockNetName = HDL.getClockNetName(ComponentInfo, compPinId, nets);
          if (clockNetName == null || clockNetName.isEmpty()) {
            // FIXME hard coded string
            Reporter.Report.AddSevereWarning(
                String.format("Component \"%s\" in circuit \"%s\" has a gated clock connection!", compName, nets.getCircuitName()));
            gatedClock = true;
          }
          if (hasClock && !gatedClock && Netlist.isFlipFlop(attrs)) {
            if (nets.requiresGlobalClockConnection()) {
              result.put(myPorts.getTickName(port), LineBuffer
                  .formatHdl("{{1}}{{<}}{{2}}{{>}}", clockNetName, ClockHDLGeneratorFactory.GLOBAL_CLOCK_INDEX));
            } else {
              final var clockIndex = activeLow ? ClockHDLGeneratorFactory.NEGATIVE_EDGE_TICK_INDEX : ClockHDLGeneratorFactory.POSITIVE_EDGE_TICK_INDEX;
              result.put(myPorts.getTickName(port), LineBuffer.formatHdl("{{1}}{{<}}{{2}}{{>}}", clockNetName, clockIndex));
            }
            result.put(HDLPorts.CLOCK, LineBuffer
                .formatHdl("{{1}}{{<}}{{2}}{{>}}", clockNetName, ClockHDLGeneratorFactory.GLOBAL_CLOCK_INDEX));
          } else if (!hasClock) {
            result.put(myPorts.getTickName(port), HDL.zeroBit());
            result.put(HDLPorts.CLOCK, HDL.zeroBit());
          } else {
            result.put(myPorts.getTickName(port), HDL.oneBit());
            if (!gatedClock) {
              final var clockIndex = activeLow ? ClockHDLGeneratorFactory.INVERTED_DERIVED_CLOCK_INDEX : ClockHDLGeneratorFactory.DERIVED_CLOCK_INDEX;
              result.put(HDLPorts.CLOCK, LineBuffer.formatHdl("{{1}}{{<}}{{2}}{{>}}", clockNetName, clockIndex));
            } else {
              result.put(HDLPorts.CLOCK, HDL.getNetName(ComponentInfo, compPinId, true, nets));
            }
          }
        } else if (myPorts.isFixedMapped(port)) {
          final var fixedMap = myPorts.getFixedMap(port);
          if (HDLPorts.PULL_DOWN.equals(fixedMap))
            result.put(port, HDL.getConstantVector(0, myPorts.get(port, attrs)));
          else if (HDLPorts.PULL_UP.equals(fixedMap))
            result.put(port, HDL.getConstantVector(0xFFFFFFFFFFFFFFFFL, myPorts.get(port, attrs)));
          else
            result.put(port, fixedMap);
        } else {
          result.putAll(GetNetMap(port, myPorts.doPullDownOnFloat(port), ComponentInfo, myPorts.getComponentPortId(port), nets));
        }
      }
    }
    return result;
  }

  @Override
  public String getRelativeDirectory() {
    final var mainDirectory = AppPreferences.HDL_Type.get().toLowerCase();
    final var directoryName = new StringBuilder();
    directoryName.append(mainDirectory);
    if (!mainDirectory.endsWith(File.separator)) directoryName.append(File.separator);
    if (!subDirectoryName.isEmpty()) {
      directoryName.append(subDirectoryName);
      if (!subDirectoryName.endsWith(File.separator)) directoryName.append(File.separator);
    }
    return directoryName.toString();
  }

  public String GetType(int TypeNr) {
    /* This method returns the type name indicated by TypeNr */
    return "";
  }

  public SortedSet<String> GetTypeDefinitions(Netlist TheNetlist, AttributeSet attrs) {
    /*
     * This method returns all the type definitions used without the ending
     * ;
     */
    return new TreeSet<>();
  }

  private ArrayList<String> GetVHDLBlackBox(Netlist TheNetlist, AttributeSet attrs,
      String ComponentName, Boolean IsEntity) {
    var contents = new ArrayList<String>();
    var oneLine = new StringBuilder();
    var IdentSize = 0;
    var CompTab = (IsEntity) ? "" : "   ";
    var first = true;
    if (getWiresPortsDuringHDLWriting) {
      myWires.removeWires();
      myPorts.removePorts();
      getGenerationTimeWiresPorts(TheNetlist, attrs);
    }
    if (IsEntity) {
      contents.add("ENTITY " + ComponentName + " IS");
    } else {
      contents.add("   COMPONENT " + ComponentName);
    }
    if (!myParametersList.isEmpty(attrs)) {
      oneLine.append(CompTab).append("   GENERIC ( ");
      IdentSize = oneLine.length();
      first = true;
      for (var generic : myParametersList.keySet(attrs)) {
        if (!first) {
          oneLine.append(";");
          contents.add(oneLine.toString());
          oneLine.setLength(0);
          while (oneLine.length() < IdentSize) {
            oneLine.append(" ");
          }
        } else {
          first = false;
        }
        final var parameterName = myParametersList.get(generic, attrs); 
        oneLine.append(parameterName);
        oneLine.append(" ".repeat(Math.max(0, PORT_ALLIGNMENT_SIZE - parameterName.length())));
        oneLine.append(myParametersList.isPresentedByInteger(generic, attrs) ? ": INTEGER" : ": std_logic_vector");
      }
      oneLine.append(");");
      contents.add(oneLine.toString());
      oneLine.setLength(0);
    }
    if (!myPorts.isEmpty()) {
      var NrOfPortBits = 0;
      oneLine.append(CompTab).append("   PORT ( ");
      IdentSize = oneLine.length();
      first = true;
      for (var input : myPorts.keySet(Port.INPUT)) {
        if (!first) {
          oneLine.append(";");
          contents.add(oneLine.toString());
          oneLine.setLength(0);
          while (oneLine.length() < IdentSize) {
            oneLine.append(" ");
          }
        } else {
          first = false;
        }
        oneLine.append(input);
        oneLine.append(" ".repeat(Math.max(0, PORT_ALLIGNMENT_SIZE - input.length())));
        oneLine.append(": IN  std_logic");
        NrOfPortBits = myPorts.get(input, attrs);
        if (NrOfPortBits < 0) {
          /* we have a parameterized input */
          if (!myParametersList.containsKey(NrOfPortBits, attrs)) {
            contents.clear();
            return contents;
          }
          oneLine.append("_vector( (")
              .append(myParametersList.get(NrOfPortBits, attrs))
              .append("-1) DOWNTO 0 )");
        } else {
          if (NrOfPortBits > 1) {
            /* we have a bus */
            oneLine.append("_vector( ").append(NrOfPortBits - 1).append(" DOWNTO 0 )");
          } else {
            if (NrOfPortBits == 0) {
              oneLine.append("_vector( 0 DOWNTO 0 )");
            }
          }
        }
        // special case of the clock, we have to add the tick
        if (myPorts.isClock(input)) {
          oneLine.append(";");
          contents.add(oneLine.toString());
          oneLine.setLength(0);
          oneLine.append(" ".repeat(IdentSize));
          oneLine.append(myPorts.getTickName(input));
          oneLine.append(" ".repeat(Math.max(0, PORT_ALLIGNMENT_SIZE - myPorts.getTickName(input).length())));
          oneLine.append(": IN  std_logic");
        }
      }
      for (var inout : myPorts.keySet(Port.INOUT)) {
        if (!first) {
          oneLine.append(";");
          contents.add(oneLine.toString());
          oneLine.setLength(0);
          while (oneLine.length() < IdentSize) {
            oneLine.append(" ");
          }
        } else {
          first = false;
        }
        oneLine.append(inout);
        oneLine.append(" ".repeat(Math.max(0, PORT_ALLIGNMENT_SIZE - inout.length())));
        oneLine.append(": INOUT  std_logic");
        NrOfPortBits = myPorts.get(inout, attrs);
        if (NrOfPortBits < 0) {
          /* we have a parameterized input */
          if (!myParametersList.containsKey(NrOfPortBits, attrs)) {
            contents.clear();
            return contents;
          }
          oneLine.append("_vector( (")
              .append(myParametersList.get(NrOfPortBits, attrs))
              .append("-1) DOWNTO 0 )");
        } else {
          if (NrOfPortBits > 1) {
            /* we have a bus */
            oneLine.append("_vector( ").append(NrOfPortBits - 1).append(" DOWNTO 0 )");
          } else {
            if (NrOfPortBits == 0) {
              oneLine.append("_vector( 0 DOWNTO 0 )");
            }
          }
        }
      }
      for (var output : myPorts.keySet(Port.OUTPUT)) {
        if (!first) {
          oneLine.append(";");
          contents.add(oneLine.toString());
          oneLine.setLength(0);
          while (oneLine.length() < IdentSize) {
            oneLine.append(" ");
          }
        } else {
          first = false;
        }
        oneLine.append(output);
        oneLine.append(" ".repeat(Math.max(0, PORT_ALLIGNMENT_SIZE - output.length())));
        oneLine.append(": OUT std_logic");
        NrOfPortBits = myPorts.get(output, attrs);
        if (NrOfPortBits < 0) {
          /* we have a parameterized output */
          if (!myParametersList.containsKey(NrOfPortBits, attrs)) {
            contents.clear();
            return contents;
          }
          oneLine.append("_vector( (")
              .append(myParametersList.get(NrOfPortBits, attrs))
              .append("-1) DOWNTO 0 )");
        } else {
          if (NrOfPortBits > 1) {
            /* we have a bus */
            oneLine.append("_vector( ").append(NrOfPortBits - 1).append(" DOWNTO 0 )");
          } else {
            if (NrOfPortBits == 0) {
              oneLine.append("_vector( 0 DOWNTO 0 )");
            }
          }
        }
      }
      oneLine.append(");");
      contents.add(oneLine.toString());
    }
    if (IsEntity) {
      contents.add("END " + ComponentName + ";");
    } else {
      contents.add("   END COMPONENT;");
    }
    contents.add("");
    return contents;
  }

  @Override
  public boolean isHDLSupportedTarget(AttributeSet attrs) {
    return true;
  }

  @Override
  public boolean isOnlyInlined() {
    return false;
  }

  public static ArrayList<String> GetToplevelCode(MapComponent Component) {
    var temp = new StringBuffer();
    var contents = new ArrayList<String>();
    if (Component.getNrOfPins() <= 0) {
      Reporter.Report.AddError("BUG: Found a component with no pins");
      return contents;
    }
    for (var i = 0; i < Component.getNrOfPins(); i++) {
      temp.setLength(0);
      temp.append("   ").append(HDL.assignPreamble());
      /* the internal mapped signals are handled in the top-level HDL generator */
      if (Component.isInternalMapped(i)) continue;
      /* IO-pins need to be mapped directly to the top-level component and cannot be
       * passed by signals, so we skip them.
       */
      if (Component.isIO(i)) continue;
      if (!Component.isMapped(i)) {
        /* unmapped output pins we leave unconnected */
        if (Component.isOutput(i)) continue;
        temp.append(Component.getHdlSignalName(i));
        allign(temp);
        temp.append(HDL.assignOperator());
        temp.append(HDL.zeroBit()).append(";");
        contents.add(temp.toString());
        continue;
      }
      if (Component.isInput(i)) {
        temp.append(Component.getHdlSignalName(i));
        allign(temp);
        temp.append(HDL.assignOperator());
        if (Component.IsConstantMapped(i)) {
          temp.append(Component.isZeroConstantMap(i) ? HDL.zeroBit() : HDL.oneBit());
        } else {
          if (Component.isExternalInverted(i)) temp.append(HDL.notOperator()).append("n_");
          temp.append(Component.getHdlString(i));
        }
        temp.append(";");
        contents.add(temp.toString());
        continue;
      }
      if (Component.IsOpenMapped(i)) continue;
      if (Component.isExternalInverted(i)) temp.append("n_");
      temp.append(Component.getHdlString(i));
      allign(temp);
      temp.append(HDL.assignOperator());
      if (Component.isExternalInverted(i)) temp.append(HDL.notOperator());
      temp.append(Component.getHdlSignalName(i)).append(";");
      contents.add(temp.toString());
    }
    contents.add(" ");
    return contents;
  }

  private static void allign(StringBuffer s) {
    while (s.length() < 40) s.append(" ");
  }
}<|MERGE_RESOLUTION|>--- conflicted
+++ resolved
@@ -67,13 +67,8 @@
   public ArrayList<String> getArchitecture(Netlist theNetlist, AttributeSet attrs, String componentName) {
     final var contents = LineBuffer.getHdlBuffer();
     final var mems = GetMemList(attrs);
-<<<<<<< HEAD
     final var oneLine = new StringBuilder();
-    if (getWiresPortsduringHDLWriting) {
-=======
-    final var OneLine = new StringBuilder();
     if (getWiresPortsDuringHDLWriting) {
->>>>>>> 57f59ec2
       myWires.removeWires();
       myPorts.removePorts();
       getGenerationTimeWiresPorts(theNetlist, attrs);
