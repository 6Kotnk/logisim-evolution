--- conflicted
+++ resolved
@@ -121,34 +121,18 @@
   public ArrayList<String> GetArchitecture(
       Netlist TheNetlist,
       AttributeSet attrs,
-<<<<<<< HEAD
       String ComponentName) {
     ArrayList<String> Contents = new ArrayList<>();
     Map<String, Integer> InputsList = GetInputList(TheNetlist, attrs); 
-=======
-      String ComponentName,
-      FPGAReport Reporter,
-      String HDLType) {
-    Map<String, Integer> InputsList = GetInputList(TheNetlist, attrs);
->>>>>>> fdfc1593
     Map<String, Integer> InOutsList = GetInOutList(TheNetlist, attrs);
     Map<String, Integer> OutputsList = GetOutputList(TheNetlist, attrs);
     Map<Integer, String> ParameterList = GetParameterList(attrs);
     Map<String, Integer> WireList = GetWireList(attrs, TheNetlist);
-<<<<<<< HEAD
     Map<String, Integer> RegList = GetRegList(attrs);
     Map<String, Integer> MemList = GetMemList(attrs);
     StringBuffer OneLine = new StringBuffer();
     Contents.addAll(FileWriter.getGenerateRemark(ComponentName, TheNetlist.projName()));
     if (HDL.isVHDL()) {
-=======
-    Map<String, Integer> RegList = GetRegList(attrs, HDLType);
-    Map<String, Integer> MemList = GetMemList(attrs, HDLType);
-    StringBuilder OneLine = new StringBuilder();
-    ArrayList<String> Contents = new ArrayList<>(
-        FileWriter.getGenerateRemark(ComponentName, HDLType, TheNetlist.projName()));
-    if (HDLType.equals(HDLGeneratorFactory.VHDL)) {
->>>>>>> fdfc1593
       ArrayList<String> libs = GetExtraLibraries();
       if (!libs.isEmpty()) {
         Contents.addAll(libs);
@@ -467,13 +451,7 @@
       boolean FloatingNetTiedToGround,
       int bitindex,
       Netlist TheNets) {
-<<<<<<< HEAD
     StringBuffer Contents = new StringBuffer();
-=======
-    StringBuilder Contents = new StringBuilder();
-    String BracketOpen = (HDLType.equals(HDLGeneratorFactory.VHDL)) ? "(" : "[";
-    String BracketClose = (HDLType.equals(HDLGeneratorFactory.VHDL)) ? ")" : "]";
->>>>>>> fdfc1593
     if ((EndIndex >= 0) && (EndIndex < comp.NrOfEnds())) {
       ConnectionEnd ThisEnd = comp.getEnd(EndIndex);
       boolean IsOutput = ThisEnd.IsOutputEnd();
@@ -492,17 +470,12 @@
           if (!ConnectedNet.isBus()) {
             Contents.append(NetName).append(TheNets.GetNetId(ConnectedNet));
           } else {
-<<<<<<< HEAD
             Contents.append(
                 BusName
                     + TheNets.GetNetId(ConnectedNet)
                     + HDL.BracketOpen()
                     + ConnectedNetBitIndex
                     + HDL.BracketClose());
-=======
-            Contents.append(BusName).append(TheNets.GetNetId(ConnectedNet)).append(BracketOpen)
-                .append(ConnectedNetBitIndex).append(BracketClose);
->>>>>>> fdfc1593
           }
         }
       }
@@ -861,13 +834,8 @@
           NetMap.put(SourceName, GetBusNameContinues(comp, EndIndex, TheNets));
         } else {
           /* The last case, we have to enumerate through each bit */
-<<<<<<< HEAD
           if (HDL.isVHDL()) {
             StringBuffer SourceNetName = new StringBuffer();
-=======
-          if (HDLType.equals(VHDL)) {
-            StringBuilder SourceNetName = new StringBuilder();
->>>>>>> fdfc1593
             for (int i = 0; i < NrOfBits; i++) {
               /* First we build the Line information */
               SourceNetName.setLength(0);
@@ -958,18 +926,8 @@
       int EndIndex,
       boolean FloatingNetTiedToGround,
       Netlist MyNetlist) {
-<<<<<<< HEAD
     StringBuffer Contents = new StringBuffer();
     String FloatingValue = (FloatingNetTiedToGround) ? HDL.zeroBit() : HDL.oneBit();
-=======
-    StringBuilder Contents = new StringBuilder();
-    String ZeroValue = (HDLType.equals(VHDL)) ? "'0'" : "1'b0";
-    String OneValue = (HDLType.equals(VHDL)) ? "'1'" : "1'b1";
-    String BracketOpen = (HDLType.equals(VHDL)) ? "(" : "[";
-    String BracketClose = (HDLType.equals(VHDL)) ? ")" : "]";
-    String Unconnected = (HDLType.equals(VHDL)) ? "OPEN" : "open";
-    String FloatingValue = (FloatingNetTiedToGround) ? ZeroValue : OneValue;
->>>>>>> fdfc1593
     if ((EndIndex >= 0) && (EndIndex < comp.NrOfEnds())) {
       ConnectionEnd ThisEnd = comp.getEnd(EndIndex);
       boolean IsOutput = ThisEnd.IsOutputEnd();
@@ -992,18 +950,12 @@
             Contents.append(NetName).append(MyNetlist.GetNetId(SolderPoint.GetParrentNet()));
           } else {
             /* The connection is to an entry of a bus */
-<<<<<<< HEAD
             Contents.append(
                 BusName
                     + MyNetlist.GetNetId(SolderPoint.GetParrentNet())
                     + HDL.BracketOpen()
                     + SolderPoint.GetParrentNetBitIndex()
                     + HDL.BracketClose());
-=======
-            Contents.append(BusName).append(MyNetlist.GetNetId(SolderPoint.GetParrentNet()))
-                .append(BracketOpen).append(SolderPoint.GetParrentNetBitIndex())
-                .append(BracketClose);
->>>>>>> fdfc1593
           }
         }
       }
@@ -1269,44 +1221,7 @@
     return new TreeMap<>();
   }
 
-<<<<<<< HEAD
   public boolean HDLTargetSupported(AttributeSet attrs) {
-=======
-  public String GetZeroVector(int NrOfBits, boolean FloatingPinTiedToGround, String HDLType) {
-    StringBuilder Contents = new StringBuilder();
-    if (HDLType.equals(VHDL)) {
-      String FillValue = (FloatingPinTiedToGround) ? "0" : "1";
-      String HexFillValue = (FloatingPinTiedToGround) ? "0" : "F";
-      if (NrOfBits == 1) {
-        Contents.append("'").append(FillValue).append("'");
-      } else {
-        if ((NrOfBits % 4) > 0) {
-          Contents.append("\"");
-          Contents.append(FillValue.repeat((NrOfBits % 4)));
-          Contents.append("\"");
-          if (NrOfBits > 3) {
-            Contents.append("&");
-          }
-        }
-        if ((NrOfBits / 4) > 0) {
-          Contents.append("X\"");
-          Contents.append(HexFillValue.repeat((NrOfBits / 4)));
-          Contents.append("\"");
-        }
-      }
-    } else {
-      Contents.append(NrOfBits).append("'d");
-      if (FloatingPinTiedToGround) {
-        Contents.append("0");
-      } else {
-        Contents.append("-1");
-      }
-    }
-    return Contents.toString();
-  }
-
-  public boolean HDLTargetSupported(String HDLType, AttributeSet attrs) {
->>>>>>> fdfc1593
     return false;
   }
 
@@ -1397,11 +1312,7 @@
     }
     for (int i = 0 ; i < Component.getNrOfPins() ; i++) {
       Temp.setLength(0);
-<<<<<<< HEAD
-      Temp.append("   "+HDL.assignPreamble());
-=======
-      Temp.append("   ").append(Preamble);
->>>>>>> fdfc1593
+      Temp.append("   ").append(HDL.assignPreamble());
       /* IO-pins need to be mapped directly to the top-level component and cannot be
        * passed by signals, so we skip them.
        */
@@ -1411,13 +1322,8 @@
         if (Component.isOutput(i)) continue;
         Temp.append(Component.getHdlSignalName(i));
         allign(Temp);
-<<<<<<< HEAD
         Temp.append(HDL.assignOperator());
         Temp.append(HDL.zeroBit()+";");
-=======
-        Temp.append(AssignOperator);
-        Temp.append(ZeroValue).append(";");
->>>>>>> fdfc1593
         contents.add(Temp.toString());
         continue;
       }
@@ -1428,11 +1334,7 @@
         if (Component.IsConstantMapped(i)) {
           Temp.append(Component.isZeroConstantMap(i) ? HDL.zeroBit() : HDL.oneBit());
         } else {
-<<<<<<< HEAD
           if (Component.isExternalInverted(i)) Temp.append(HDL.notOperator()+"n_");
-=======
-          if (Component.isExternalInverted(i)) Temp.append(NotOperator).append("n_");
->>>>>>> fdfc1593
           Temp.append(Component.getHdlString(i));
         }
         Temp.append(";");
@@ -1443,15 +1345,9 @@
       if (Component.isExternalInverted(i)) Temp.append("n_");
       Temp.append(Component.getHdlString(i));
       allign(Temp);
-<<<<<<< HEAD
       Temp.append(HDL.assignOperator());
       if (Component.isExternalInverted(i)) Temp.append(HDL.notOperator());
       Temp.append(Component.getHdlSignalName(i)+";");
-=======
-      Temp.append(AssignOperator);
-      if (Component.isExternalInverted(i)) Temp.append(NotOperator);
-      Temp.append(Component.getHdlSignalName(i, HDLType)).append(";");
->>>>>>> fdfc1593
       contents.add(Temp.toString());
     }
     contents.add(" ");
