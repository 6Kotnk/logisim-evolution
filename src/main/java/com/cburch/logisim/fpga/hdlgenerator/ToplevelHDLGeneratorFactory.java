--- conflicted
+++ resolved
@@ -47,7 +47,6 @@
 import java.util.TreeMap;
 
 public class ToplevelHDLGeneratorFactory extends AbstractHDLGeneratorFactory {
-
   private final long fpgaClockFrequency;
   private final double tickFrequency;
   private final Circuit myCircuit;
@@ -56,7 +55,6 @@
   private final boolean hasLedArray;
   private final ArrayList<FPGAIOInformationContainer> myLedArrays;
   private final HashMap<String, Boolean> ledArrayTypesUsed;
-
 
   public ToplevelHDLGeneratorFactory(long fpgaClock, double tickClock, Circuit topLevel,
       MappableResourcesContainer ioComponents) {
@@ -75,11 +73,7 @@
           ledArrays.add(comp);
           comp.setArrayId(ledArrays.indexOf(comp));
           hasLedArray = true;
-<<<<<<< HEAD
-          if (!(comp.getArrayDriveMode() == LedArrayDriving.LedDefault)
-=======
           if (!(comp.getArrayDriveMode() == LedArrayDriving.LED_DEFAULT)
->>>>>>> bccf6dde
               && !(comp.getArrayDriveMode() == LedArrayDriving.RgbDefault))
             hasScanningLedArray = true;
         }
@@ -225,7 +219,6 @@
     if (hasLedArray) {
       contents.add("").addRemarkBlock("Here the Led arrays are connected");
       for (var array : myLedArrays) {
-<<<<<<< HEAD
         contents.add(
             LedArrayGenericHDLGeneratorFactory.GetComponentMap(
                 array.getArrayDriveMode(),
@@ -233,18 +226,8 @@
                 array.getNrOfColumns(),
                 myLedArrays.indexOf(array),
                 fpgaClockFrequency,
-                array.GetActivityLevel() == PinActivity.ActiveLow));
+                array.GetActivityLevel() == PinActivity.ACTIVE_LOW));
         contents.add(LedArrayGenericHDLGeneratorFactory.getArrayConnections(array, myLedArrays.indexOf(array)));
-=======
-        contents.addAll(LedArrayGenericHDLGeneratorFactory.GetComponentMap(
-            array.getArrayDriveMode(),
-            array.getNrOfRows(),
-            array.getNrOfColumns(),
-            myLedArrays.indexOf(array),
-            fpgaClockFrequency,
-            array.GetActivityLevel() == PinActivity.ACTIVE_LOW));
-        contents.addAll(LedArrayGenericHDLGeneratorFactory.getArrayConnections(array, myLedArrays.indexOf(array)));
->>>>>>> bccf6dde
       }
     }
     return contents.get();
