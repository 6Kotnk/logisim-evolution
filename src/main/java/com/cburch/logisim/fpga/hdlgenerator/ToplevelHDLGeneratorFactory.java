--- conflicted
+++ resolved
@@ -81,13 +81,13 @@
         myWires.addWire(String.format("s_%s%d", CLOCK_TREE_NAME, clockId), ClockHDLGeneratorFactory.NR_OF_CLOCK_BITS);
     }
     if (nrOfInputBubbles > 0)
-      myWires.addWire(String.format("s_%s", HDLGeneratorFactory.LOCAL_INPUT_BUBBLE_BUS_NAME), 
+      myWires.addWire(String.format("s_%s", HDLGeneratorFactory.LOCAL_INPUT_BUBBLE_BUS_NAME),
           nrOfInputBubbles > 1 ? nrOfInputBubbles : 0);
     if (nrOfInOutBubbles > 0)
-      myWires.addWire(String.format("s_%s", HDLGeneratorFactory.LOCAL_INOUT_BUBBLE_BUS_NAME), 
+      myWires.addWire(String.format("s_%s", HDLGeneratorFactory.LOCAL_INOUT_BUBBLE_BUS_NAME),
           nrOfInOutBubbles > 1 ? nrOfInOutBubbles : 0);
     if (nrOfOutputBubbles > 0)
-      myWires.addWire(String.format("s_%s", HDLGeneratorFactory.LOCAL_OUTPUT_BUBBLE_BUS_NAME), 
+      myWires.addWire(String.format("s_%s", HDLGeneratorFactory.LOCAL_OUTPUT_BUBBLE_BUS_NAME),
           nrOfOutputBubbles > 1 ? nrOfOutputBubbles : 0);
     if (nrOfInputPorts > 0) {
       for (var input = 0; input < nrOfInputPorts; input++) {
@@ -127,14 +127,14 @@
       for (final var port : ports.keySet())
         myPorts.add(Port.OUTPUT, port, ports.get(port), null);
     }
-    if (nrOfClockTrees > 0 || nets.requiresGlobalClockConnection() || requiresFPGAClock) 
+    if (nrOfClockTrees > 0 || nets.requiresGlobalClockConnection() || requiresFPGAClock)
       myPorts.add(Port.INPUT, TickComponentHDLGeneratorFactory.FPGA_CLOCK, 1, null);
-    for (final var in : myIOComponents.GetMappedInputPinNames()) 
+    for (final var in : myIOComponents.GetMappedInputPinNames())
       myPorts.add(Port.INPUT, in, 1, null);
     for (final var io : myIOComponents.GetMappedOutputPinNames()) {
       myPorts.add(Port.OUTPUT, io, 1, null);
     }
-    for (final var io : myIOComponents.GetMappedIOPinNames()) 
+    for (final var io : myIOComponents.GetMappedIOPinNames())
       myPorts.add(Port.INOUT, io, 1, null);
   }
 
@@ -187,11 +187,7 @@
 
   @Override
   public ArrayList<String> GetModuleFunctionality(Netlist theNetlist, AttributeSet attrs) {
-<<<<<<< HEAD
-    final var contents = LineBuffer.getBuffer();
-=======
     final var contents = LineBuffer.getHdlBuffer();
->>>>>>> 57f59ec2
     final var nrOfClockTrees = theNetlist.numberOfClockTrees();
     /* First we process all components */
     contents.addRemarkBlock("Here all signal adaptations are performed");
