--- conflicted
+++ resolved
@@ -1125,13 +1125,8 @@
                 S.get("NetList_NoEndSplitterConnections"),
                 SimpleDRCContainer.LEVEL_SEVERE,
                 SimpleDRCContainer.MARK_INSTANCE);
-<<<<<<< HEAD
          warn.AddMarkComponent(com);
          Reporter.Report.AddWarning(warn);
-=======
-        warn.AddMarkComponent(com);
-        Reporter.AddWarning(warn);
->>>>>>> fdfc1593
       }
     }
     if (progress != null) {
