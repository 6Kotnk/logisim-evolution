/*
 * This file is part of logisim-evolution.
 *
 * Logisim-evolution is free software: you can redistribute it and/or modify
 * it under the terms of the GNU General Public License as published by the
 * Free Software Foundation, either version 3 of the License, or (at your
 * option) any later version.
 *
 * Logisim-evolution is distributed in the hope that it will be useful, but
 * WITHOUT ANY WARRANTY; without even the implied warranty of MERCHANTABILITY
 * or FITNESS FOR A PARTICULAR PURPOSE.  See the GNU General Public License
 * for more details.
 *
 * You should have received a copy of the GNU General Public License along
 * with logisim-evolution. If not, see <http://www.gnu.org/licenses/>.
 *
 * Original code by Carl Burch (http://www.cburch.com), 2011.
 * Subsequent modifications by:
 *   + College of the Holy Cross
 *     http://www.holycross.edu
 *   + Haute École Spécialisée Bernoise/Berner Fachhochschule
 *     http://www.bfh.ch
 *   + Haute École du paysage, d'ingénierie et d'architecture de Genève
 *     http://hepia.hesge.ch/
 *   + Haute École d'Ingénierie et de Gestion du Canton de Vaud
 *     http://www.heig-vd.ch/
 */

package com.cburch.logisim.gui.main;

import static com.cburch.logisim.gui.Strings.S;

import com.cburch.draw.toolbar.Toolbar;
import com.cburch.logisim.circuit.Circuit;
import com.cburch.logisim.circuit.CircuitEvent;
import com.cburch.logisim.circuit.CircuitListener;
import com.cburch.logisim.circuit.CircuitState;
import com.cburch.logisim.comp.Component;
import com.cburch.logisim.data.AttributeEvent;
import com.cburch.logisim.data.AttributeSet;
import com.cburch.logisim.data.Direction;
import com.cburch.logisim.file.LibraryEvent;
import com.cburch.logisim.file.LibraryListener;
import com.cburch.logisim.generated.BuildInfo;
import com.cburch.logisim.gui.appear.AppearanceView;
import com.cburch.logisim.gui.generic.AttrTable;
import com.cburch.logisim.gui.generic.AttrTableModel;
import com.cburch.logisim.gui.generic.BasicZoomModel;
import com.cburch.logisim.gui.generic.CanvasPane;
import com.cburch.logisim.gui.generic.CardPanel;
import com.cburch.logisim.gui.generic.LFrame;
import com.cburch.logisim.gui.generic.OptionPane;
import com.cburch.logisim.gui.generic.RegTabContent;
import com.cburch.logisim.gui.generic.ZoomControl;
import com.cburch.logisim.gui.generic.ZoomModel;
import com.cburch.logisim.gui.menu.MainMenuListener;
import com.cburch.logisim.Main;
import com.cburch.logisim.prefs.AppPreferences;
import com.cburch.logisim.proj.Project;
import com.cburch.logisim.proj.ProjectActions;
import com.cburch.logisim.proj.ProjectEvent;
import com.cburch.logisim.proj.ProjectListener;
import com.cburch.logisim.proj.Projects;
import com.cburch.logisim.tools.Tool;
import com.cburch.logisim.util.HorizontalSplitPane;
import com.cburch.logisim.util.JFileChoosers;
import com.cburch.logisim.util.LocaleListener;
import com.cburch.logisim.util.LocaleManager;
import com.cburch.logisim.util.StringUtil;
import com.cburch.logisim.util.VerticalSplitPane;
import com.cburch.logisim.vhdl.base.HdlModel;
import com.cburch.logisim.vhdl.gui.HdlContentView;
import com.cburch.logisim.vhdl.gui.VhdlSimState;
import com.cburch.logisim.vhdl.gui.VhdlSimulatorConsole;
import java.awt.BorderLayout;
import java.awt.Color;
import java.awt.event.WindowAdapter;
import java.awt.event.WindowEvent;
import java.awt.Font;
import java.awt.GraphicsConfiguration;
import java.awt.GraphicsDevice;
import java.awt.GraphicsEnvironment;
import java.awt.IllegalComponentStateException;
import java.awt.Point;
import java.awt.Rectangle;
import java.beans.PropertyChangeEvent;
import java.beans.PropertyChangeListener;
import java.util.ArrayList;
import java.util.Timer;
import javax.swing.event.ChangeEvent;
import javax.swing.event.ChangeListener;
import javax.swing.JFrame;
import javax.swing.JPanel;
import javax.swing.JTabbedPane;
import javax.swing.WindowConstants;

public class Frame extends LFrame.MainWindow implements LocaleListener {
  public static final String EDITOR_VIEW = "editorView";
  public static final String EXPLORER_VIEW = "explorerView";
  public static final String EDIT_LAYOUT = "layout";
  public static final String EDIT_APPEARANCE = "appearance";
  public static final String EDIT_HDL = "hdl";
  private static final long serialVersionUID = 1L;
  private final Timer timer = new Timer();
  private final Project project;
  private final MyProjectListener myProjectListener = new MyProjectListener();
  // GUI elements shared between views
  private final MainMenuListener menuListener;
  private final Toolbar toolbar;
  private final HorizontalSplitPane leftRegion;
  private final HorizontalSplitPane rightRegion;
  private final HorizontalSplitPane editRegion;
  private final VerticalSplitPane mainRegion;
  private final JPanel rightPanel;
  private final JPanel mainPanelSuper;
  private final CardPanel mainPanel;
  // left-side elements
  private final JTabbedPane topTab;
  private final JTabbedPane bottomTab;
  private final Toolbox toolbox;
  private final SimulationExplorer simExplorer;
  private final AttrTable attrTable;
  private final ZoomControl zoom;
  // for the Layout view
  private final LayoutToolbarModel layoutToolbarModel;
  private final Canvas layoutCanvas;
  private final VhdlSimulatorConsole vhdlSimulatorConsole;
  private final HdlContentView hdlEditor;
  private final ZoomModel layoutZoomModel;
  private final LayoutEditHandler layoutEditHandler;
  private final AttrTableSelectionModel attrTableSelectionModel;
  // for the Appearance view
  private AppearanceView appearance;
  private Double lastFraction = AppPreferences.WINDOW_RIGHT_SPLIT.get();

  public Frame(Project project) {
    super(project);
    this.project = project;

    setBackground(Color.white);
    setDefaultCloseOperation(WindowConstants.DO_NOTHING_ON_CLOSE);
    addWindowListener(new MyWindowListener());

    project.addProjectListener(myProjectListener);
    project.addLibraryListener(myProjectListener);
    project.addCircuitListener(myProjectListener);

    // set up elements for the Layout view
    layoutToolbarModel = new LayoutToolbarModel(this, project);
    layoutCanvas = new Canvas(project);
    final var canvasPane = new CanvasPane(layoutCanvas);

    layoutZoomModel =
        new BasicZoomModel(
            AppPreferences.LAYOUT_SHOW_GRID,
            AppPreferences.LAYOUT_ZOOM,
            buildZoomSteps(),
            canvasPane);

    layoutCanvas.getGridPainter().setZoomModel(layoutZoomModel);
    layoutEditHandler = new LayoutEditHandler(this);
    attrTableSelectionModel = new AttrTableSelectionModel(project, this);

    // set up menu bar and toolbar
    menuListener = new MainMenuListener(this, menubar);
    menuListener.setEditHandler(layoutEditHandler);
    toolbar = new Toolbar(layoutToolbarModel);

    // set up the left-side components
    toolbox = new Toolbox(project, this, menuListener);
    simExplorer = new SimulationExplorer(project, menuListener);
    bottomTab = new JTabbedPane();
    bottomTab.setFont(AppPreferences.getScaledFont(new Font("Dialog", Font.BOLD, 9)));
    bottomTab.add(attrTable = new AttrTable(this));
    bottomTab.add(new RegTabContent(this));

    zoom = new ZoomControl(layoutZoomModel, layoutCanvas);

    // set up the central area
    mainPanelSuper = new JPanel(new BorderLayout());
    canvasPane.setZoomModel(layoutZoomModel);
    mainPanel = new CardPanel();
    mainPanel.addView(EDIT_LAYOUT, canvasPane);
    mainPanel.setView(EDIT_LAYOUT);
    mainPanelSuper.add(mainPanel, BorderLayout.CENTER);

    // set up the contents, split down the middle, with the canvas
    // on the right and a split pane on the left containing the
    // explorer and attribute values.
    JPanel explPanel = new JPanel(new BorderLayout());
    explPanel.add(toolbox, BorderLayout.CENTER);

    JPanel simPanel = new JPanel(new BorderLayout());
    // simPanel.add(new JButton("stuff"), BorderLayout.NORTH);
    simPanel.add(simExplorer, BorderLayout.CENTER);

    topTab = new JTabbedPane();
    topTab.setFont(new Font("Dialog", Font.BOLD, 9));
    topTab.add(explPanel);
    topTab.add(simPanel);

    final var attrFooter = new JPanel(new BorderLayout());
    attrFooter.add(zoom);

    final var bottomTabAndZoom = new JPanel(new BorderLayout());
    bottomTabAndZoom.add(bottomTab, BorderLayout.CENTER);
    bottomTabAndZoom.add(attrFooter, BorderLayout.SOUTH);
    leftRegion = new HorizontalSplitPane(topTab, bottomTabAndZoom, AppPreferences.WINDOW_LEFT_SPLIT.get());

    hdlEditor = new HdlContentView(project);
    vhdlSimulatorConsole = new VhdlSimulatorConsole(project);
    editRegion = new HorizontalSplitPane(mainPanelSuper, hdlEditor, 1.0);
    rightRegion = new HorizontalSplitPane(editRegion, vhdlSimulatorConsole, 1.0);

    rightPanel = new JPanel(new BorderLayout());
    rightPanel.add(rightRegion, BorderLayout.CENTER);

    final var state = new VhdlSimState(project);
    state.stateChanged();
    project.getVhdlSimulator().addVhdlSimStateListener(state);

    mainRegion =
        new VerticalSplitPane(
            leftRegion, rightPanel, AppPreferences.WINDOW_MAIN_SPLIT.get());

    getContentPane().add(mainRegion, BorderLayout.CENTER);

    localeChanged();

    this.setSize(
        AppPreferences.WINDOW_WIDTH.get(),
        AppPreferences.WINDOW_HEIGHT.get());
    Point prefPoint = getInitialLocation();
    if (prefPoint != null) {
      this.setLocation(prefPoint);
    }
    this.setExtendedState(AppPreferences.WINDOW_STATE.get());

    menuListener.register(mainPanel);
    KeyboardToolSelection.register(toolbar);

    project.setFrame(this);
    if (project.getTool() == null) {
      project.setTool(project.getOptions().getToolbarData().getFirstTool());
    }
    mainPanel.addChangeListener(myProjectListener);
    AppPreferences.TOOLBAR_PLACEMENT.addPropertyChangeListener(myProjectListener);
    placeToolbar();

    LocaleManager.addLocaleListener(this);
    toolbox.updateStructure();
  }

  /**
   * Computes allowed zoom steps.
   *
   * @return
   */
  private ArrayList<Double> buildZoomSteps() {
    class Pair {
      int maxZoom;
      int singleStep;

      Pair(int maxZoom, int step) {
        this.maxZoom = maxZoom;
        this.singleStep = step;
      }
    }
    // Pairs must be in acending order (sorted by maxZoom value).
    final var config = new Pair[] {new Pair(50, 5), new Pair(200, 10), new Pair(1000, 20)};

    // Result zoomsteps.
    final var steps = new ArrayList<Double>();

    double zoom = 0;
    for (final var pair : config) {
      while (zoom < pair.maxZoom) {
        zoom += pair.singleStep;
        steps.add(zoom);
      }
    }
    return steps;
  }

  private static Point getInitialLocation() {
    final var s = AppPreferences.WINDOW_LOCATION.get();
    if (s == null) {
      return null;
    }
    final var comma = s.indexOf(',');
    if (comma < 0) {
      return null;
    }
    try {
      var x = Integer.parseInt(s.substring(0, comma));
      var y = Integer.parseInt(s.substring(comma + 1));
      while (isProjectFrameAt(x, y)) {
        x += 20;
        y += 20;
      }
      Rectangle desired = new Rectangle(x, y, 50, 50);

      var gcBestSize = 0;
      Point gcBestPoint = null;
      GraphicsEnvironment ge;
      ge = GraphicsEnvironment.getLocalGraphicsEnvironment();
      for (final var gd : ge.getScreenDevices()) {
        for (final var gc : gd.getConfigurations()) {
          final var gcBounds = gc.getBounds();
          if (gcBounds.intersects(desired)) {
            final var inter = gcBounds.intersection(desired);
            final var size = inter.width * inter.height;
            if (size > gcBestSize) {
              gcBestSize = size;
              int x2 = Math.max(gcBounds.x, Math.min(inter.x, inter.x + inter.width - 50));
              int y2 = Math.max(gcBounds.y, Math.min(inter.y, inter.y + inter.height - 50));
              gcBestPoint = new Point(x2, y2);
            }
          }
        }
      }
      if (gcBestPoint != null) {
        if (isProjectFrameAt(gcBestPoint.x, gcBestPoint.y)) {
          gcBestPoint = null;
        }
      }
      return gcBestPoint;
    } catch (Throwable t) {
      return null;
    }
  }

  private static boolean isProjectFrameAt(int x, int y) {
    for (final var current : Projects.getOpenProjects()) {
      final var frame = current.getFrame();
      if (frame != null) {
        final var loc = frame.getLocationOnScreen();
        final var d = Math.abs(loc.x - x) + Math.abs(loc.y - y);
        if (d <= 3) {
          return true;
        }
      }
    }
    return false;
  }

  public void resetLayout() {
    mainRegion.setFraction(0.25);
    leftRegion.setFraction(0.5);
    rightRegion.setFraction(1.0);
  }

  public Toolbar getToolbar() {
    return toolbar;
  }

  /**
   * Generates String to be used as generic Frame title, taking
   * names of circuits or app version or type.
   */
  private void buildTitleString() {
    final var circuit = project.getCurrentCircuit();
    final var name = project.getLogisimFile().getName();
<<<<<<< HEAD
    final var title = new StringBuilder();
    title.append((circuit != null)
=======

    final var title =
        (circuit != null)
>>>>>>> cb01a371
            ? S.get("titleCircFileKnown", circuit.getName(), name)
            : S.get("titleFileKnown", name));

    if (project.isFileDirty()) {
      // Mind leading space!
      title.append(" *");
    }
    title.append(" · v" + BuildInfo.version);

<<<<<<< HEAD
    if (!com.cburch.logisim.generated.BuildInfo.version.isStable()) {
      // Keep leading space!
      title.append(" (ID:\"" + BuildInfo.buildId + "\", BUILT:" + BuildInfo.dateIso8601 + ")");
    }
    this.setTitle(title.toString().strip());
=======
    String dirtyMarkerState = "";
    String dirtyMarker = "";

    if (project.isFileDirty()) {
      dirtyMarker = Main.DIRTY_MARKER + "\u0020"; // keep the space
      // The icon alone may sometimes be missed so we add additional "[UNSAVED]" to the title too.
      dirtyMarkerState = StringUtil.format("[%s]", S.get("titleUnsavedProjectState").toUpperCase());
    }

    this.setTitle(StringUtil.format("%s%s · %s %s", dirtyMarker, title, Main.APP_DISPLAY_NAME, dirtyMarkerState).trim());
>>>>>>> cb01a371
    myProjectListener.enableSave();
  }

  public boolean confirmClose() {
    return confirmClose(S.get("confirmCloseTitle"));
  }

  // returns true if user is OK with proceeding
  public boolean confirmClose(String title) {
    String message = S.get("confirmDiscardMessage", project.getLogisimFile().getName());

    if (!project.isFileDirty()) {
      return true;
    }

    toFront();
    String[] options = {S.get("saveOption"), S.get("discardOption"), S.get("cancelOption")};
    var result =
        OptionPane.showOptionDialog(this, message, title, 0, OptionPane.QUESTION_MESSAGE, null, options, options[0]);
    boolean ret;
    if (result == 0) {
      ret = ProjectActions.doSave(project);
    } else if (result == 1) {
      // Close the current project
      dispose();
      ret = true;
    } else {
      ret = false;
    }

    return ret;
  }

  public Canvas getCanvas() {
    return layoutCanvas;
  }

  public String getEditorView() {
    return (getHdlEditorView() != null ? EDIT_HDL : mainPanel.getView());
  }

  public void setEditorView(String view) {
    final var curView = mainPanel.getView();
    if (hdlEditor.getHdlModel() == null && curView.equals(view)) {
      return;
    }
    editRegion.setFraction(1.0);
    hdlEditor.setHdlModel(null);

    if (view.equals(EDIT_APPEARANCE)) { // appearance view
      AppearanceView app = appearance;
      if (app == null) {
        app = new AppearanceView();
        app.setCircuit(project, project.getCircuitState());
        mainPanel.addView(EDIT_APPEARANCE, app.getCanvasPane());
        appearance = app;
      }
      toolbar.setToolbarModel(app.getToolbarModel());
      app.getAttrTableDrawManager(attrTable).attributesSelected();
      zoom.setZoomModel(app.getZoomModel());
      zoom.setAutoZoomButtonEnabled(false);
      menuListener.setEditHandler(app.getEditHandler());
      mainPanel.setView(view);
      app.getCanvas().requestFocus();
    } else { // layout view
      toolbar.setToolbarModel(layoutToolbarModel);
      zoom.setZoomModel(layoutZoomModel);
      zoom.setAutoZoomButtonEnabled(true);
      menuListener.setEditHandler(layoutEditHandler);
      viewAttributes(project.getTool(), true);
      mainPanel.setView(view);
      layoutCanvas.requestFocus();
    }
  }

  public ZoomControl getZoomControl() {
    return this.zoom;
  }

  public VhdlSimulatorConsole getVhdlSimulatorConsole() {
    return vhdlSimulatorConsole;
  }

  public ZoomModel getZoomModel() {
    return layoutZoomModel;
  }

  @Override
  public void localeChanged() {
    buildTitleString();
    topTab.setTitleAt(0, S.get("designTab"));
    topTab.setTitleAt(1, S.get("simulateTab"));
    bottomTab.setTitleAt(0, S.get("propertiesTab"));
    bottomTab.setTitleAt(1, S.get("stateTab"));
  }

  private void placeToolbar() {
    final var loc = AppPreferences.TOOLBAR_PLACEMENT.get();
    rightPanel.remove(toolbar);
    if (!AppPreferences.TOOLBAR_HIDDEN.equals(loc)) {
      var value = BorderLayout.NORTH;
      for (final var dir : Direction.cardinals) {
        if (dir.toString().equals(loc)) {
          if (dir == Direction.EAST) {
            value = BorderLayout.EAST;
          } else if (dir == Direction.SOUTH) {
            value = BorderLayout.SOUTH;
          } else if (dir == Direction.WEST) {
            value = BorderLayout.WEST;
          } else {
            value = BorderLayout.NORTH;
          }
        }
      }
      rightPanel.add(toolbar, value);
      final var vertical = value == BorderLayout.WEST || value == BorderLayout.EAST;
      toolbar.setOrientation(vertical ? Toolbar.VERTICAL : Toolbar.HORIZONTAL);
    }
    getContentPane().validate();
  }

  public void savePreferences() {
    AppPreferences.TICK_FREQUENCY.set(project.getSimulator().getTickFrequency());
    AppPreferences.LAYOUT_SHOW_GRID.setBoolean(layoutZoomModel.getShowGrid());
    AppPreferences.LAYOUT_ZOOM.set(layoutZoomModel.getZoomFactor());
    if (appearance != null) {
      final var appearanceZoom = appearance.getZoomModel();
      AppPreferences.APPEARANCE_SHOW_GRID.setBoolean(appearanceZoom.getShowGrid());
      AppPreferences.APPEARANCE_ZOOM.set(appearanceZoom.getZoomFactor());
    }
    final var state = getExtendedState() & ~JFrame.ICONIFIED;
    AppPreferences.WINDOW_STATE.set(state);
    final var dim = getSize();
    AppPreferences.WINDOW_WIDTH.set(dim.width);
    AppPreferences.WINDOW_HEIGHT.set(dim.height);
    Point loc;
    try {
      loc = getLocationOnScreen();
    } catch (IllegalComponentStateException e) {
      loc = Projects.getLocation(this);
    }
    if (loc != null) {
      AppPreferences.WINDOW_LOCATION.set(loc.x + "," + loc.y);
    }
    if (leftRegion.getFraction() > 0)
      AppPreferences.WINDOW_LEFT_SPLIT.set(leftRegion.getFraction());
    if (rightRegion.getFraction() < 1.0)
      AppPreferences.WINDOW_RIGHT_SPLIT.set(rightRegion.getFraction());
    if (mainRegion.getFraction() > 0)
      AppPreferences.WINDOW_MAIN_SPLIT.set(mainRegion.getFraction());
    AppPreferences.DIALOG_DIRECTORY.set(JFileChoosers.getCurrentDirectory());
  }

  void setAttrTableModel(AttrTableModel value) {
    attrTable.setAttrTableModel(value);
    if (value instanceof AttrTableToolModel) {
      final var tool = ((AttrTableToolModel) value).getTool();
      toolbox.setHaloedTool(tool);
      layoutToolbarModel.setHaloedTool(tool);
    } else {
      toolbox.setHaloedTool(null);
      layoutToolbarModel.setHaloedTool(null);
    }
    if (value instanceof AttrTableComponentModel) {
      final var circ = ((AttrTableComponentModel) value).getCircuit();
      final var comp = ((AttrTableComponentModel) value).getComponent();
      layoutCanvas.setHaloedComponent(circ, comp);
    } else {
      layoutCanvas.setHaloedComponent(null, null);
    }
  }

  public void setVhdlSimulatorConsoleStatus(boolean visible) {
    if (visible) {
      rightRegion.setFraction(lastFraction);
    } else {
      lastFraction = rightRegion.getFraction();
      rightRegion.setFraction(1);
    }
  }

  public HdlModel getHdlEditorView() {
    return hdlEditor.getHdlModel();
  }

  private void setHdlEditorView(HdlModel hdl) {
    hdlEditor.setHdlModel(hdl);
    zoom.setZoomModel(null);
    editRegion.setFraction(0.0);
    toolbar.setToolbarModel(hdlEditor.getToolbarModel());
  }

  void viewAttributes(Tool newTool) {
    viewAttributes(null, newTool, false);
  }

  private void viewAttributes(Tool newTool, boolean force) {
    viewAttributes(null, newTool, force);
  }

  private void viewAttributes(Tool oldTool, Tool newTool, boolean force) {
    AttributeSet newAttrs;
    if (newTool == null) {
      newAttrs = null;
      if (!force) {
        return;
      }
    } else {
      newAttrs = newTool.getAttributeSet(layoutCanvas);
    }
    if (newAttrs == null) {
      final var oldModel = attrTable.getAttrTableModel();
      final var same = oldModel instanceof AttrTableToolModel
              && ((AttrTableToolModel) oldModel).getTool() == oldTool;
      if (!force && !same && !(oldModel instanceof AttrTableCircuitModel)) {
        return;
      }
    }
    if (newAttrs == null) {
      Circuit circ = project.getCurrentCircuit();
      if (circ != null) {
        setAttrTableModel(new AttrTableCircuitModel(project, circ));
      } else if (force) {
        setAttrTableModel(null);
      }
    } else if (newAttrs instanceof SelectionAttributes) {
      setAttrTableModel(attrTableSelectionModel);
    } else {
      setAttrTableModel(new AttrTableToolModel(project, newTool));
    }
  }

  public void viewComponentAttributes(Circuit circ, Component comp) {
    if (comp == null) {
      setAttrTableModel(null);
    } else {
      setAttrTableModel(new AttrTableComponentModel(project, circ, comp));
    }
  }

  class MyProjectListener implements ProjectListener, LibraryListener, CircuitListener, PropertyChangeListener, ChangeListener {
    public void attributeListChanged(AttributeEvent e) {}

    @Override
    public void circuitChanged(CircuitEvent event) {
      if (event.getAction() == CircuitEvent.ACTION_SET_NAME) {
        buildTitleString();
      }
    }

    private void enableSave() {
      final var ok = getProject().isFileDirty();
      getRootPane().putClientProperty("windowModified", ok);
    }

    @Override
    public void libraryChanged(LibraryEvent e) {
      if (e.getAction() == LibraryEvent.SET_NAME) {
        buildTitleString();
      } else if (e.getAction() == LibraryEvent.DIRTY_STATE) {
        buildTitleString();
        enableSave();
      }
    }

    @Override
    public void projectChanged(ProjectEvent event) {
      final var action = event.getAction();

      if (action == ProjectEvent.ACTION_SET_FILE) {
        buildTitleString();
        project.setTool(project.getOptions().getToolbarData().getFirstTool());
        placeToolbar();
      } else if (action == ProjectEvent.ACTION_SET_STATE) {
        if (event.getData() instanceof CircuitState) {
          CircuitState state = (CircuitState) event.getData();
          if (state.getParentState() != null) topTab.setSelectedIndex(1); // sim explorer view
        }
      } else if (action == ProjectEvent.ACTION_SET_CURRENT) {
        if (event.getData() instanceof Circuit) {
          setEditorView(EDIT_LAYOUT);
          if (appearance != null) {
            appearance.setCircuit(project, project.getCircuitState());
          }
        } else if (event.getData() instanceof HdlModel) {
          setHdlEditorView((HdlModel) event.getData());
        }
        viewAttributes(project.getTool());
        buildTitleString();
      } else if (action == ProjectEvent.ACTION_SET_TOOL) {
        if (attrTable == null) {
          return; // for startup
        }
        final var oldTool = (Tool) event.getOldData();
        final var newTool = (Tool) event.getData();
        if (!getEditorView().equals(EDIT_APPEARANCE)) {
          viewAttributes(oldTool, newTool, false);
        }
      }
    }

    @Override
    public void propertyChange(PropertyChangeEvent event) {
      if (AppPreferences.TOOLBAR_PLACEMENT.isSource(event)) {
        placeToolbar();
      }
    }

    @Override
    public void stateChanged(ChangeEvent event) {
      final var source = event.getSource();
      if (source == mainPanel) {
        firePropertyChange(EDITOR_VIEW, "???", getEditorView());
      }
    }
  }

  class MyWindowListener extends WindowAdapter {

    @Override
    public void windowClosing(WindowEvent e) {
      if (confirmClose(S.get("confirmCloseTitle"))) {
        layoutCanvas.closeCanvas();
        timer.cancel();
        Frame.this.dispose();
      }
    }

    @Override
    public void windowOpened(WindowEvent e) {
      layoutCanvas.computeSize(true);
    }
  }
}<|MERGE_RESOLUTION|>--- conflicted
+++ resolved
@@ -361,41 +361,33 @@
   private void buildTitleString() {
     final var circuit = project.getCurrentCircuit();
     final var name = project.getLogisimFile().getName();
-<<<<<<< HEAD
     final var title = new StringBuilder();
-    title.append((circuit != null)
-=======
-
-    final var title =
-        (circuit != null)
->>>>>>> cb01a371
-            ? S.get("titleCircFileKnown", circuit.getName(), name)
-            : S.get("titleFileKnown", name));
-
-    if (project.isFileDirty()) {
-      // Mind leading space!
-      title.append(" *");
-    }
-    title.append(" · v" + BuildInfo.version);
-
-<<<<<<< HEAD
-    if (!com.cburch.logisim.generated.BuildInfo.version.isStable()) {
+
+    title
+        .append(project.isFileDirty() ? (Main.DIRTY_MARKER + "\u0020") : "") // keep the space
+        .append(
+            (circuit != null)
+                ? S.get("titleCircFileKnown", circuit.getName(), name)
+                : S.get("titleFileKnown", name))
+        .append(" · ")
+        .append(Main.APP_DISPLAY_NAME);
+
+    if (!BuildInfo.version.isStable()) {
       // Keep leading space!
-      title.append(" (ID:\"" + BuildInfo.buildId + "\", BUILT:" + BuildInfo.dateIso8601 + ")");
-    }
-    this.setTitle(title.toString().strip());
-=======
-    String dirtyMarkerState = "";
-    String dirtyMarker = "";
-
-    if (project.isFileDirty()) {
-      dirtyMarker = Main.DIRTY_MARKER + "\u0020"; // keep the space
-      // The icon alone may sometimes be missed so we add additional "[UNSAVED]" to the title too.
-      dirtyMarkerState = StringUtil.format("[%s]", S.get("titleUnsavedProjectState").toUpperCase());
-    }
-
-    this.setTitle(StringUtil.format("%s%s · %s %s", dirtyMarker, title, Main.APP_DISPLAY_NAME, dirtyMarkerState).trim());
->>>>>>> cb01a371
+      title
+          .append(" ")
+          .append(StringUtil.format("(ID:%s, BUILT:%s)", BuildInfo.buildId, BuildInfo.dateIso8601));
+    }
+
+    // The icon alone may sometimes be missed so we add additional "[UNSAVED]" to the title too.
+    title
+        .append(" ")
+        .append(
+            project.isFileDirty()
+                ? StringUtil.format("[%s]", S.get("titleUnsavedProjectState").toUpperCase())
+                : "");
+
+    this.setTitle(title.toString().trim());
     myProjectListener.enableSave();
   }
 
