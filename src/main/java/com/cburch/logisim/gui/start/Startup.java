--- conflicted
+++ resolved
@@ -791,15 +791,9 @@
     if (mainCircuit == null) return false;
     final var simTickFreq = mainCircuit.getTickFrequency();
     final var downTickFreq = mainCircuit.getDownloadFrequency();
-<<<<<<< HEAD
-    final var usedFrequency = (testTickFrequency > 0) ? testTickFrequency : 
-        (downTickFreq > 0) ? downTickFreq : simTickFreq;
-    Download Downloader =
-=======
     final var usedFrequency = (testTickFrequency > 0) ? testTickFrequency :
         (downTickFreq > 0) ? downTickFreq : simTickFreq;
     Download downloader =
->>>>>>> 2c6c8553
         new Download(
             proj,
             testCircuitImpName,
