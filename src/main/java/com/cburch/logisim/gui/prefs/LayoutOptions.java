--- conflicted
+++ resolved
@@ -157,12 +157,9 @@
     radix1.localeChanged();
     radix2.localeChanged();
     afterAdd.localeChanged();
-<<<<<<< HEAD
     DefaultAppear.localeChanged();
     PrefPinAppearance.localeChanged();
-=======
-    defaultAppearance.localeChanged();
->>>>>>> c2a740e7
+
   }
 
 
