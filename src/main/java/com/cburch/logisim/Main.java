--- conflicted
+++ resolved
@@ -58,11 +58,7 @@
         FlatIntelliJLaf.installLafInfo();
 
         UIManager.setLookAndFeel(AppPreferences.LookAndFeel.get());
-<<<<<<< HEAD
         UIManager.put("ToolTip.font", new FontUIResource("SansSerif", Font.BOLD, AppPreferences.getScaled(12)));
-=======
-        UIManager.put("ToolTip.font", new FontUIResource("SansSerif", Font.PLAIN, AppPreferences.getScaled(12)));
->>>>>>> a7225bb9
       }
     } catch (ClassNotFoundException | UnsupportedLookAndFeelException | IllegalAccessException | InstantiationException e) {
       e.printStackTrace();
