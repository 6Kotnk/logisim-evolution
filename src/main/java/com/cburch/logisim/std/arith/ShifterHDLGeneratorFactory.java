--- conflicted
+++ resolved
@@ -18,7 +18,6 @@
 import com.cburch.logisim.instance.Port;
 import com.cburch.logisim.instance.StdAttr;
 import com.cburch.logisim.util.LineBuffer;
-import java.util.ArrayList;
 import java.util.HashMap;
 import java.util.List;
 
@@ -54,11 +53,7 @@
   }
 
   @Override
-<<<<<<< HEAD
-  public List<String> getModuleFunctionality(Netlist TheNetlist, AttributeSet attrs) {
-=======
   public LineBuffer getModuleFunctionality(Netlist TheNetlist, AttributeSet attrs) {
->>>>>>> d6124b2f
     final var contents = LineBuffer.getBuffer()
             .pair("shiftMode", SHIFT_MODE_STRING);
     final var nrOfBits = attrs.getValue(StdAttr.WIDTH).getWidth();
@@ -132,11 +127,7 @@
     return contents;
   }
 
-<<<<<<< HEAD
-  private List<String> GetStageFunctionalityVerilog(int stageNumber, int nrOfBits) {
-=======
-  private ArrayList<String> getStageFunctionalityVerilog(int stageNumber, int nrOfBits) {
->>>>>>> d6124b2f
+  private List<String> getStageFunctionalityVerilog(int stageNumber, int nrOfBits) {
     final var contents = LineBuffer.getBuffer()
             .pair("shiftMode", SHIFT_MODE_STRING)
             .pair("stageNumber", stageNumber)
@@ -188,11 +179,7 @@
     return contents.getWithIndent();
   }
 
-<<<<<<< HEAD
-  private List<String> GetStageFunctionalityVHDL(int stageNumber, int nrOfBits) {
-=======
-  private ArrayList<String> getStageFunctionalityVhdl(int stageNumber, int nrOfBits) {
->>>>>>> d6124b2f
+  private List<String> getStageFunctionalityVhdl(int stageNumber, int nrOfBits) {
     final var nrOfBitsToShift = (1 << stageNumber);
     final var contents =
         LineBuffer.getBuffer()
