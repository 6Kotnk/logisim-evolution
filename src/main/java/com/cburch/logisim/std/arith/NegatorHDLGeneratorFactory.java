/*
 * Logisim-evolution - digital logic design tool and simulator
 * Copyright by the Logisim-evolution developers
 *
 * https://github.com/logisim-evolution/
 *
 * This is free software released under GNU GPLv3 license
 */

package com.cburch.logisim.std.arith;

import com.cburch.logisim.data.AttributeSet;
import com.cburch.logisim.fpga.designrulecheck.Netlist;
import com.cburch.logisim.fpga.hdlgenerator.AbstractHdlGeneratorFactory;
import com.cburch.logisim.fpga.hdlgenerator.Hdl;
import com.cburch.logisim.instance.Port;
import com.cburch.logisim.instance.StdAttr;
import com.cburch.logisim.util.LineBuffer;
<<<<<<< HEAD
import java.util.ArrayList;
import java.util.List;
=======
>>>>>>> d6124b2f

public class NegatorHDLGeneratorFactory extends AbstractHdlGeneratorFactory {

  private static final String NR_OF_BITS_STRING = "NrOfBits";
  private static final int NR_OF_BITS_ID = -1;

  public NegatorHDLGeneratorFactory() {
    super();
    myParametersList
        .addBusOnly(NR_OF_BITS_STRING, NR_OF_BITS_ID);
    myPorts
        .add(Port.INPUT, "DataX", NR_OF_BITS_ID, Negator.IN, StdAttr.WIDTH)
        .add(Port.OUTPUT, "MinDataX", NR_OF_BITS_ID, Negator.OUT, StdAttr.WIDTH);
  }

  @Override
<<<<<<< HEAD
  public List<String> getModuleFunctionality(Netlist TheNetlist, AttributeSet attrs) {
    final var Contents = LineBuffer.getBuffer();
=======
  public LineBuffer getModuleFunctionality(Netlist TheNetlist, AttributeSet attrs) {
    final var contents = LineBuffer.getBuffer();
>>>>>>> d6124b2f
    if (Hdl.isVhdl()) {
      int nrOfBits = attrs.getValue(StdAttr.WIDTH).getWidth();
      contents.add(
          (nrOfBits == 1)
              ? "MinDataX <= DataX;"
              : "MinDataX <= std_logic_vector(unsigned(NOT(DataX)) + 1);");
    } else {
      contents.add("assign   MinDataX = -DataX;");
    }
    return contents;
  }
}<|MERGE_RESOLUTION|>--- conflicted
+++ resolved
@@ -16,11 +16,6 @@
 import com.cburch.logisim.instance.Port;
 import com.cburch.logisim.instance.StdAttr;
 import com.cburch.logisim.util.LineBuffer;
-<<<<<<< HEAD
-import java.util.ArrayList;
-import java.util.List;
-=======
->>>>>>> d6124b2f
 
 public class NegatorHDLGeneratorFactory extends AbstractHdlGeneratorFactory {
 
@@ -37,13 +32,8 @@
   }
 
   @Override
-<<<<<<< HEAD
-  public List<String> getModuleFunctionality(Netlist TheNetlist, AttributeSet attrs) {
-    final var Contents = LineBuffer.getBuffer();
-=======
   public LineBuffer getModuleFunctionality(Netlist TheNetlist, AttributeSet attrs) {
     final var contents = LineBuffer.getBuffer();
->>>>>>> d6124b2f
     if (Hdl.isVhdl()) {
       int nrOfBits = attrs.getValue(StdAttr.WIDTH).getWidth();
       contents.add(
