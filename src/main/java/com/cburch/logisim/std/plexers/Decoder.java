--- conflicted
+++ resolved
@@ -113,23 +113,13 @@
 
   @Override
   public Bounds getOffsetBounds(AttributeSet attrs) {
-<<<<<<< HEAD
-    Direction facing = attrs.getValue(StdAttr.FACING);
-    Object selectLoc = attrs.getValue(PlexersLibrary.ATTR_SELECT_LOC);
-    BitWidth select = attrs.getValue(PlexersLibrary.ATTR_SELECT);
-    int outputs = 1 << select.getWidth();
-    Bounds bds;
-    boolean reversed = facing == Direction.WEST || facing == Direction.NORTH;
-    if (selectLoc == PlexersLibrary.SELECT_TOP_RIGHT) reversed = !reversed;
-=======
     final var facing = attrs.getValue(StdAttr.FACING);
-    final var selectLoc = attrs.getValue(Plexers.ATTR_SELECT_LOC);
-    final var select = attrs.getValue(Plexers.ATTR_SELECT);
+    final var selectLoc = attrs.getValue(PlexersLibrary.ATTR_SELECT_LOC);
+    final var select = attrs.getValue(PlexersLibrary.ATTR_SELECT);
     final var outputs = 1 << select.getWidth();
     Bounds bds;
     var reversed = facing == Direction.WEST || facing == Direction.NORTH;
-    if (selectLoc == Plexers.SELECT_TOP_RIGHT) reversed = !reversed;
->>>>>>> db61081c
+    if (selectLoc == PlexersLibrary.SELECT_TOP_RIGHT) reversed = !reversed;
     if (outputs == 2) {
       int y = reversed ? 0 : -40;
       bds = Bounds.create(-20, y - 5, 30, 40 + 10);
@@ -167,15 +157,9 @@
 
   @Override
   public void paintGhost(InstancePainter painter) {
-<<<<<<< HEAD
-    Direction facing = painter.getAttributeValue(StdAttr.FACING);
-    BitWidth select = painter.getAttributeValue(PlexersLibrary.ATTR_SELECT);
-    Bounds bds = painter.getBounds();
-=======
     final var facing = painter.getAttributeValue(StdAttr.FACING);
-    final var select = painter.getAttributeValue(Plexers.ATTR_SELECT);
+    final var select = painter.getAttributeValue(PlexersLibrary.ATTR_SELECT);
     final var bds = painter.getBounds();
->>>>>>> db61081c
 
     if (select.getWidth() == 1) {
       if (facing == Direction.EAST || facing == Direction.WEST) {
@@ -198,23 +182,13 @@
 
   @Override
   public void paintInstance(InstancePainter painter) {
-<<<<<<< HEAD
-    Graphics g = painter.getGraphics();
-    Bounds bds = painter.getBounds();
-    Direction facing = painter.getAttributeValue(StdAttr.FACING);
-    Object selectLoc = painter.getAttributeValue(PlexersLibrary.ATTR_SELECT_LOC);
-    BitWidth select = painter.getAttributeValue(PlexersLibrary.ATTR_SELECT);
-    boolean enable = painter.getAttributeValue(PlexersLibrary.ATTR_ENABLE);
-    int selMult = selectLoc == PlexersLibrary.SELECT_TOP_RIGHT ? -1 : 1;
-=======
     final var g = painter.getGraphics();
     final var bds = painter.getBounds();
     final var facing = painter.getAttributeValue(StdAttr.FACING);
-    Object selectLoc = painter.getAttributeValue(Plexers.ATTR_SELECT_LOC);
-    final var select = painter.getAttributeValue(Plexers.ATTR_SELECT);
-    boolean enable = painter.getAttributeValue(Plexers.ATTR_ENABLE);
-    int selMult = selectLoc == Plexers.SELECT_TOP_RIGHT ? -1 : 1;
->>>>>>> db61081c
+    Object selectLoc = painter.getAttributeValue(PlexersLibrary.ATTR_SELECT_LOC);
+    final var select = painter.getAttributeValue(PlexersLibrary.ATTR_SELECT);
+    boolean enable = painter.getAttributeValue(PlexersLibrary.ATTR_ENABLE);
+    int selMult = selectLoc == PlexersLibrary.SELECT_TOP_RIGHT ? -1 : 1;
     int outputs = 1 << select.getWidth();
 
     // draw stubs for select and enable ports
@@ -294,19 +268,11 @@
   @Override
   public void propagate(InstanceState state) {
     // get attributes
-<<<<<<< HEAD
-    BitWidth data = BitWidth.ONE;
-    BitWidth select = state.getAttributeValue(PlexersLibrary.ATTR_SELECT);
-    Boolean threeState = state.getAttributeValue(PlexersLibrary.ATTR_TRISTATE);
-    boolean enable = state.getAttributeValue(PlexersLibrary.ATTR_ENABLE);
-    int outputs = 1 << select.getWidth();
-=======
     final var data = BitWidth.ONE;
-    final var select = state.getAttributeValue(Plexers.ATTR_SELECT);
-    final var threeState = state.getAttributeValue(Plexers.ATTR_TRISTATE);
-    final var enable = state.getAttributeValue(Plexers.ATTR_ENABLE);
+    final var select = state.getAttributeValue(PlexersLibrary.ATTR_SELECT);
+    final var threeState = state.getAttributeValue(PlexersLibrary.ATTR_TRISTATE);
+    final var enable = state.getAttributeValue(PlexersLibrary.ATTR_ENABLE);
     var outputs = 1 << select.getWidth();
->>>>>>> db61081c
 
     // determine default output values
     Value others; // the default output
@@ -321,13 +287,8 @@
     Value out = null;
     final var en = enable ? state.getPortValue(outputs + 1) : Value.TRUE;
     if (en == Value.FALSE) {
-<<<<<<< HEAD
       Object opt = state.getAttributeValue(PlexersLibrary.ATTR_DISABLED);
-      Value base = opt == PlexersLibrary.DISABLED_ZERO ? Value.FALSE : Value.UNKNOWN;
-=======
-      Object opt = state.getAttributeValue(Plexers.ATTR_DISABLED);
-      final var base = opt == Plexers.DISABLED_ZERO ? Value.FALSE : Value.UNKNOWN;
->>>>>>> db61081c
+      final var base = opt == PlexersLibrary.DISABLED_ZERO ? Value.FALSE : Value.UNKNOWN;
       others = Value.repeat(base, data.getWidth());
     } else if (en == Value.ERROR && state.isPortConnected(outputs + 1)) {
       others = Value.createError(data);
@@ -344,32 +305,18 @@
     }
 
     // now propagate them
-<<<<<<< HEAD
-    for (int i = 0; i < outputs; i++) {
+    for (var i = 0; i < outputs; i++) {
       state.setPort(i, i == outIndex ? out : others, PlexersLibrary.DELAY);
-=======
-    for (var i = 0; i < outputs; i++) {
-      state.setPort(i, i == outIndex ? out : others, Plexers.DELAY);
->>>>>>> db61081c
     }
   }
 
   private void updatePorts(Instance instance) {
-<<<<<<< HEAD
-    Direction facing = instance.getAttributeValue(StdAttr.FACING);
+    final var facing = instance.getAttributeValue(StdAttr.FACING);
     Object selectLoc = instance.getAttributeValue(PlexersLibrary.ATTR_SELECT_LOC);
-    BitWidth select = instance.getAttributeValue(PlexersLibrary.ATTR_SELECT);
-    boolean enable = instance.getAttributeValue(PlexersLibrary.ATTR_ENABLE);
-    int outputs = 1 << select.getWidth();
-    Port[] ps = new Port[outputs + (enable ? 2 : 1)];
-=======
-    final var facing = instance.getAttributeValue(StdAttr.FACING);
-    Object selectLoc = instance.getAttributeValue(Plexers.ATTR_SELECT_LOC);
-    final var select = instance.getAttributeValue(Plexers.ATTR_SELECT);
-    final var enable = instance.getAttributeValue(Plexers.ATTR_ENABLE);
+    final var select = instance.getAttributeValue(PlexersLibrary.ATTR_SELECT);
+    final var enable = instance.getAttributeValue(PlexersLibrary.ATTR_ENABLE);
     var outputs = 1 << select.getWidth();
     final var ps = new Port[outputs + (enable ? 2 : 1)];
->>>>>>> db61081c
     if (outputs == 2) {
       Location end0;
       Location end1;
