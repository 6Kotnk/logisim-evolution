--- conflicted
+++ resolved
@@ -79,19 +79,11 @@
 
   @Override
   public Bounds getOffsetBounds(AttributeSet attrs) {
-<<<<<<< HEAD
-    Direction dir = attrs.getValue(StdAttr.FACING);
-    BitWidth select = attrs.getValue(PlexersLibrary.ATTR_SELECT);
-    int inputs = 1 << select.getWidth();
-    int offs = -5 * inputs;
-    int len = 10 * inputs + 10;
-=======
     final var dir = attrs.getValue(StdAttr.FACING);
-    final var select = attrs.getValue(Plexers.ATTR_SELECT);
+    final var select = attrs.getValue(PlexersLibrary.ATTR_SELECT);
     final var inputs = 1 << select.getWidth();
     final var offs = -5 * inputs;
     final var len = 10 * inputs + 10;
->>>>>>> db61081c
     if (dir == Direction.NORTH) {
       return Bounds.create(offs, 0, len, 40);
     } else if (dir == Direction.SOUTH) {
@@ -160,15 +152,9 @@
 
   @Override
   public void propagate(InstanceState state) {
-<<<<<<< HEAD
-    BitWidth select = state.getAttributeValue(PlexersLibrary.ATTR_SELECT);
-    int n = 1 << select.getWidth();
-    boolean enabled = state.getPortValue(n + EN_IN) != Value.FALSE;
-=======
-    final var select = state.getAttributeValue(Plexers.ATTR_SELECT);
+    final var select = state.getAttributeValue(PlexersLibrary.ATTR_SELECT);
     var n = 1 << select.getWidth();
     final var enabled = state.getPortValue(n + EN_IN) != Value.FALSE;
->>>>>>> db61081c
 
     int out = -1;
     Value outDefault;
@@ -198,15 +184,9 @@
 
   private void updatePorts(Instance instance) {
     Object dir = instance.getAttributeValue(StdAttr.FACING);
-<<<<<<< HEAD
-    BitWidth select = instance.getAttributeValue(PlexersLibrary.ATTR_SELECT);
-    int n = 1 << select.getWidth();
-    Port[] ps = new Port[n + 4];
-=======
-    final var select = instance.getAttributeValue(Plexers.ATTR_SELECT);
+    final var select = instance.getAttributeValue(PlexersLibrary.ATTR_SELECT);
     var n = 1 << select.getWidth();
     final var ps = new Port[n + 4];
->>>>>>> db61081c
     if (dir == Direction.NORTH || dir == Direction.SOUTH) {
       int x = -5 * n + 10;
       int y = dir == Direction.NORTH ? 40 : -40;
