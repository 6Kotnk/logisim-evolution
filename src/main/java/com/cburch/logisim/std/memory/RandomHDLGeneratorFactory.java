/*
 * This file is part of logisim-evolution.
 *
 * Logisim-evolution is free software: you can redistribute it and/or modify
 * it under the terms of the GNU General Public License as published by the
 * Free Software Foundation, either version 3 of the License, or (at your
 * option) any later version.
 *
 * Logisim-evolution is distributed in the hope that it will be useful, but
 * WITHOUT ANY WARRANTY; without even the implied warranty of MERCHANTABILITY
 * or FITNESS FOR A PARTICULAR PURPOSE.  See the GNU General Public License
 * for more details.
 *
 * You should have received a copy of the GNU General Public License along
 * with logisim-evolution. If not, see <http://www.gnu.org/licenses/>.
 *
 * Original code by Carl Burch (http://www.cburch.com), 2011.
 * Subsequent modifications by:
 *   + College of the Holy Cross
 *     http://www.holycross.edu
 *   + Haute École Spécialisée Bernoise/Berner Fachhochschule
 *     http://www.bfh.ch
 *   + Haute École du paysage, d'ingénierie et d'architecture de Genève
 *     http://hepia.hesge.ch/
 *   + Haute École d'Ingénierie et de Gestion du Canton de Vaud
 *     http://www.heig-vd.ch/
 */

package com.cburch.logisim.std.memory;

import com.cburch.logisim.data.AttributeSet;
import com.cburch.logisim.fpga.designrulecheck.Netlist;
import com.cburch.logisim.fpga.designrulecheck.NetlistComponent;
import com.cburch.logisim.fpga.gui.Reporter;
import com.cburch.logisim.fpga.hdlgenerator.AbstractHDLGeneratorFactory;
import com.cburch.logisim.fpga.hdlgenerator.HDL;
import com.cburch.logisim.instance.StdAttr;
import com.cburch.logisim.std.wiring.ClockHDLGeneratorFactory;
import java.util.ArrayList;
import java.util.SortedMap;
import java.util.TreeMap;

public class RandomHDLGeneratorFactory extends AbstractHDLGeneratorFactory {

  private static final String NrOfBitsStr = "NrOfBits";
  private static final int NrOfBitsId = -1;
  private static final String SeedStr = "Seed";
  private static final int SeedId = -2;

  @Override
  public String getComponentStringIdentifier() {
    return "RNG";
  }

  @Override
  public SortedMap<String, Integer> GetInputList(Netlist TheNetlist, AttributeSet attrs) {
    SortedMap<String, Integer> Inputs = new TreeMap<>();
    Inputs.put("GlobalClock", 1);
    Inputs.put("ClockEnable", 1);
    Inputs.put("clear", 1);
    Inputs.put("enable", 1);
    return Inputs;
  }

  @Override
<<<<<<< HEAD
  public ArrayList<String> GetModuleFunctionality(Netlist TheNetlist, AttributeSet attrs) {
    ArrayList<String> Contents = new ArrayList<>();
    Contents.addAll(
        MakeRemarkBlock("This is a multicycle implementation of the Random Component", 3));
=======
  public ArrayList<String> GetModuleFunctionality(
      Netlist TheNetlist, AttributeSet attrs, FPGAReport Reporter, String HDLType) {
    ArrayList<String> Contents = new ArrayList<>(
        MakeRemarkBlock("This is a multicycle implementation of the Random Component", 3, HDLType));
>>>>>>> fdfc1593
    Contents.add("");
    if (HDL.isVHDL()) {
      Contents.add("   Q            <= s_output_reg;");
      Contents.add("   s_InitSeed   <= X\"0005DEECE66D\" WHEN " + SeedStr + " = 0 ELSE");
      Contents.add(
          "                   X\"0000\"&std_logic_vector(to_unsigned(" + SeedStr + ",32));");
      Contents.add("   s_reset      <= '1' WHEN s_reset_reg /= \"010\" ELSE '0';");
      Contents.add("   s_reset_next <= \"010\" WHEN (s_reset_reg = \"101\" OR");
      Contents.add("                               s_reset_reg = \"010\") AND");
      Contents.add("                               clear = '0' ELSE");
      Contents.add("                   \"101\" WHEN s_reset_reg = \"001\" ELSE");
      Contents.add("                   \"001\";");
      Contents.add("   s_start      <= '1' WHEN (ClockEnable = '1' AND enable = '1') OR");
      Contents.add("                            (s_reset_reg = \"101\" AND clear = '0') ELSE '0';");
      Contents.add("   s_mult_shift_next <= (OTHERS => '0') WHEN s_reset = '1' ELSE");
      Contents.add("                        X\"5DEECE66D\" WHEN s_start_reg = '1' ELSE");
      Contents.add("                        '0'&s_mult_shift_reg(35 DOWNTO 1);");
      Contents.add("   s_seed_shift_next <= (OTHERS => '0') WHEN s_reset = '1' ELSE");
      Contents.add("                        s_current_seed WHEN s_start_reg = '1' ELSE");
      Contents.add("                        s_seed_shift_reg(46 DOWNTO 0)&'0';");
      Contents.add("   s_mult_busy       <= '0' WHEN s_mult_shift_reg = X\"000000000\" ELSE '1';");
      Contents.add("");
      Contents.add("   s_mac_lo_in_1     <= (OTHERS => '0') WHEN s_start_reg = '1' OR");
      Contents.add("                                             s_reset = '1' ELSE");
      Contents.add("                        '0'&s_mac_lo_reg(23 DOWNTO 0);");
      Contents.add("   s_mac_lo_in_2     <= '0'&X\"00000B\"");
      Contents.add("                           WHEN s_start_reg = '1' ELSE");
      Contents.add("                        '0'&s_seed_shift_reg(23 DOWNTO 0) ");
      Contents.add("                           WHEN s_mult_shift_reg(0) = '1' ELSE");
      Contents.add("                        (OTHERS => '0');");
      Contents.add("   s_mac_hi_in_2     <= (OTHERS => '0') WHEN s_start_reg = '1' ELSE");
      Contents.add("                        s_mac_hi_reg;");
      Contents.add("   s_mac_hi_1_next   <= s_seed_shift_reg(47 DOWNTO 24) ");
      Contents.add("                           WHEN s_mult_shift_reg(0) = '1' ELSE");
      Contents.add("                        (OTHERS => '0');");
      Contents.add("   s_busy_pipe_next  <= \"00\" WHEN s_reset = '1' ELSE");
      Contents.add("                        s_busy_pipe_reg(0)&s_mult_busy;");
      Contents.add("");
      Contents.add("   make_current_seed : PROCESS( GlobalClock , s_busy_pipe_reg , s_reset )");
      Contents.add("   BEGIN");
      Contents.add("      IF (GlobalClock'event AND (GlobalClock = '1')) THEN");
      Contents.add("         IF (s_reset = '1') THEN s_current_seed <= s_InitSeed;");
      Contents.add("         ELSIF (s_busy_pipe_reg = \"10\") THEN");
      Contents.add("            s_current_seed <= s_mac_hi_reg&s_mac_lo_reg(23 DOWNTO 0 );");
      Contents.add("         END IF;");
      Contents.add("      END IF;");
      Contents.add("   END PROCESS make_current_seed;");
      Contents.add("   ");
      Contents.add("   make_shift_regs : PROCESS(GlobalClock,s_mult_shift_next,s_seed_shift_next,");
      Contents.add("                             s_mac_lo_in_1,s_mac_lo_in_2)");
      Contents.add("   BEGIN");
      Contents.add("      IF (GlobalClock'event AND (GlobalClock = '1')) THEN");
      Contents.add("         s_mult_shift_reg <= s_mult_shift_next;");
      Contents.add("         s_seed_shift_reg <= s_seed_shift_next;");
      Contents.add(
          "         s_mac_lo_reg     <= std_logic_vector(unsigned(s_mac_lo_in_1)+unsigned(s_mac_lo_in_2));");
      Contents.add("         s_mac_hi_1_reg   <= s_mac_hi_1_next;");
      Contents.add(
          "         s_mac_hi_reg     <= std_logic_vector(unsigned(s_mac_hi_1_reg)+unsigned(s_mac_hi_in_2)+");
      Contents.add("                             unsigned(s_mac_lo_reg(24 DOWNTO 24)));");
      Contents.add("         s_busy_pipe_reg  <= s_busy_pipe_next;");
      Contents.add("      END IF;");
      Contents.add("   END PROCESS make_shift_regs;");
      Contents.add("");
      Contents.add("   make_start_reg : PROCESS(GlobalClock,s_start)");
      Contents.add("   BEGIN");
      Contents.add("      IF (GlobalClock'event AND (GlobalClock = '1')) THEN");
      Contents.add("         s_start_reg <= s_start;");
      Contents.add("      END IF;");
      Contents.add("   END PROCESS make_start_reg;");
      Contents.add("");
      Contents.add("   make_reset_reg : PROCESS(GlobalClock,s_reset_next)");
      Contents.add("   BEGIN");
      Contents.add("      IF (GlobalClock'event AND (GlobalClock = '1')) THEN");
      Contents.add("         s_reset_reg <= s_reset_next;");
      Contents.add("      END IF;");
      Contents.add("   END PROCESS make_reset_reg;");
      Contents.add("");
      Contents.add("   make_output : PROCESS( GlobalClock , s_reset , s_InitSeed )");
      Contents.add("   BEGIN");
      Contents.add("      IF (GlobalClock'event AND (GlobalClock = '1')) THEN");
      Contents.add(
          "         IF (s_reset = '1') THEN s_output_reg <= s_InitSeed( ("
              + NrOfBitsStr
              + "-1) DOWNTO 0 );");
      Contents.add("         ELSIF (ClockEnable = '1' AND enable = '1') THEN");
      Contents.add(
          "            s_output_reg <= s_current_seed((" + NrOfBitsStr + "+11) DOWNTO 12);");
      Contents.add("         END IF;");
      Contents.add("      END IF;");
      Contents.add("   END PROCESS make_output;");
    } else {
      Contents.add("   assign Q = s_output_reg;");
      Contents.add("   assign s_InitSeed = (" + SeedStr + ") ? " + SeedStr + " : 48'h5DEECE66D;");
      Contents.add("   assign s_reset = (s_reset_reg==3'b010) ? 1'b1 : 1'b0;");
      Contents.add("   assign s_reset_next = (((s_reset_reg == 3'b101)|");
      Contents.add("                           (s_reset_reg == 3'b010))&clear) ? 3'b010 :");
      Contents.add("                         (s_reset_reg==3'b001) ? 3'b101 : 3'b001;");
      Contents.add(
          "   assign s_start = ((ClockEnable&enable)|((s_reset_reg == 3'b101)&clear)) ? 1'b1 : 1'b0;");
      Contents.add("   assign s_mult_shift_next = (s_reset) ? 36'd0 :");
      Contents.add(
          "                              (s_start_reg) ? 36'h5DEECE66D : {1'b0,s_mult_shift_reg[35:1]};");
      Contents.add("   assign s_seed_shift_next = (s_reset) ? 48'd0 :");
      Contents.add(
          "                              (s_start_reg) ? s_current_seed : {s_seed_shift_reg[46:0],1'b0};");
      Contents.add("   assign s_mult_busy = (s_mult_shift_reg == 0) ? 1'b0 : 1'b1;");
      Contents.add(
          "   assign s_mac_lo_in_1 = (s_start_reg|s_reset) ? 25'd0 : {1'b0,s_mac_lo_reg[23:0]};");
      Contents.add("   assign s_mac_lo_in_2 = (s_start_reg) ? 25'hB :");
      Contents.add(
          "                          (s_mult_shift_reg[0]) ? {1'b0,s_seed_shift_reg[23:0]} : 25'd0;");
      Contents.add("   assign s_mac_hi_in_2 = (s_start_reg) ? 0 : s_mac_hi_reg;");
      Contents.add(
          "   assign s_mac_hi_1_next = (s_mult_shift_reg[0]) ? s_seed_shift_reg[47:24] : 0;");
      Contents.add(
          "   assign s_busy_pipe_next = (s_reset) ? 2'd0 : {s_busy_pipe_reg[0],s_mult_busy};");
      Contents.add("");
      Contents.add("   always @(posedge GlobalClock)");
      Contents.add("   begin");
      Contents.add("      if (s_reset) s_current_seed <= s_InitSeed;");
      Contents.add(
          "      else if (s_busy_pipe_reg == 2'b10) s_current_seed <= {s_mac_hi_reg,s_mac_lo_reg[23:0]};");
      Contents.add("   end");
      Contents.add("");
      Contents.add("   always @(posedge GlobalClock)");
      Contents.add("   begin");
      Contents.add("         s_mult_shift_reg <= s_mult_shift_next;");
      Contents.add("         s_seed_shift_reg <= s_seed_shift_next;");
      Contents.add("         s_mac_lo_reg     <= s_mac_lo_in_1+s_mac_lo_in_2;");
      Contents.add("         s_mac_hi_1_reg   <= s_mac_hi_1_next;");
      Contents.add("         s_mac_hi_reg     <= s_mac_hi_1_reg+s_mac_hi_in_2+s_mac_lo_reg[24];");
      Contents.add("         s_busy_pipe_reg  <= s_busy_pipe_next;");
      Contents.add("         s_start_reg      <= s_start;");
      Contents.add("         s_reset_reg      <= s_reset_next;");
      Contents.add("   end");
      Contents.add("");
      Contents.add("   always @(posedge GlobalClock)");
      Contents.add("   begin");
      Contents.add("      if (s_reset) s_output_reg <= s_InitSeed[(" + NrOfBitsStr + "-1):0];");
      Contents.add(
          "      else if (ClockEnable&enable) s_output_reg <= s_current_seed[("
              + NrOfBitsStr
              + "+11):12];");
      Contents.add("   end");
    }
    return Contents;
  }

  @Override
  public SortedMap<String, Integer> GetOutputList(Netlist TheNetlist, AttributeSet attrs) {
    SortedMap<String, Integer> Outputs = new TreeMap<>();
    Outputs.put("Q", NrOfBitsId);
    return Outputs;
  }

  @Override
  public SortedMap<Integer, String> GetParameterList(AttributeSet attrs) {
    SortedMap<Integer, String> Parameters = new TreeMap<>();
    Parameters.put(NrOfBitsId, NrOfBitsStr);
    Parameters.put(SeedId, SeedStr);
    return Parameters;
  }

  @Override
  public SortedMap<String, Integer> GetParameterMap(Netlist Nets, NetlistComponent ComponentInfo) {
    SortedMap<String, Integer> ParameterMap = new TreeMap<>();
    int seed = ComponentInfo.GetComponent().getAttributeSet().getValue(Random.ATTR_SEED);
    if (seed == 0) seed = (int) System.currentTimeMillis();
    ParameterMap.put(
        NrOfBitsStr,
        ComponentInfo.GetComponent().getAttributeSet().getValue(StdAttr.WIDTH).getWidth());
    ParameterMap.put(SeedStr, seed);
    return ParameterMap;
  }

  @Override
  public SortedMap<String, String> GetPortMap(Netlist Nets, Object MapInfo) {
    SortedMap<String, String> PortMap = new TreeMap<>();
    if (!(MapInfo instanceof NetlistComponent)) return PortMap;
    NetlistComponent ComponentInfo = (NetlistComponent) MapInfo;
<<<<<<< HEAD
    Boolean GatedClock = false;
    Boolean HasClock = true;
    Boolean ActiveLow = false;
=======
    boolean GatedClock = false;
    boolean HasClock = true;
    boolean ActiveLow = false;
    String ZeroBit = (HDLType.equals(VHDL)) ? "'0'" : "1'b0";
    String BracketOpen = (HDLType.equals(VHDL)) ? "(" : "[";
    String BracketClose = (HDLType.equals(VHDL)) ? ")" : "]";
>>>>>>> fdfc1593
    if (!ComponentInfo.EndIsConnected(Random.CK)) {
      Reporter.Report.AddSevereWarning(
          "Component \"Random\" in circuit \""
              + Nets.getCircuitName()
              + "\" has no clock connection");
      HasClock = false;
    }
    String ClockNetName = GetClockNetName(ComponentInfo, Random.CK, Nets);
    if (ClockNetName.isEmpty()) {
      GatedClock = true;
      Reporter.Report.AddError(
          "Found a gated clock for component \"Random\" in circuit \""
              + Nets.getCircuitName()
              + "\"");
      Reporter.Report.AddError("This RNG will not work!");
    }
    if (ComponentInfo.GetComponent().getAttributeSet().containsAttribute(StdAttr.EDGE_TRIGGER)) {
      ActiveLow =
          ComponentInfo.GetComponent().getAttributeSet().getValue(StdAttr.EDGE_TRIGGER)
              == StdAttr.TRIG_FALLING;
    }
    if (!HasClock || GatedClock) {
      PortMap.put("GlobalClock", HDL.zeroBit());
      PortMap.put("ClockEnable", HDL.zeroBit());
    } else {
      PortMap.put(
          "GlobalClock",
          ClockNetName
              + HDL.BracketOpen()
              + ClockHDLGeneratorFactory.GlobalClockIndex
              + HDL.BracketClose());
      if (Nets.RequiresGlobalClockConnection()) {
        PortMap.put(
            "ClockEnable",
            ClockNetName
                + HDL.BracketOpen()
                + ClockHDLGeneratorFactory.GlobalClockIndex
                + HDL.BracketClose());
      } else {
        if (ActiveLow)
          PortMap.put(
              "ClockEnable",
              ClockNetName
                  + HDL.BracketOpen()
                  + ClockHDLGeneratorFactory.NegativeEdgeTickIndex
                  + HDL.BracketClose());
        else
          PortMap.put(
              "ClockEnable",
              ClockNetName
                  + HDL.BracketOpen()
                  + ClockHDLGeneratorFactory.PositiveEdgeTickIndex
                  + HDL.BracketClose());
      }
    }
    PortMap.putAll(GetNetMap("clear", true, ComponentInfo, Random.RST, Nets));
    PortMap.putAll(GetNetMap("enable", false, ComponentInfo, Random.NXT, Nets));
    String output = "Q";
    if (HDL.isVHDL()
        & (ComponentInfo.GetComponent().getAttributeSet().getValue(StdAttr.WIDTH).getWidth() == 1))
      output += "(0)";
    PortMap.putAll(GetNetMap(output, true, ComponentInfo, Random.OUT, Nets));
    return PortMap;
  }

  @Override
  public SortedMap<String, Integer> GetRegList(AttributeSet attrs) {
    SortedMap<String, Integer> Regs = new TreeMap<>();
    Regs.put("s_current_seed", 48);
    Regs.put("s_reset_reg", 3);
    Regs.put("s_mult_shift_reg", 36);
    Regs.put("s_seed_shift_reg", 48);
    Regs.put("s_start_reg", 1);
    Regs.put("s_mac_lo_reg", 25);
    Regs.put("s_mac_hi_reg", 24);
    Regs.put("s_mac_hi_1_reg", 24);
    Regs.put("s_busy_pipe_reg", 2);
    Regs.put("s_output_reg", NrOfBitsId);
    return Regs;
  }

  @Override
  public String GetSubDir() {
    return "memory";
  }

  @Override
  public SortedMap<String, Integer> GetWireList(AttributeSet attrs, Netlist Nets) {
    SortedMap<String, Integer> Wires = new TreeMap<>();
    Wires.put("s_InitSeed", 48);
    Wires.put("s_reset", 1);
    Wires.put("s_reset_next", 3);
    Wires.put("s_mult_shift_next", 36);
    Wires.put("s_seed_shift_next", 48);
    Wires.put("s_mult_busy", 1);
    Wires.put("s_start", 1);
    Wires.put("s_mac_lo_in_1", 25);
    Wires.put("s_mac_lo_in_2", 25);
    Wires.put("s_mac_hi_1_next", 24);
    Wires.put("s_mac_hi_in_2", 24);
    Wires.put("s_busy_pipe_next", 2);
    return Wires;
  }

  @Override
  public boolean HDLTargetSupported(AttributeSet attrs) {
    return true;
  }
}<|MERGE_RESOLUTION|>--- conflicted
+++ resolved
@@ -63,17 +63,10 @@
   }
 
   @Override
-<<<<<<< HEAD
   public ArrayList<String> GetModuleFunctionality(Netlist TheNetlist, AttributeSet attrs) {
     ArrayList<String> Contents = new ArrayList<>();
     Contents.addAll(
         MakeRemarkBlock("This is a multicycle implementation of the Random Component", 3));
-=======
-  public ArrayList<String> GetModuleFunctionality(
-      Netlist TheNetlist, AttributeSet attrs, FPGAReport Reporter, String HDLType) {
-    ArrayList<String> Contents = new ArrayList<>(
-        MakeRemarkBlock("This is a multicycle implementation of the Random Component", 3, HDLType));
->>>>>>> fdfc1593
     Contents.add("");
     if (HDL.isVHDL()) {
       Contents.add("   Q            <= s_output_reg;");
@@ -255,18 +248,9 @@
     SortedMap<String, String> PortMap = new TreeMap<>();
     if (!(MapInfo instanceof NetlistComponent)) return PortMap;
     NetlistComponent ComponentInfo = (NetlistComponent) MapInfo;
-<<<<<<< HEAD
-    Boolean GatedClock = false;
-    Boolean HasClock = true;
-    Boolean ActiveLow = false;
-=======
     boolean GatedClock = false;
     boolean HasClock = true;
     boolean ActiveLow = false;
-    String ZeroBit = (HDLType.equals(VHDL)) ? "'0'" : "1'b0";
-    String BracketOpen = (HDLType.equals(VHDL)) ? "(" : "[";
-    String BracketClose = (HDLType.equals(VHDL)) ? ")" : "]";
->>>>>>> fdfc1593
     if (!ComponentInfo.EndIsConnected(Random.CK)) {
       Reporter.Report.AddSevereWarning(
           "Component \"Random\" in circuit \""
