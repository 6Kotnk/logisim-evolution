--- conflicted
+++ resolved
@@ -18,20 +18,10 @@
 import com.cburch.logisim.instance.StdAttr;
 import com.cburch.logisim.util.LineBuffer;
 
-<<<<<<< HEAD
-import java.util.ArrayList;
-import java.util.List;
-
-public class RomHdlGeneratorFactory extends InlinedHdlGeneratorFactory {
-
-  @Override
-  public List<String> getInlinedCode(Netlist nets, Long componentId, netlistComponent componentInfo, String circuitName) {
-=======
 public class RomHdlGeneratorFactory extends InlinedHdlGeneratorFactory {
 
   @Override
   public LineBuffer getInlinedCode(Netlist nets, Long componentId, netlistComponent componentInfo, String circuitName) {
->>>>>>> d6124b2f
     AttributeSet attrs = componentInfo.getComponent().getAttributeSet();
     final var addressWidth = attrs.getValue(Mem.ADDR_ATTR).getWidth();
     final var dataWidth = attrs.getValue(Mem.DATA_ATTR).getWidth();
