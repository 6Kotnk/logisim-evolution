--- conflicted
+++ resolved
@@ -66,14 +66,11 @@
       new FactoryDescription(Ttl74164.class, S.getter("TTL74164"), "ttl.gif"),
       new FactoryDescription(Ttl74165.class, S.getter("TTL74165"), "ttl.gif"),
       new FactoryDescription(Ttl74175.class, S.getter("TTL74175"), "ttl.gif"),
-<<<<<<< HEAD
       new FactoryDescription(Ttl74240.class, S.getter("TTL74240"), "ttl.gif"),
       new FactoryDescription(Ttl74241.class, S.getter("TTL74241"), "ttl.gif"),
       new FactoryDescription(Ttl74244.class, S.getter("TTL74244"), "ttl.gif"),
-=======
       new FactoryDescription(Ttl74192.class, S.getter("TTL74192"), "ttl.gif"),
       new FactoryDescription(Ttl74193.class, S.getter("TTL74193"), "ttl.gif"),
->>>>>>> a8f10e62
       new FactoryDescription(Ttl74245.class, S.getter("TTL74245"), "ttl.gif"),
       new FactoryDescription(Ttl74266.class, S.getter("TTL74266"), "ttl.gif"),
       new FactoryDescription(Ttl74273.class, S.getter("TTL74273"), "ttl.gif"),
