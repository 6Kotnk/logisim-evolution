--- conflicted
+++ resolved
@@ -91,13 +91,8 @@
     public void mouseReleased(InstanceState state, MouseEvent e) {
       if (!state.getAttributeValue(TtlLibrary.DRAW_INTERNAL_STRUCTURE)) return;
       if (isPressed && isInside(state, e)) {
-<<<<<<< HEAD
-        int index = getIndex(state, e);
-        TtlRegisterData myState = (TtlRegisterData) state.getData();
-=======
         final var index = getIndex(state, e);
-        final var myState = (TTLRegisterData) state.getData();
->>>>>>> db61081c
+        final var myState = (TtlRegisterData) state.getData();
         if (myState == null) return;
         final var values = myState.getValue().getAll();
         if (values[index].isFullyDefined())
@@ -113,13 +108,8 @@
 
   @Override
   public void paintInternal(InstancePainter painter, int x, int y, int height, boolean up) {
-<<<<<<< HEAD
-    Graphics g = painter.getGraphics();
-    TtlRegisterData state = (TtlRegisterData) painter.getData();
-=======
     final var g = painter.getGraphics();
-    final var state = (TTLRegisterData) painter.getData();
->>>>>>> db61081c
+    final var state = (TtlRegisterData) painter.getData();
     super.paintBase(painter, false, false);
     drawflop(g, x, y + 1);
     drawflop(g, x + 70, y - 2);
@@ -131,11 +121,7 @@
 
   @Override
   public void ttlpropagate(InstanceState state) {
-<<<<<<< HEAD
-    TtlRegisterData data = (TtlRegisterData) state.getData();
-=======
-    var data = (TTLRegisterData) state.getData();
->>>>>>> db61081c
+    var data = (TtlRegisterData) state.getData();
     if (data == null) {
       data = new TtlRegisterData(BitWidth.create(2));
       state.setData(data);
