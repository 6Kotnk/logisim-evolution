--- conflicted
+++ resolved
@@ -139,7 +139,6 @@
   }
 
   private void drawState(Graphics2D gfx, int x, int y, int height, TtlRegisterData state) {
-<<<<<<< HEAD
     if (state == null) return;
     final var value = state.getValue().toLongValue();
     for (var i = 0; i < 4; i++) {
@@ -148,19 +147,6 @@
       gfx.fillOval(x + 52 + i * 10, y + height / 2 - 4, 8, 8);
       gfx.setColor(Color.WHITE);
       GraphicsUtil.drawCenteredText(gfx, isSetBitValue ? "1" : "0", x + 56 + i * 10, y + height / 2);
-=======
-    if (state != null) {
-      long value = state.getValue().toLongValue();
-      for (var i = 0; i < 4; i++) {
-        final var isSetBitValue = (value & (1 << (3 - i))) != 0;
-        gfx.setColor(isSetBitValue ? trueColor : falseColor);
-        gfx.fillOval(x + 52 + i * 10, y + height / 2 - 4, 8, 8);
-        gfx.setColor(Color.WHITE);
-        GraphicsUtil.drawCenteredText(
-            gfx, isSetBitValue ? "1" : "0", x + 56 + i * 10, y + height / 2);
-      }
-      gfx.setColor(Color.BLACK);
->>>>>>> f3a73de4
     }
     gfx.setColor(Color.BLACK);
   }
