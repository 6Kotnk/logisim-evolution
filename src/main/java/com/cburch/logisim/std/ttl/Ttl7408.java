/*
 * Logisim-evolution - digital logic design tool and simulator
 * Copyright by the Logisim-evolution developers
 *
 * https://github.com/logisim-evolution/
 *
 * This is free software released under GNU GPLv3 license
 */

package com.cburch.logisim.std.ttl;

import com.cburch.logisim.instance.InstancePainter;
import com.cburch.logisim.instance.InstanceState;
import com.cburch.logisim.util.LineBuffer;
<<<<<<< HEAD
import java.util.ArrayList;
import java.util.List;
=======
>>>>>>> d6124b2f

public class Ttl7408 extends AbstractTtlGate {
  /**
   * Unique identifier of the tool, used as reference in project files.
   * Do NOT change as it will prevent project files from loading.
   *
   * Identifier value must MUST be unique string among all tools.
   */
  public static final String _ID = "7408";

  private static class AndGateHDLGeneratorFactory extends AbstractGateHDLGenerator {
    @Override
<<<<<<< HEAD
    public List<String> getLogicFunction(int index) {
=======
    public LineBuffer getLogicFunction(int index) {
>>>>>>> d6124b2f
      return LineBuffer.getHdlBuffer()
          .add("{{assign}}gate_{{1}}_O{{=}}gate_{{1}}_A{{and}}gate_{{1}}_B;", index);
    }
  }

  public Ttl7408() {
    super(_ID, (byte) 14, new byte[] {3, 6, 8, 11}, true, new AndGateHDLGeneratorFactory());
  }

  @Override
  public void paintInternal(InstancePainter painter, int x, int y, int height, boolean up) {
    final var g = painter.getGraphics();
    final var portwidth = 15;
    final var portheight = 15;
    final var youtput = y + (up ? 20 : 40);
    Drawgates.paintAnd(g, x + 44, youtput, portwidth, portheight, false);
    // output line
    Drawgates.paintOutputgate(g, x + 50, y, x + 44, youtput, up, height);
    // input lines
    Drawgates.paintDoubleInputgate(
        g, x + 30, y, x + 44 - portwidth, youtput, portheight, up, false, height);
  }

  @Override
  public void propagateTtl(InstanceState state) {
    for (byte i = 2; i < 6; i += 3) {
      state.setPort(i, state.getPortValue(i - 1).and(state.getPortValue(i - 2)), 1);
    }
    for (byte i = 6; i < 12; i += 3) {
      state.setPort(i, state.getPortValue(i + 1).and(state.getPortValue(i + 2)), 1);
    }
  }
}<|MERGE_RESOLUTION|>--- conflicted
+++ resolved
@@ -12,11 +12,6 @@
 import com.cburch.logisim.instance.InstancePainter;
 import com.cburch.logisim.instance.InstanceState;
 import com.cburch.logisim.util.LineBuffer;
-<<<<<<< HEAD
-import java.util.ArrayList;
-import java.util.List;
-=======
->>>>>>> d6124b2f
 
 public class Ttl7408 extends AbstractTtlGate {
   /**
@@ -29,11 +24,7 @@
 
   private static class AndGateHDLGeneratorFactory extends AbstractGateHDLGenerator {
     @Override
-<<<<<<< HEAD
-    public List<String> getLogicFunction(int index) {
-=======
     public LineBuffer getLogicFunction(int index) {
->>>>>>> d6124b2f
       return LineBuffer.getHdlBuffer()
           .add("{{assign}}gate_{{1}}_O{{=}}gate_{{1}}_A{{and}}gate_{{1}}_B;", index);
     }
