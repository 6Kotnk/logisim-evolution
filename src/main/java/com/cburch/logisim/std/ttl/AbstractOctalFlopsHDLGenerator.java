--- conflicted
+++ resolved
@@ -55,11 +55,7 @@
   }
 
   @Override
-<<<<<<< HEAD
-  public List<String> getModuleFunctionality(Netlist theNetlist, AttributeSet attrs) {
-=======
   public LineBuffer getModuleFunctionality(Netlist theNetlist, AttributeSet attrs) {
->>>>>>> d6124b2f
     return LineBuffer.getBuffer()
         .pair("CLK", HdlPorts.CLOCK)
         .pair("tick", HdlPorts.TICK)
@@ -80,14 +76,8 @@
                   IF (nCLR = '1') THEN state <= (OTHERS => '0');
                   ELSIF (rising_edge({{CLK}})) THEN state <= next;
                   END IF;
-<<<<<<< HEAD
                END PROCESS dffs;
-            """)
-        .getWithIndent();
-=======
-               END PROCESS dffs; 
             """);
->>>>>>> d6124b2f
   }
 
   @Override
