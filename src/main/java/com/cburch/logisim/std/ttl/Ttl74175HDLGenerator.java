--- conflicted
+++ resolved
@@ -44,13 +44,9 @@
 
   @Override
   public ArrayList<String> GetModuleFunctionality(Netlist TheNetlist, AttributeSet attrs) {
-<<<<<<< HEAD
     return LineBuffer.getBuffer()
-=======
-    return (new LineBuffer())
         .pair("CLK", HDLPorts.CLOCK)
         .pair("tick", HDLPorts.TICK)
->>>>>>> 57f59ec2
         .add("""
             NextState <= CurState WHEN {{tick}} = '0' ELSE
                          D4&D3&D2&D1;
