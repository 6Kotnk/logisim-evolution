/*
 * This file is part of logisim-evolution.
 *
 * Logisim-evolution is free software: you can redistribute it and/or modify
 * it under the terms of the GNU General Public License as published by the
 * Free Software Foundation, either version 3 of the License, or (at your
 * option) any later version.
 *
 * Logisim-evolution is distributed in the hope that it will be useful, but
 * WITHOUT ANY WARRANTY; without even the implied warranty of MERCHANTABILITY
 * or FITNESS FOR A PARTICULAR PURPOSE.  See the GNU General Public License
 * for more details.
 *
 * You should have received a copy of the GNU General Public License along
 * with logisim-evolution. If not, see <http://www.gnu.org/licenses/>.
 *
 * Original code by Carl Burch (http://www.cburch.com), 2011.
 * Subsequent modifications by:
 *   + College of the Holy Cross
 *     http://www.holycross.edu
 *   + Haute École Spécialisée Bernoise/Berner Fachhochschule
 *     http://www.bfh.ch
 *   + Haute École du paysage, d'ingénierie et d'architecture de Genève
 *     http://hepia.hesge.ch/
 *   + Haute École d'Ingénierie et de Gestion du Canton de Vaud
 *     http://www.heig-vd.ch/
 */

package com.cburch.logisim.std.io;

import static com.cburch.logisim.std.Strings.S;

import com.cburch.logisim.circuit.appear.DynamicElement;
import com.cburch.logisim.circuit.appear.DynamicElementProvider;
import com.cburch.logisim.data.Attribute;
import com.cburch.logisim.data.AttributeSet;
import com.cburch.logisim.data.Attributes;
import com.cburch.logisim.data.Bounds;
import com.cburch.logisim.data.Direction;
import com.cburch.logisim.data.Value;
import com.cburch.logisim.fpga.data.ComponentMapInformationContainer;
import com.cburch.logisim.gui.icons.SevenSegmentIcon;
import com.cburch.logisim.instance.Instance;
import com.cburch.logisim.instance.InstanceDataSingleton;
import com.cburch.logisim.instance.InstanceFactory;
import com.cburch.logisim.instance.InstancePainter;
import com.cburch.logisim.instance.InstanceState;
import com.cburch.logisim.instance.Port;
import com.cburch.logisim.instance.StdAttr;
import com.cburch.logisim.tools.key.DirectionConfigurator;
import com.cburch.logisim.util.GraphicsUtil;
import java.awt.Color;
import java.awt.Graphics;
import java.awt.event.KeyEvent;
import java.util.ArrayList;

public class SevenSegment extends InstanceFactory implements DynamicElementProvider {
  /**
   * Unique identifier of the tool, used as reference in project files.
   * Do NOT change as it will prevent project files from loading.
   *
   * Identifier value must MUST be unique string among all tools.
   */
  public static final String _ID = "7-Segment Display";

  static void drawBase(InstancePainter painter, boolean DrawPoint) {
    ensureSegments();
    final var data = (InstanceDataSingleton) painter.getData();
    int summ = (data == null ? 0 : (Integer) data.getValue());
<<<<<<< HEAD
    Boolean active = painter.getAttributeValue(IoLibrary.ATTR_ACTIVE);
=======
    final var active = painter.getAttributeValue(Io.ATTR_ACTIVE);
>>>>>>> db61081c
    int desired = active == null || active ? 1 : 0;

    final var bds = painter.getBounds();
    final var x = bds.getX() + 5;
    final var y = bds.getY();

<<<<<<< HEAD
    Graphics g = painter.getGraphics();
    Color onColor = painter.getAttributeValue(IoLibrary.ATTR_ON_COLOR);
    Color offColor = painter.getAttributeValue(IoLibrary.ATTR_OFF_COLOR);
    Color bgColor = painter.getAttributeValue(IoLibrary.ATTR_BACKGROUND);
=======
    final var g = painter.getGraphics();
    final var onColor = painter.getAttributeValue(Io.ATTR_ON_COLOR);
    final var offColor = painter.getAttributeValue(Io.ATTR_OFF_COLOR);
    final var bgColor = painter.getAttributeValue(Io.ATTR_BACKGROUND);
>>>>>>> db61081c
    if (painter.shouldDrawColor() && bgColor.getAlpha() != 0) {
      g.setColor(bgColor);
      g.fillRect(bds.getX(), bds.getY(), bds.getWidth(), bds.getHeight());
      g.setColor(Color.BLACK);
    }
    painter.drawBounds();
    g.setColor(Color.DARK_GRAY);
    for (int i = 0; i <= 7; i++) {
      if (painter.getShowState()) {
        g.setColor(((summ >> i) & 1) == desired ? onColor : offColor);
      }
      if (i < 7) {
        Bounds seg = SEGMENTS[i];
        g.fillRect(x + seg.getX(), y + seg.getY(), seg.getWidth(), seg.getHeight());
      } else {
        if (DrawPoint) g.fillOval(x + 28, y + 48, 5, 5); // draw decimal point
      }
    }
    g.setColor(Color.BLACK);
    painter.drawLabel();
    painter.drawPorts();
  }

  static void ensureSegments() {
    if (SEGMENTS == null) {
      SEGMENTS =
          new Bounds[] {
            Bounds.create(3, 8, 19, 4),
            Bounds.create(23, 10, 4, 19),
            Bounds.create(23, 30, 4, 19),
            Bounds.create(3, 47, 19, 4),
            Bounds.create(-2, 30, 4, 19),
            Bounds.create(-2, 10, 4, 19),
            Bounds.create(3, 28, 19, 4)
          };
    }
  }

  public static ArrayList<String> GetLabels() {
    final var labelNames = new ArrayList<String>();
    for (int i = 0; i < 8; i++) labelNames.add("");
    labelNames.set(Segment_A, "Segment_A");
    labelNames.set(Segment_B, "Segment_B");
    labelNames.set(Segment_C, "Segment_C");
    labelNames.set(Segment_D, "Segment_D");
    labelNames.set(Segment_E, "Segment_E");
    labelNames.set(Segment_F, "Segment_F");
    labelNames.set(Segment_G, "Segment_G");
    labelNames.set(DP, "DecimalPoint");
    return labelNames;
  }

  public static String getOutputLabel(int id) {
    if (id < 0 || id > GetLabels().size()) return "Undefined";
    return GetLabels().get(id);
  }

  public static final int Segment_A = 0;
  public static final int Segment_B = 1;
  public static final int Segment_C = 2;
  public static final int Segment_D = 3;
  public static final int Segment_E = 4;
  public static final int Segment_F = 5;
  public static final int Segment_G = 6;

  public static final int DP = 7;

  static Bounds[] SEGMENTS = null;

  static final Color DEFAULT_OFF = new Color(220, 220, 220);

  public static final Attribute<Boolean> ATTR_DP = Attributes.forBoolean("decimalPoint", S.getter("SevenSegDP"));

  public SevenSegment() {
    super(_ID, S.getter("sevenSegmentComponent"));
    setAttributes(
        new Attribute[] {
          IoLibrary.ATTR_ON_COLOR,
          IoLibrary.ATTR_OFF_COLOR,
          IoLibrary.ATTR_BACKGROUND,
          IoLibrary.ATTR_ACTIVE,
          ATTR_DP,
          StdAttr.LABEL,
          StdAttr.LABEL_LOC,
          StdAttr.LABEL_FONT,
          StdAttr.LABEL_VISIBILITY,
          StdAttr.MAPINFO
        },
        new Object[] {
          new Color(240, 0, 0),
          DEFAULT_OFF,
          IoLibrary.DEFAULT_BACKGROUND,
          Boolean.TRUE,
          Boolean.TRUE,
          "",
          Direction.EAST,
          StdAttr.DEFAULT_LABEL_FONT,
          false,
          new ComponentMapInformationContainer(0, 8, 0, null, GetLabels(), null)
        });
    setOffsetBounds(Bounds.create(-5, 0, 40, 60));
    setIcon(new SevenSegmentIcon(false));
    setKeyConfigurator(new DirectionConfigurator(StdAttr.LABEL_LOC, KeyEvent.ALT_DOWN_MASK));
  }

  private void updatePorts(Instance instance) {
    final var hasDp = instance.getAttributeValue(ATTR_DP);
    final var ps = new Port[hasDp ? 8 : 7];
    ps[Segment_A] = new Port(20, 0, Port.INPUT, 1);
    ps[Segment_B] = new Port(30, 0, Port.INPUT, 1);
    ps[Segment_C] = new Port(20, 60, Port.INPUT, 1);
    ps[Segment_D] = new Port(10, 60, Port.INPUT, 1);
    ps[Segment_E] = new Port(0, 60, Port.INPUT, 1);
    ps[Segment_F] = new Port(10, 0, Port.INPUT, 1);
    ps[Segment_G] = new Port(0, 0, Port.INPUT, 1);
    ps[Segment_A].setToolTip(S.getter("Segment_A"));
    ps[Segment_B].setToolTip(S.getter("Segment_B"));
    ps[Segment_C].setToolTip(S.getter("Segment_C"));
    ps[Segment_D].setToolTip(S.getter("Segment_D"));
    ps[Segment_E].setToolTip(S.getter("Segment_E"));
    ps[Segment_F].setToolTip(S.getter("Segment_F"));
    ps[Segment_G].setToolTip(S.getter("Segment_G"));
    if (hasDp) {
      ps[DP] = new Port(30, 60, Port.INPUT, 1);
      ps[DP].setToolTip(S.getter("DecimalPoint"));
    }
    instance.setPorts(ps);
    instance.getAttributeValue(StdAttr.MAPINFO).setNrOfOutports(hasDp ? 8 : 7, GetLabels());
  }

  @Override
  public boolean ActiveOnHigh(AttributeSet attrs) {
    return attrs.getValue(IoLibrary.ATTR_ACTIVE);
  }

  public static void computeTextField(Instance instance) {
    final var facing = instance.getAttributeValue(StdAttr.FACING);
    Object labelLoc = instance.getAttributeValue(StdAttr.LABEL_LOC);

    final var bds = instance.getBounds();
    int x = bds.getX() + bds.getWidth() / 2;
    int y = bds.getY() + bds.getHeight() / 2;
    int halign = GraphicsUtil.H_CENTER;
    int valign = GraphicsUtil.V_CENTER;
    if (labelLoc == Direction.NORTH) {
      y = bds.getY() - 2;
      valign = GraphicsUtil.V_BOTTOM;
    } else if (labelLoc == Direction.SOUTH) {
      y = bds.getY() + bds.getHeight() + 2;
      valign = GraphicsUtil.V_TOP;
    } else if (labelLoc == Direction.EAST) {
      x = bds.getX() + bds.getWidth() + 2;
      halign = GraphicsUtil.H_LEFT;
    } else if (labelLoc == Direction.WEST) {
      x = bds.getX() - 2;
      halign = GraphicsUtil.H_RIGHT;
    }
    if (labelLoc == facing) {
      if (labelLoc == Direction.NORTH || labelLoc == Direction.SOUTH) {
        x += 2;
        halign = GraphicsUtil.H_LEFT;
      } else {
        y -= 2;
        valign = GraphicsUtil.V_BOTTOM;
      }
    }

    instance.setTextField(StdAttr.LABEL, StdAttr.LABEL_FONT, x, y, halign, valign);
  }

  @Override
  protected void configureNewInstance(Instance instance) {
    instance
        .getAttributeSet()
        .setValue(StdAttr.MAPINFO, new ComponentMapInformationContainer(0, 8, 0, null, GetLabels(), null));
    instance.addAttributeListener();
    updatePorts(instance);
    computeTextField(instance);
  }

  @Override
  public boolean HDLSupportedComponent(AttributeSet attrs) {
    if (MyHDLGenerator == null) MyHDLGenerator = new AbstractLedHDLGeneratorFactory();
    return MyHDLGenerator.HDLTargetSupported(attrs);
  }

  @Override
  protected void instanceAttributeChanged(Instance instance, Attribute<?> attr) {
    if (attr == StdAttr.FACING) {
      instance.recomputeBounds();
      computeTextField(instance);
    } else if (attr == StdAttr.LABEL_LOC) {
      computeTextField(instance);
    } else if (attr == ATTR_DP) {
      updatePorts(instance);
    }
  }

  @Override
  public void paintInstance(InstancePainter painter) {
    drawBase(painter, painter.getAttributeValue(ATTR_DP));
  }

  @Override
  public void propagate(InstanceState state) {
    var summary = 0;
    final var max = state.getAttributeValue(ATTR_DP) ? 8 : 7;
    for (var i = 0; i < max; i++) {
      Value val = state.getPortValue(i);
      if (val == Value.TRUE) summary |= 1 << i;
    }
    Object value = summary;
    final var data = (InstanceDataSingleton) state.getData();
    if (data == null) {
      state.setData(new InstanceDataSingleton(value));
    } else {
      data.setValue(value);
    }
  }

  @Override
  public boolean RequiresNonZeroLabel() {
    return true;
  }

  public DynamicElement createDynamicElement(int x, int y, DynamicElement.Path path) {
    return new SevenSegmentShape(x, y, path);
  }
}<|MERGE_RESOLUTION|>--- conflicted
+++ resolved
@@ -67,28 +67,17 @@
     ensureSegments();
     final var data = (InstanceDataSingleton) painter.getData();
     int summ = (data == null ? 0 : (Integer) data.getValue());
-<<<<<<< HEAD
-    Boolean active = painter.getAttributeValue(IoLibrary.ATTR_ACTIVE);
-=======
-    final var active = painter.getAttributeValue(Io.ATTR_ACTIVE);
->>>>>>> db61081c
+    final var active = painter.getAttributeValue(IoLibrary.ATTR_ACTIVE);
     int desired = active == null || active ? 1 : 0;
 
     final var bds = painter.getBounds();
     final var x = bds.getX() + 5;
     final var y = bds.getY();
 
-<<<<<<< HEAD
-    Graphics g = painter.getGraphics();
-    Color onColor = painter.getAttributeValue(IoLibrary.ATTR_ON_COLOR);
-    Color offColor = painter.getAttributeValue(IoLibrary.ATTR_OFF_COLOR);
-    Color bgColor = painter.getAttributeValue(IoLibrary.ATTR_BACKGROUND);
-=======
     final var g = painter.getGraphics();
-    final var onColor = painter.getAttributeValue(Io.ATTR_ON_COLOR);
-    final var offColor = painter.getAttributeValue(Io.ATTR_OFF_COLOR);
-    final var bgColor = painter.getAttributeValue(Io.ATTR_BACKGROUND);
->>>>>>> db61081c
+    final var onColor = painter.getAttributeValue(IoLibrary.ATTR_ON_COLOR);
+    final var offColor = painter.getAttributeValue(IoLibrary.ATTR_OFF_COLOR);
+    final var bgColor = painter.getAttributeValue(IoLibrary.ATTR_BACKGROUND);
     if (painter.shouldDrawColor() && bgColor.getAlpha() != 0) {
       g.setColor(bgColor);
       g.fillRect(bds.getX(), bds.getY(), bds.getWidth(), bds.getHeight());
