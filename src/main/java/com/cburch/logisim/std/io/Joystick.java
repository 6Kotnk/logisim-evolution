--- conflicted
+++ resolved
@@ -98,11 +98,7 @@
       final var x1 = x - 15 + dx;
       final var y1 = y + 5 + dy;
       g.drawLine(x0, y0, x1, y1);
-<<<<<<< HEAD
-      Color ballColor = painter.getAttributeValue(IoLibrary.ATTR_COLOR);
-=======
-      final var ballColor = painter.getAttributeValue(Io.ATTR_COLOR);
->>>>>>> db61081c
+      final var ballColor = painter.getAttributeValue(IoLibrary.ATTR_COLOR);
       Joystick.drawBall(g, x1, y1, ballColor, true);
     }
 
@@ -160,12 +156,8 @@
 
   public Joystick() {
     super(_ID, S.getter("joystickComponent"));
-<<<<<<< HEAD
-    setAttributes(
+    setAttributes(new Attribute[] {ATTR_WIDTH, Io.ATTR_COLOR}, new Object[] {BitWidth.create(4), Color.RED});
         new Attribute[] {ATTR_WIDTH, IoLibrary.ATTR_COLOR}, new Object[] {BitWidth.create(4), Color.RED});
-=======
-    setAttributes(new Attribute[] {ATTR_WIDTH, Io.ATTR_COLOR}, new Object[] {BitWidth.create(4), Color.RED});
->>>>>>> db61081c
     setKeyConfigurator(new BitWidthConfigurator(ATTR_WIDTH, 2, 5));
     setOffsetBounds(Bounds.create(-30, -10, 30, 30));
     setIcon(new JoystickIcon());
