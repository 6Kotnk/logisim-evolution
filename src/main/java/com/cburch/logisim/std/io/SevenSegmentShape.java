--- conflicted
+++ resolved
@@ -58,23 +58,13 @@
 
   @Override
   public void paintDynamic(Graphics g, CircuitState state) {
-<<<<<<< HEAD
-    Color offColor = path.leaf().getAttributeSet().getValue(IoLibrary.ATTR_OFF_COLOR);
-    Color onColor = path.leaf().getAttributeSet().getValue(IoLibrary.ATTR_ON_COLOR);
-    Color bgColor = path.leaf().getAttributeSet().getValue(IoLibrary.ATTR_BACKGROUND);
-    int x = bounds.getX();
-    int y = bounds.getY();
-    int w = bounds.getWidth();
-    int h = bounds.getHeight();
-=======
-    final var offColor = path.leaf().getAttributeSet().getValue(Io.ATTR_OFF_COLOR);
-    final var onColor = path.leaf().getAttributeSet().getValue(Io.ATTR_ON_COLOR);
-    final var bgColor = path.leaf().getAttributeSet().getValue(Io.ATTR_BACKGROUND);
+    final var offColor = path.leaf().getAttributeSet().getValue(IoLibrary.ATTR_OFF_COLOR);
+    final var onColor = path.leaf().getAttributeSet().getValue(IoLibrary.ATTR_ON_COLOR);
+    final var bgColor = path.leaf().getAttributeSet().getValue(IoLibrary.ATTR_BACKGROUND);
     final var x = bounds.getX();
     final var y = bounds.getY();
     final var w = bounds.getWidth();
     final var h = bounds.getHeight();
->>>>>>> db61081c
     GraphicsUtil.switchToWidth(g, 1);
     if (bgColor.getAlpha() != 0) {
       g.setColor(bgColor);
@@ -88,11 +78,7 @@
     if (state != null) {
       InstanceDataSingleton data = (InstanceDataSingleton) getData(state);
       summ = (data == null ? 0 : (Integer) data.getValue());
-<<<<<<< HEAD
-      Boolean activ = path.leaf().getAttributeSet().getValue(IoLibrary.ATTR_ACTIVE);
-=======
-      final var activ = path.leaf().getAttributeSet().getValue(Io.ATTR_ACTIVE);
->>>>>>> db61081c
+      final var activ = path.leaf().getAttributeSet().getValue(IoLibrary.ATTR_ACTIVE);
       desired = activ == null || activ ? 1 : 0;
     }
     g.setColor(Color.DARK_GRAY);
