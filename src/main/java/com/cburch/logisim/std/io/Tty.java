/*
 * This file is part of logisim-evolution.
 *
 * Logisim-evolution is free software: you can redistribute it and/or modify
 * it under the terms of the GNU General Public License as published by the
 * Free Software Foundation, either version 3 of the License, or (at your
 * option) any later version.
 *
 * Logisim-evolution is distributed in the hope that it will be useful, but
 * WITHOUT ANY WARRANTY; without even the implied warranty of MERCHANTABILITY
 * or FITNESS FOR A PARTICULAR PURPOSE.  See the GNU General Public License
 * for more details.
 *
 * You should have received a copy of the GNU General Public License along
 * with logisim-evolution. If not, see <http://www.gnu.org/licenses/>.
 *
 * Original code by Carl Burch (http://www.cburch.com), 2011.
 * Subsequent modifications by:
 *   + College of the Holy Cross
 *     http://www.holycross.edu
 *   + Haute École Spécialisée Bernoise/Berner Fachhochschule
 *     http://www.bfh.ch
 *   + Haute École du paysage, d'ingénierie et d'architecture de Genève
 *     http://hepia.hesge.ch/
 *   + Haute École d'Ingénierie et de Gestion du Canton de Vaud
 *     http://www.heig-vd.ch/
 */

package com.cburch.logisim.std.io;

import static com.cburch.logisim.std.Strings.S;

import com.cburch.logisim.circuit.appear.DynamicElement;
import com.cburch.logisim.circuit.appear.DynamicElement.Path;
import com.cburch.logisim.circuit.appear.DynamicElementProvider;
import com.cburch.logisim.data.Attribute;
import com.cburch.logisim.data.AttributeSet;
import com.cburch.logisim.data.Attributes;
import com.cburch.logisim.data.Bounds;
import com.cburch.logisim.data.Direction;
import com.cburch.logisim.data.Value;
import com.cburch.logisim.gui.icons.TtyIcon;
import com.cburch.logisim.instance.Instance;
import com.cburch.logisim.instance.InstanceFactory;
import com.cburch.logisim.instance.InstancePainter;
import com.cburch.logisim.instance.InstanceState;
import com.cburch.logisim.instance.Port;
import com.cburch.logisim.instance.StdAttr;
import com.cburch.logisim.util.GraphicsUtil;
import java.awt.Color;
import java.awt.Font;

public class Tty extends InstanceFactory implements DynamicElementProvider {
  /**
   * Unique identifier of the tool, used as reference in project files.
   * Do NOT change as it will prevent project files from loading.
   *
   * Identifier value must MUST be unique string among all tools.
   */
  public static final String _ID = "TTY";

  private static int getColumnCount(Object val) {
    if (val instanceof Integer) return (Integer) val;
    else return 16;
  }

  private static int getRowCount(Object val) {
    if (val instanceof Integer) return (Integer) val;
    else return 4;
  }

  private static final int CLR = 0;
  private static final int CK = 1;

  private static final int WE = 2;
  private static final int IN = 3;
  public static final int BORDER = 5;
  public static final int ROW_HEIGHT = 15;

  public static final int COL_WIDTH = 7;

  private static final Color DEFAULT_BACKGROUND = new Color(0, 0, 0, 64);
  public static final Font DEFAULT_FONT = new Font("monospaced", Font.PLAIN, 12);

  private static final Attribute<Integer> ATTR_COLUMNS =
      Attributes.forIntegerRange("cols", S.getter("ttyColsAttr"), 1, 120);

  private static final Attribute<Integer> ATTR_ROWS =
      Attributes.forIntegerRange("rows", S.getter("ttyRowsAttr"), 1, 48);

  public Tty() {
    super(_ID, S.getter("ttyComponent"));
    setAttributes(
        new Attribute[] {
          ATTR_ROWS, ATTR_COLUMNS, StdAttr.EDGE_TRIGGER, Io.ATTR_COLOR, Io.ATTR_BACKGROUND
        },
        new Object[] {
            8,
            32,
          StdAttr.TRIG_RISING,
          Color.BLACK,
          DEFAULT_BACKGROUND
        });
    setIcon(new TtyIcon());

    final var ps = new Port[4];
    ps[CLR] = new Port(20, 10, Port.INPUT, 1);
    ps[CK] = new Port(0, 0, Port.INPUT, 1);
    ps[WE] = new Port(10, 10, Port.INPUT, 1);
    ps[IN] = new Port(0, -10, Port.INPUT, 7);
    ps[CLR].setToolTip(S.getter("ttyClearTip"));
    ps[CK].setToolTip(S.getter("ttyClockTip"));
    ps[WE].setToolTip(S.getter("ttyEnableTip"));
    ps[IN].setToolTip(S.getter("ttyInputTip"));
    setPorts(ps);
  }

  @Override
  protected void configureNewInstance(Instance instance) {
    instance.addAttributeListener();
  }

  @Override
  public Bounds getOffsetBounds(AttributeSet attrs) {
    final var rows = getRowCount(attrs.getValue(ATTR_ROWS));
    final var cols = getColumnCount(attrs.getValue(ATTR_COLUMNS));
    var width = 2 * BORDER + cols * COL_WIDTH;
    if (width < 30) width = 30;
    var height = 2 * BORDER + rows * ROW_HEIGHT;
    if (height < 30) height = 30;
    return Bounds.create(0, 10 - height, width, height);
  }

  private TtyState getTtyState(InstanceState state) {
    final var rows = getRowCount(state.getAttributeValue(ATTR_ROWS));
    final var cols = getColumnCount(state.getAttributeValue(ATTR_COLUMNS));
    var ret = (TtyState) state.getData();
    if (ret == null) {
      ret = new TtyState(rows, cols);
      state.setData(ret);
    } else {
      ret.updateSize(rows, cols);
    }
    return ret;
  }

  @Override
  protected void instanceAttributeChanged(Instance instance, Attribute<?> attr) {
    if (attr == ATTR_ROWS || attr == ATTR_COLUMNS) {
      instance.recomputeBounds();
    }
  }

  @Override
  public void paintGhost(InstancePainter painter) {
    final var g = painter.getGraphics();
    GraphicsUtil.switchToWidth(g, 2);
    final var bds = painter.getBounds();
    g.drawRoundRect(bds.getX(), bds.getY(), bds.getWidth(), bds.getHeight(), 10, 10);
  }

  @Override
  public void paintInstance(InstancePainter painter) {
    final var showState = painter.getShowState();
    final var g = painter.getGraphics();
    final var bds = painter.getBounds();
    painter.drawClock(CK, Direction.EAST);
    if (painter.shouldDrawColor()) {
      g.setColor(painter.getAttributeValue(Io.ATTR_BACKGROUND));
      g.fillRoundRect(bds.getX(), bds.getY(), bds.getWidth(), bds.getHeight(), 10, 10);
    }
    GraphicsUtil.switchToWidth(g, 2);
    g.setColor(Color.BLACK);
    g.drawRoundRect(
        bds.getX(), bds.getY(), bds.getWidth(), bds.getHeight(), 2 * BORDER, 2 * BORDER);
    GraphicsUtil.switchToWidth(g, 1);
    painter.drawPort(CLR);
    painter.drawPort(WE);
    painter.drawPort(IN);

    final var rows = getRowCount(painter.getAttributeValue(ATTR_ROWS));
    final var cols = getColumnCount(painter.getAttributeValue(ATTR_COLUMNS));

    if (showState) {
      final var rowData = new String[rows];
      int curRow;
      int curCol;
      final var state = getTtyState(painter);
      synchronized (state) {
        for (var i = 0; i < rows; i++) {
          rowData[i] = state.getRowString(i);
        }
        curRow = state.getCursorRow();
        curCol = state.getCursorColumn();
      }

      g.setFont(DEFAULT_FONT);
      g.setColor(painter.getAttributeValue(Io.ATTR_COLOR));
      final var fm = g.getFontMetrics();
      int x = bds.getX() + BORDER;
      int y = bds.getY() + BORDER + (ROW_HEIGHT + fm.getAscent()) / 2;
      for (var i = 0; i < rows; i++) {
        g.drawString(rowData[i], x, y);
        if (i == curRow) {
          final var x0 = x + fm.stringWidth(rowData[i].substring(0, curCol));
          g.drawLine(x0, y - fm.getAscent(), x0, y);
        }
        y += ROW_HEIGHT;
      }
    } else {
<<<<<<< HEAD
       var str = S.fmt("ttyDesc", "" + rows, "" + cols);
      final var fm = g.getFontMetrics();
=======
      String str = S.get("ttyDesc", "" + rows, "" + cols);
      FontMetrics fm = g.getFontMetrics();
>>>>>>> b3e27859
      int strWidth = fm.stringWidth(str);
      if (strWidth + BORDER > bds.getWidth()) {
        str = S.get("ttyDescShort");
        strWidth = fm.stringWidth(str);
      }
      int x = bds.getX() + (bds.getWidth() - strWidth) / 2;
      int y = bds.getY() + (bds.getHeight() + fm.getAscent()) / 2;
      g.drawString(str, x, y);
    }
  }

  @Override
  public void propagate(InstanceState circState) {
    Object trigger = circState.getAttributeValue(StdAttr.EDGE_TRIGGER);
    final var state = getTtyState(circState);
    final var clear = circState.getPortValue(CLR);
    final var clock = circState.getPortValue(CK);
    final var enable = circState.getPortValue(WE);
    final var in = circState.getPortValue(IN);

    synchronized (state) {
      final var lastClock = state.setLastClock(clock);
      if (clear == Value.TRUE) {
        state.clear();
      } else if (enable != Value.FALSE) {
        final var go = (trigger == StdAttr.TRIG_FALLING)
                ? lastClock == Value.TRUE && clock == Value.FALSE
                : lastClock == Value.FALSE && clock == Value.TRUE;
        if (go) state.add(in.isFullyDefined() ? (char) in.toLongValue() : '?');
      }
    }
  }

  public void sendToStdout(InstanceState state) {
    final var tty = getTtyState(state);
    tty.setSendStdout(true);
  }

  @Override
  public DynamicElement createDynamicElement(int x, int y, Path path) {
    return new TtyShape(x, y, path);
  }
}<|MERGE_RESOLUTION|>--- conflicted
+++ resolved
@@ -208,13 +208,8 @@
         y += ROW_HEIGHT;
       }
     } else {
-<<<<<<< HEAD
-       var str = S.fmt("ttyDesc", "" + rows, "" + cols);
-      final var fm = g.getFontMetrics();
-=======
-      String str = S.get("ttyDesc", "" + rows, "" + cols);
-      FontMetrics fm = g.getFontMetrics();
->>>>>>> b3e27859
+      var str = S.get("ttyDesc", "" + rows, "" + cols);
+      var fm = g.getFontMetrics();
       int strWidth = fm.stringWidth(str);
       if (strWidth + BORDER > bds.getWidth()) {
         str = S.get("ttyDescShort");
