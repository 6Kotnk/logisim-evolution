--- conflicted
+++ resolved
@@ -93,7 +93,7 @@
    */
   private void setKnown(InstanceState state, int portValues) {
     final var mask = 0b00000001;
-    for (var idx = Segment_A; idx <= Segment_G; idx++) {
+    for (var idx = SEGMENT_A; idx <= SEGMENT_G; idx++) {
       final var value = (portValues & mask) == 0 ? 0 : 1;
       state.setPort(idx, Value.createKnown(BitWidth.create(1), value), PER_DELAY);
       portValues >>= 1;
@@ -106,19 +106,18 @@
    * @param state Instance state.
    */
   private void setUnknown(InstanceState state) {
-    for (var idx = Segment_A; idx <= Segment_G; idx++) {
+    for (var idx = SEGMENT_A; idx <= SEGMENT_G; idx++) {
       state.setPort(idx, Value.createUnknown(BitWidth.create(1)), PER_DELAY);
     }
   }
 
   @Override
   public void propagate(InstanceState state) {
-<<<<<<< HEAD
-    if (state.getPortValue(BCDin).isFullyDefined()
-        & !state.getPortValue(BCDin).isErrorValue()
-        & !state.getPortValue(BCDin).isUnknown()) {
+    if (state.getPortValue(BCD_IN).isFullyDefined()
+        && !state.getPortValue(BCD_IN).isErrorValue()
+        && !state.getPortValue(BCD_IN).isUnknown()) {
 
-      switch ((int) state.getPortValue(BCDin).toLongValue()) {
+      switch ((int) state.getPortValue(BCD_IN).toLongValue()) {
         case 0 -> setKnown(state, 0b0111111);
         case 1 -> setKnown(state, 0b0000110);
         case 2 -> setKnown(state, 0b1011011);
@@ -130,112 +129,6 @@
         case 8 -> setKnown(state, 0b1111111);
         case 9 -> setKnown(state, 0b1101111);
         default -> setUnknown(state);
-=======
-    if (state.getPortValue(BCD_IN).isFullyDefined()
-        & !state.getPortValue(BCD_IN).isErrorValue()
-        & !state.getPortValue(BCD_IN).isUnknown()) {
-      int value = (int) state.getPortValue(BCD_IN).toLongValue();
-      switch (value) {
-        case 0:
-          state.setPort(SEGMENT_A, Value.createKnown(BitWidth.create(1), 1), PER_DELAY);
-          state.setPort(SEGMENT_B, Value.createKnown(BitWidth.create(1), 1), PER_DELAY);
-          state.setPort(SEGMENT_C, Value.createKnown(BitWidth.create(1), 1), PER_DELAY);
-          state.setPort(SEGMENT_D, Value.createKnown(BitWidth.create(1), 1), PER_DELAY);
-          state.setPort(SEGMENT_E, Value.createKnown(BitWidth.create(1), 1), PER_DELAY);
-          state.setPort(SEGMENT_F, Value.createKnown(BitWidth.create(1), 1), PER_DELAY);
-          state.setPort(SEGMENT_G, Value.createKnown(BitWidth.create(1), 0), PER_DELAY);
-          break;
-        case 1:
-          state.setPort(SEGMENT_A, Value.createKnown(BitWidth.create(1), 0), PER_DELAY);
-          state.setPort(SEGMENT_B, Value.createKnown(BitWidth.create(1), 1), PER_DELAY);
-          state.setPort(SEGMENT_C, Value.createKnown(BitWidth.create(1), 1), PER_DELAY);
-          state.setPort(SEGMENT_D, Value.createKnown(BitWidth.create(1), 0), PER_DELAY);
-          state.setPort(SEGMENT_E, Value.createKnown(BitWidth.create(1), 0), PER_DELAY);
-          state.setPort(SEGMENT_F, Value.createKnown(BitWidth.create(1), 0), PER_DELAY);
-          state.setPort(SEGMENT_G, Value.createKnown(BitWidth.create(1), 0), PER_DELAY);
-          break;
-        case 2:
-          state.setPort(SEGMENT_A, Value.createKnown(BitWidth.create(1), 1), PER_DELAY);
-          state.setPort(SEGMENT_B, Value.createKnown(BitWidth.create(1), 1), PER_DELAY);
-          state.setPort(SEGMENT_C, Value.createKnown(BitWidth.create(1), 0), PER_DELAY);
-          state.setPort(SEGMENT_D, Value.createKnown(BitWidth.create(1), 1), PER_DELAY);
-          state.setPort(SEGMENT_E, Value.createKnown(BitWidth.create(1), 1), PER_DELAY);
-          state.setPort(SEGMENT_F, Value.createKnown(BitWidth.create(1), 0), PER_DELAY);
-          state.setPort(SEGMENT_G, Value.createKnown(BitWidth.create(1), 1), PER_DELAY);
-          break;
-        case 3:
-          state.setPort(SEGMENT_A, Value.createKnown(BitWidth.create(1), 1), PER_DELAY);
-          state.setPort(SEGMENT_B, Value.createKnown(BitWidth.create(1), 1), PER_DELAY);
-          state.setPort(SEGMENT_C, Value.createKnown(BitWidth.create(1), 1), PER_DELAY);
-          state.setPort(SEGMENT_D, Value.createKnown(BitWidth.create(1), 1), PER_DELAY);
-          state.setPort(SEGMENT_E, Value.createKnown(BitWidth.create(1), 0), PER_DELAY);
-          state.setPort(SEGMENT_F, Value.createKnown(BitWidth.create(1), 0), PER_DELAY);
-          state.setPort(SEGMENT_G, Value.createKnown(BitWidth.create(1), 1), PER_DELAY);
-          break;
-        case 4:
-          state.setPort(SEGMENT_A, Value.createKnown(BitWidth.create(1), 0), PER_DELAY);
-          state.setPort(SEGMENT_B, Value.createKnown(BitWidth.create(1), 1), PER_DELAY);
-          state.setPort(SEGMENT_C, Value.createKnown(BitWidth.create(1), 1), PER_DELAY);
-          state.setPort(SEGMENT_D, Value.createKnown(BitWidth.create(1), 0), PER_DELAY);
-          state.setPort(SEGMENT_E, Value.createKnown(BitWidth.create(1), 0), PER_DELAY);
-          state.setPort(SEGMENT_F, Value.createKnown(BitWidth.create(1), 1), PER_DELAY);
-          state.setPort(SEGMENT_G, Value.createKnown(BitWidth.create(1), 1), PER_DELAY);
-          break;
-        case 5:
-          state.setPort(SEGMENT_A, Value.createKnown(BitWidth.create(1), 1), PER_DELAY);
-          state.setPort(SEGMENT_B, Value.createKnown(BitWidth.create(1), 0), PER_DELAY);
-          state.setPort(SEGMENT_C, Value.createKnown(BitWidth.create(1), 1), PER_DELAY);
-          state.setPort(SEGMENT_D, Value.createKnown(BitWidth.create(1), 1), PER_DELAY);
-          state.setPort(SEGMENT_E, Value.createKnown(BitWidth.create(1), 0), PER_DELAY);
-          state.setPort(SEGMENT_F, Value.createKnown(BitWidth.create(1), 1), PER_DELAY);
-          state.setPort(SEGMENT_G, Value.createKnown(BitWidth.create(1), 1), PER_DELAY);
-          break;
-        case 6:
-          state.setPort(SEGMENT_A, Value.createKnown(BitWidth.create(1), 1), PER_DELAY);
-          state.setPort(SEGMENT_B, Value.createKnown(BitWidth.create(1), 0), PER_DELAY);
-          state.setPort(SEGMENT_C, Value.createKnown(BitWidth.create(1), 1), PER_DELAY);
-          state.setPort(SEGMENT_D, Value.createKnown(BitWidth.create(1), 1), PER_DELAY);
-          state.setPort(SEGMENT_E, Value.createKnown(BitWidth.create(1), 1), PER_DELAY);
-          state.setPort(SEGMENT_F, Value.createKnown(BitWidth.create(1), 1), PER_DELAY);
-          state.setPort(SEGMENT_G, Value.createKnown(BitWidth.create(1), 1), PER_DELAY);
-          break;
-        case 7:
-          state.setPort(SEGMENT_A, Value.createKnown(BitWidth.create(1), 1), PER_DELAY);
-          state.setPort(SEGMENT_B, Value.createKnown(BitWidth.create(1), 1), PER_DELAY);
-          state.setPort(SEGMENT_C, Value.createKnown(BitWidth.create(1), 1), PER_DELAY);
-          state.setPort(SEGMENT_D, Value.createKnown(BitWidth.create(1), 0), PER_DELAY);
-          state.setPort(SEGMENT_E, Value.createKnown(BitWidth.create(1), 0), PER_DELAY);
-          state.setPort(SEGMENT_F, Value.createKnown(BitWidth.create(1), 0), PER_DELAY);
-          state.setPort(SEGMENT_G, Value.createKnown(BitWidth.create(1), 0), PER_DELAY);
-          break;
-        case 8:
-          state.setPort(SEGMENT_A, Value.createKnown(BitWidth.create(1), 1), PER_DELAY);
-          state.setPort(SEGMENT_B, Value.createKnown(BitWidth.create(1), 1), PER_DELAY);
-          state.setPort(SEGMENT_C, Value.createKnown(BitWidth.create(1), 1), PER_DELAY);
-          state.setPort(SEGMENT_D, Value.createKnown(BitWidth.create(1), 1), PER_DELAY);
-          state.setPort(SEGMENT_E, Value.createKnown(BitWidth.create(1), 1), PER_DELAY);
-          state.setPort(SEGMENT_F, Value.createKnown(BitWidth.create(1), 1), PER_DELAY);
-          state.setPort(SEGMENT_G, Value.createKnown(BitWidth.create(1), 1), PER_DELAY);
-          break;
-        case 9:
-          state.setPort(SEGMENT_A, Value.createKnown(BitWidth.create(1), 1), PER_DELAY);
-          state.setPort(SEGMENT_B, Value.createKnown(BitWidth.create(1), 1), PER_DELAY);
-          state.setPort(SEGMENT_C, Value.createKnown(BitWidth.create(1), 1), PER_DELAY);
-          state.setPort(SEGMENT_D, Value.createKnown(BitWidth.create(1), 1), PER_DELAY);
-          state.setPort(SEGMENT_E, Value.createKnown(BitWidth.create(1), 0), PER_DELAY);
-          state.setPort(SEGMENT_F, Value.createKnown(BitWidth.create(1), 1), PER_DELAY);
-          state.setPort(SEGMENT_G, Value.createKnown(BitWidth.create(1), 1), PER_DELAY);
-          break;
-        default:
-          state.setPort(SEGMENT_A, Value.createUnknown(BitWidth.create(1)), PER_DELAY);
-          state.setPort(SEGMENT_B, Value.createUnknown(BitWidth.create(1)), PER_DELAY);
-          state.setPort(SEGMENT_C, Value.createUnknown(BitWidth.create(1)), PER_DELAY);
-          state.setPort(SEGMENT_D, Value.createUnknown(BitWidth.create(1)), PER_DELAY);
-          state.setPort(SEGMENT_E, Value.createUnknown(BitWidth.create(1)), PER_DELAY);
-          state.setPort(SEGMENT_F, Value.createUnknown(BitWidth.create(1)), PER_DELAY);
-          state.setPort(SEGMENT_G, Value.createUnknown(BitWidth.create(1)), PER_DELAY);
-          break;
->>>>>>> 3c1fb3ba
       }
     } else {
       setUnknown(state);
