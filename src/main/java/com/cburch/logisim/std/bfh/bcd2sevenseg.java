/*
 * Logisim-evolution - digital logic design tool and simulator
 * Copyright by the Logisim-evolution developers
 *
 * https://github.com/logisim-evolution/
 *
 * This is free software released under GNU GPLv3 license
 */

package com.cburch.logisim.std.bfh;

import static com.cburch.logisim.std.Strings.S;

import com.cburch.logisim.data.Attribute;
import com.cburch.logisim.data.BitWidth;
import com.cburch.logisim.data.Bounds;
import com.cburch.logisim.data.Direction;
import com.cburch.logisim.data.Value;
import com.cburch.logisim.instance.InstanceFactory;
import com.cburch.logisim.instance.InstancePainter;
import com.cburch.logisim.instance.InstanceState;
import com.cburch.logisim.instance.Port;
import com.cburch.logisim.instance.StdAttr;
import java.awt.Color;

public class bcd2sevenseg extends InstanceFactory {
  /**
   * Unique identifier of the tool, used as reference in project files.
   * Do NOT change as it will prevent project files from loading.
   *
   * Identifier value must MUST be unique string among all tools.
   */
  public static final String _ID = "BCD_to_7_Segment_decoder";

  static final int PER_DELAY = 1;
  public static final int SEGMENT_A = 0;
  public static final int SEGMENT_B = 1;
  public static final int SEGMENT_C = 2;
  public static final int SEGMENT_D = 3;
  public static final int SEGMENT_E = 4;
  public static final int SEGMENT_F = 5;
  public static final int SEGMENT_G = 6;
  public static final int BCD_IN = 7;

  public bcd2sevenseg() {
    super(_ID, S.getter("BCD2SevenSegment"), new bcd2sevensegHDLGeneratorFactory());
    setAttributes(new Attribute[] {StdAttr.DUMMY}, new Object[] {""});
    setOffsetBounds(Bounds.create(-10, -20, 50, 100));
    final var ps = new Port[8];
    ps[SEGMENT_A] = new Port(20, 0, Port.OUTPUT, 1);
    ps[SEGMENT_B] = new Port(30, 0, Port.OUTPUT, 1);
    ps[SEGMENT_C] = new Port(20, 60, Port.OUTPUT, 1);
    ps[SEGMENT_D] = new Port(10, 60, Port.OUTPUT, 1);
    ps[SEGMENT_E] = new Port(0, 60, Port.OUTPUT, 1);
    ps[SEGMENT_F] = new Port(10, 0, Port.OUTPUT, 1);
    ps[SEGMENT_G] = new Port(0, 0, Port.OUTPUT, 1);
    ps[BCD_IN] = new Port(10, 80, Port.INPUT, 4);
    ps[SEGMENT_A].setToolTip(S.getter("Segment_A"));
    ps[SEGMENT_B].setToolTip(S.getter("Segment_B"));
    ps[SEGMENT_C].setToolTip(S.getter("Segment_C"));
    ps[SEGMENT_D].setToolTip(S.getter("Segment_D"));
    ps[SEGMENT_E].setToolTip(S.getter("Segment_E"));
    ps[SEGMENT_F].setToolTip(S.getter("Segment_F"));
    ps[SEGMENT_G].setToolTip(S.getter("Segment_G"));
    ps[BCD_IN].setToolTip(S.getter("BCDValue"));
    setPorts(ps);
  }

  @Override
  public void paintInstance(InstancePainter painter) {
    final var gfx = painter.getGraphics();
    final var myBounds = painter.getBounds();
    if (!painter.isPrintView()) gfx.setColor(Color.BLUE);
    painter.drawRectangle(myBounds, "");
    painter.drawPort(BCD_IN, "BCD", Direction.SOUTH);
    for (var i = 0; i < 7; i++) {
      painter.drawPort(i);
    }
    gfx.setColor(Color.BLACK);
    painter.drawRectangle(
        myBounds.getX() + 5,
        myBounds.getY() + 20,
        myBounds.getWidth() - 10,
        myBounds.getHeight() - 40,
        "");
  }

  /**
   * Sets all segments' ports to known value.
   *
   * @param state Instance state.
   * @param portValues Binary encoded port values (0/1). Segment A is bit 0, segment G is bit 6.
   */
  private void setKnown(InstanceState state, int portValues) {
    final var mask = 0b00000001;
    for (var idx = Segment_A; idx <= Segment_G; idx++) {
      final var value = (portValues & mask) == 0 ? 0 : 1;
      state.setPort(idx, Value.createKnown(BitWidth.create(1), value), PER_DELAY);
      portValues >>= 1;
    }
  }

  /**
   * Sets all segments' ports to unknown.
   *
   * @param state Instance state.
   */
  private void setUnknown(InstanceState state) {
    for (var idx = Segment_A; idx <= Segment_G; idx++) {
      state.setPort(idx, Value.createUnknown(BitWidth.create(1)), PER_DELAY);
    }
  }

  @Override
  public void propagate(InstanceState state) {
<<<<<<< HEAD
    if (state.getPortValue(BCDin).isFullyDefined()
        & !state.getPortValue(BCDin).isErrorValue()
        & !state.getPortValue(BCDin).isUnknown()) {

      switch ((int) state.getPortValue(BCDin).toLongValue()) {
        case 0 -> setKnown(state, 0b0111111);
        case 1 -> setKnown(state, 0b0000110);
        case 2 -> setKnown(state, 0b1011011);
        case 3 -> setKnown(state, 0b1001111);
        case 4 -> setKnown(state, 0b1100110);
        case 5 -> setKnown(state, 0b1101101);
        case 6 -> setKnown(state, 0b1111101);
        case 7 -> setKnown(state, 0b0000111);
        case 8 -> setKnown(state, 0b1111111);
        case 9 -> setKnown(state, 0b1101111);
        default -> setUnknown(state);
=======
    if (state.getPortValue(BCD_IN).isFullyDefined()
        && !state.getPortValue(BCD_IN).isErrorValue()
        && !state.getPortValue(BCD_IN).isUnknown()) {
      int value = (int) state.getPortValue(BCD_IN).toLongValue();
      switch (value) {
        case 0:
          state.setPort(SEGMENT_A, Value.createKnown(BitWidth.create(1), 1), PER_DELAY);
          state.setPort(SEGMENT_B, Value.createKnown(BitWidth.create(1), 1), PER_DELAY);
          state.setPort(SEGMENT_C, Value.createKnown(BitWidth.create(1), 1), PER_DELAY);
          state.setPort(SEGMENT_D, Value.createKnown(BitWidth.create(1), 1), PER_DELAY);
          state.setPort(SEGMENT_E, Value.createKnown(BitWidth.create(1), 1), PER_DELAY);
          state.setPort(SEGMENT_F, Value.createKnown(BitWidth.create(1), 1), PER_DELAY);
          state.setPort(SEGMENT_G, Value.createKnown(BitWidth.create(1), 0), PER_DELAY);
          break;
        case 1:
          state.setPort(SEGMENT_A, Value.createKnown(BitWidth.create(1), 0), PER_DELAY);
          state.setPort(SEGMENT_B, Value.createKnown(BitWidth.create(1), 1), PER_DELAY);
          state.setPort(SEGMENT_C, Value.createKnown(BitWidth.create(1), 1), PER_DELAY);
          state.setPort(SEGMENT_D, Value.createKnown(BitWidth.create(1), 0), PER_DELAY);
          state.setPort(SEGMENT_E, Value.createKnown(BitWidth.create(1), 0), PER_DELAY);
          state.setPort(SEGMENT_F, Value.createKnown(BitWidth.create(1), 0), PER_DELAY);
          state.setPort(SEGMENT_G, Value.createKnown(BitWidth.create(1), 0), PER_DELAY);
          break;
        case 2:
          state.setPort(SEGMENT_A, Value.createKnown(BitWidth.create(1), 1), PER_DELAY);
          state.setPort(SEGMENT_B, Value.createKnown(BitWidth.create(1), 1), PER_DELAY);
          state.setPort(SEGMENT_C, Value.createKnown(BitWidth.create(1), 0), PER_DELAY);
          state.setPort(SEGMENT_D, Value.createKnown(BitWidth.create(1), 1), PER_DELAY);
          state.setPort(SEGMENT_E, Value.createKnown(BitWidth.create(1), 1), PER_DELAY);
          state.setPort(SEGMENT_F, Value.createKnown(BitWidth.create(1), 0), PER_DELAY);
          state.setPort(SEGMENT_G, Value.createKnown(BitWidth.create(1), 1), PER_DELAY);
          break;
        case 3:
          state.setPort(SEGMENT_A, Value.createKnown(BitWidth.create(1), 1), PER_DELAY);
          state.setPort(SEGMENT_B, Value.createKnown(BitWidth.create(1), 1), PER_DELAY);
          state.setPort(SEGMENT_C, Value.createKnown(BitWidth.create(1), 1), PER_DELAY);
          state.setPort(SEGMENT_D, Value.createKnown(BitWidth.create(1), 1), PER_DELAY);
          state.setPort(SEGMENT_E, Value.createKnown(BitWidth.create(1), 0), PER_DELAY);
          state.setPort(SEGMENT_F, Value.createKnown(BitWidth.create(1), 0), PER_DELAY);
          state.setPort(SEGMENT_G, Value.createKnown(BitWidth.create(1), 1), PER_DELAY);
          break;
        case 4:
          state.setPort(SEGMENT_A, Value.createKnown(BitWidth.create(1), 0), PER_DELAY);
          state.setPort(SEGMENT_B, Value.createKnown(BitWidth.create(1), 1), PER_DELAY);
          state.setPort(SEGMENT_C, Value.createKnown(BitWidth.create(1), 1), PER_DELAY);
          state.setPort(SEGMENT_D, Value.createKnown(BitWidth.create(1), 0), PER_DELAY);
          state.setPort(SEGMENT_E, Value.createKnown(BitWidth.create(1), 0), PER_DELAY);
          state.setPort(SEGMENT_F, Value.createKnown(BitWidth.create(1), 1), PER_DELAY);
          state.setPort(SEGMENT_G, Value.createKnown(BitWidth.create(1), 1), PER_DELAY);
          break;
        case 5:
          state.setPort(SEGMENT_A, Value.createKnown(BitWidth.create(1), 1), PER_DELAY);
          state.setPort(SEGMENT_B, Value.createKnown(BitWidth.create(1), 0), PER_DELAY);
          state.setPort(SEGMENT_C, Value.createKnown(BitWidth.create(1), 1), PER_DELAY);
          state.setPort(SEGMENT_D, Value.createKnown(BitWidth.create(1), 1), PER_DELAY);
          state.setPort(SEGMENT_E, Value.createKnown(BitWidth.create(1), 0), PER_DELAY);
          state.setPort(SEGMENT_F, Value.createKnown(BitWidth.create(1), 1), PER_DELAY);
          state.setPort(SEGMENT_G, Value.createKnown(BitWidth.create(1), 1), PER_DELAY);
          break;
        case 6:
          state.setPort(SEGMENT_A, Value.createKnown(BitWidth.create(1), 1), PER_DELAY);
          state.setPort(SEGMENT_B, Value.createKnown(BitWidth.create(1), 0), PER_DELAY);
          state.setPort(SEGMENT_C, Value.createKnown(BitWidth.create(1), 1), PER_DELAY);
          state.setPort(SEGMENT_D, Value.createKnown(BitWidth.create(1), 1), PER_DELAY);
          state.setPort(SEGMENT_E, Value.createKnown(BitWidth.create(1), 1), PER_DELAY);
          state.setPort(SEGMENT_F, Value.createKnown(BitWidth.create(1), 1), PER_DELAY);
          state.setPort(SEGMENT_G, Value.createKnown(BitWidth.create(1), 1), PER_DELAY);
          break;
        case 7:
          state.setPort(SEGMENT_A, Value.createKnown(BitWidth.create(1), 1), PER_DELAY);
          state.setPort(SEGMENT_B, Value.createKnown(BitWidth.create(1), 1), PER_DELAY);
          state.setPort(SEGMENT_C, Value.createKnown(BitWidth.create(1), 1), PER_DELAY);
          state.setPort(SEGMENT_D, Value.createKnown(BitWidth.create(1), 0), PER_DELAY);
          state.setPort(SEGMENT_E, Value.createKnown(BitWidth.create(1), 0), PER_DELAY);
          state.setPort(SEGMENT_F, Value.createKnown(BitWidth.create(1), 0), PER_DELAY);
          state.setPort(SEGMENT_G, Value.createKnown(BitWidth.create(1), 0), PER_DELAY);
          break;
        case 8:
          state.setPort(SEGMENT_A, Value.createKnown(BitWidth.create(1), 1), PER_DELAY);
          state.setPort(SEGMENT_B, Value.createKnown(BitWidth.create(1), 1), PER_DELAY);
          state.setPort(SEGMENT_C, Value.createKnown(BitWidth.create(1), 1), PER_DELAY);
          state.setPort(SEGMENT_D, Value.createKnown(BitWidth.create(1), 1), PER_DELAY);
          state.setPort(SEGMENT_E, Value.createKnown(BitWidth.create(1), 1), PER_DELAY);
          state.setPort(SEGMENT_F, Value.createKnown(BitWidth.create(1), 1), PER_DELAY);
          state.setPort(SEGMENT_G, Value.createKnown(BitWidth.create(1), 1), PER_DELAY);
          break;
        case 9:
          state.setPort(SEGMENT_A, Value.createKnown(BitWidth.create(1), 1), PER_DELAY);
          state.setPort(SEGMENT_B, Value.createKnown(BitWidth.create(1), 1), PER_DELAY);
          state.setPort(SEGMENT_C, Value.createKnown(BitWidth.create(1), 1), PER_DELAY);
          state.setPort(SEGMENT_D, Value.createKnown(BitWidth.create(1), 1), PER_DELAY);
          state.setPort(SEGMENT_E, Value.createKnown(BitWidth.create(1), 0), PER_DELAY);
          state.setPort(SEGMENT_F, Value.createKnown(BitWidth.create(1), 1), PER_DELAY);
          state.setPort(SEGMENT_G, Value.createKnown(BitWidth.create(1), 1), PER_DELAY);
          break;
        default:
          state.setPort(SEGMENT_A, Value.createUnknown(BitWidth.create(1)), PER_DELAY);
          state.setPort(SEGMENT_B, Value.createUnknown(BitWidth.create(1)), PER_DELAY);
          state.setPort(SEGMENT_C, Value.createUnknown(BitWidth.create(1)), PER_DELAY);
          state.setPort(SEGMENT_D, Value.createUnknown(BitWidth.create(1)), PER_DELAY);
          state.setPort(SEGMENT_E, Value.createUnknown(BitWidth.create(1)), PER_DELAY);
          state.setPort(SEGMENT_F, Value.createUnknown(BitWidth.create(1)), PER_DELAY);
          state.setPort(SEGMENT_G, Value.createUnknown(BitWidth.create(1)), PER_DELAY);
          break;
>>>>>>> 06d63bf4
      }
    } else {
      setUnknown(state);
    }
  }
}<|MERGE_RESOLUTION|>--- conflicted
+++ resolved
@@ -113,10 +113,9 @@
 
   @Override
   public void propagate(InstanceState state) {
-<<<<<<< HEAD
-    if (state.getPortValue(BCDin).isFullyDefined()
-        & !state.getPortValue(BCDin).isErrorValue()
-        & !state.getPortValue(BCDin).isUnknown()) {
+    if (state.getPortValue(BCD_IN).isFullyDefined()
+        && !state.getPortValue(BCD_IN).isErrorValue()
+        && !state.getPortValue(BCD_IN).isUnknown()) {
 
       switch ((int) state.getPortValue(BCDin).toLongValue()) {
         case 0 -> setKnown(state, 0b0111111);
@@ -130,112 +129,6 @@
         case 8 -> setKnown(state, 0b1111111);
         case 9 -> setKnown(state, 0b1101111);
         default -> setUnknown(state);
-=======
-    if (state.getPortValue(BCD_IN).isFullyDefined()
-        && !state.getPortValue(BCD_IN).isErrorValue()
-        && !state.getPortValue(BCD_IN).isUnknown()) {
-      int value = (int) state.getPortValue(BCD_IN).toLongValue();
-      switch (value) {
-        case 0:
-          state.setPort(SEGMENT_A, Value.createKnown(BitWidth.create(1), 1), PER_DELAY);
-          state.setPort(SEGMENT_B, Value.createKnown(BitWidth.create(1), 1), PER_DELAY);
-          state.setPort(SEGMENT_C, Value.createKnown(BitWidth.create(1), 1), PER_DELAY);
-          state.setPort(SEGMENT_D, Value.createKnown(BitWidth.create(1), 1), PER_DELAY);
-          state.setPort(SEGMENT_E, Value.createKnown(BitWidth.create(1), 1), PER_DELAY);
-          state.setPort(SEGMENT_F, Value.createKnown(BitWidth.create(1), 1), PER_DELAY);
-          state.setPort(SEGMENT_G, Value.createKnown(BitWidth.create(1), 0), PER_DELAY);
-          break;
-        case 1:
-          state.setPort(SEGMENT_A, Value.createKnown(BitWidth.create(1), 0), PER_DELAY);
-          state.setPort(SEGMENT_B, Value.createKnown(BitWidth.create(1), 1), PER_DELAY);
-          state.setPort(SEGMENT_C, Value.createKnown(BitWidth.create(1), 1), PER_DELAY);
-          state.setPort(SEGMENT_D, Value.createKnown(BitWidth.create(1), 0), PER_DELAY);
-          state.setPort(SEGMENT_E, Value.createKnown(BitWidth.create(1), 0), PER_DELAY);
-          state.setPort(SEGMENT_F, Value.createKnown(BitWidth.create(1), 0), PER_DELAY);
-          state.setPort(SEGMENT_G, Value.createKnown(BitWidth.create(1), 0), PER_DELAY);
-          break;
-        case 2:
-          state.setPort(SEGMENT_A, Value.createKnown(BitWidth.create(1), 1), PER_DELAY);
-          state.setPort(SEGMENT_B, Value.createKnown(BitWidth.create(1), 1), PER_DELAY);
-          state.setPort(SEGMENT_C, Value.createKnown(BitWidth.create(1), 0), PER_DELAY);
-          state.setPort(SEGMENT_D, Value.createKnown(BitWidth.create(1), 1), PER_DELAY);
-          state.setPort(SEGMENT_E, Value.createKnown(BitWidth.create(1), 1), PER_DELAY);
-          state.setPort(SEGMENT_F, Value.createKnown(BitWidth.create(1), 0), PER_DELAY);
-          state.setPort(SEGMENT_G, Value.createKnown(BitWidth.create(1), 1), PER_DELAY);
-          break;
-        case 3:
-          state.setPort(SEGMENT_A, Value.createKnown(BitWidth.create(1), 1), PER_DELAY);
-          state.setPort(SEGMENT_B, Value.createKnown(BitWidth.create(1), 1), PER_DELAY);
-          state.setPort(SEGMENT_C, Value.createKnown(BitWidth.create(1), 1), PER_DELAY);
-          state.setPort(SEGMENT_D, Value.createKnown(BitWidth.create(1), 1), PER_DELAY);
-          state.setPort(SEGMENT_E, Value.createKnown(BitWidth.create(1), 0), PER_DELAY);
-          state.setPort(SEGMENT_F, Value.createKnown(BitWidth.create(1), 0), PER_DELAY);
-          state.setPort(SEGMENT_G, Value.createKnown(BitWidth.create(1), 1), PER_DELAY);
-          break;
-        case 4:
-          state.setPort(SEGMENT_A, Value.createKnown(BitWidth.create(1), 0), PER_DELAY);
-          state.setPort(SEGMENT_B, Value.createKnown(BitWidth.create(1), 1), PER_DELAY);
-          state.setPort(SEGMENT_C, Value.createKnown(BitWidth.create(1), 1), PER_DELAY);
-          state.setPort(SEGMENT_D, Value.createKnown(BitWidth.create(1), 0), PER_DELAY);
-          state.setPort(SEGMENT_E, Value.createKnown(BitWidth.create(1), 0), PER_DELAY);
-          state.setPort(SEGMENT_F, Value.createKnown(BitWidth.create(1), 1), PER_DELAY);
-          state.setPort(SEGMENT_G, Value.createKnown(BitWidth.create(1), 1), PER_DELAY);
-          break;
-        case 5:
-          state.setPort(SEGMENT_A, Value.createKnown(BitWidth.create(1), 1), PER_DELAY);
-          state.setPort(SEGMENT_B, Value.createKnown(BitWidth.create(1), 0), PER_DELAY);
-          state.setPort(SEGMENT_C, Value.createKnown(BitWidth.create(1), 1), PER_DELAY);
-          state.setPort(SEGMENT_D, Value.createKnown(BitWidth.create(1), 1), PER_DELAY);
-          state.setPort(SEGMENT_E, Value.createKnown(BitWidth.create(1), 0), PER_DELAY);
-          state.setPort(SEGMENT_F, Value.createKnown(BitWidth.create(1), 1), PER_DELAY);
-          state.setPort(SEGMENT_G, Value.createKnown(BitWidth.create(1), 1), PER_DELAY);
-          break;
-        case 6:
-          state.setPort(SEGMENT_A, Value.createKnown(BitWidth.create(1), 1), PER_DELAY);
-          state.setPort(SEGMENT_B, Value.createKnown(BitWidth.create(1), 0), PER_DELAY);
-          state.setPort(SEGMENT_C, Value.createKnown(BitWidth.create(1), 1), PER_DELAY);
-          state.setPort(SEGMENT_D, Value.createKnown(BitWidth.create(1), 1), PER_DELAY);
-          state.setPort(SEGMENT_E, Value.createKnown(BitWidth.create(1), 1), PER_DELAY);
-          state.setPort(SEGMENT_F, Value.createKnown(BitWidth.create(1), 1), PER_DELAY);
-          state.setPort(SEGMENT_G, Value.createKnown(BitWidth.create(1), 1), PER_DELAY);
-          break;
-        case 7:
-          state.setPort(SEGMENT_A, Value.createKnown(BitWidth.create(1), 1), PER_DELAY);
-          state.setPort(SEGMENT_B, Value.createKnown(BitWidth.create(1), 1), PER_DELAY);
-          state.setPort(SEGMENT_C, Value.createKnown(BitWidth.create(1), 1), PER_DELAY);
-          state.setPort(SEGMENT_D, Value.createKnown(BitWidth.create(1), 0), PER_DELAY);
-          state.setPort(SEGMENT_E, Value.createKnown(BitWidth.create(1), 0), PER_DELAY);
-          state.setPort(SEGMENT_F, Value.createKnown(BitWidth.create(1), 0), PER_DELAY);
-          state.setPort(SEGMENT_G, Value.createKnown(BitWidth.create(1), 0), PER_DELAY);
-          break;
-        case 8:
-          state.setPort(SEGMENT_A, Value.createKnown(BitWidth.create(1), 1), PER_DELAY);
-          state.setPort(SEGMENT_B, Value.createKnown(BitWidth.create(1), 1), PER_DELAY);
-          state.setPort(SEGMENT_C, Value.createKnown(BitWidth.create(1), 1), PER_DELAY);
-          state.setPort(SEGMENT_D, Value.createKnown(BitWidth.create(1), 1), PER_DELAY);
-          state.setPort(SEGMENT_E, Value.createKnown(BitWidth.create(1), 1), PER_DELAY);
-          state.setPort(SEGMENT_F, Value.createKnown(BitWidth.create(1), 1), PER_DELAY);
-          state.setPort(SEGMENT_G, Value.createKnown(BitWidth.create(1), 1), PER_DELAY);
-          break;
-        case 9:
-          state.setPort(SEGMENT_A, Value.createKnown(BitWidth.create(1), 1), PER_DELAY);
-          state.setPort(SEGMENT_B, Value.createKnown(BitWidth.create(1), 1), PER_DELAY);
-          state.setPort(SEGMENT_C, Value.createKnown(BitWidth.create(1), 1), PER_DELAY);
-          state.setPort(SEGMENT_D, Value.createKnown(BitWidth.create(1), 1), PER_DELAY);
-          state.setPort(SEGMENT_E, Value.createKnown(BitWidth.create(1), 0), PER_DELAY);
-          state.setPort(SEGMENT_F, Value.createKnown(BitWidth.create(1), 1), PER_DELAY);
-          state.setPort(SEGMENT_G, Value.createKnown(BitWidth.create(1), 1), PER_DELAY);
-          break;
-        default:
-          state.setPort(SEGMENT_A, Value.createUnknown(BitWidth.create(1)), PER_DELAY);
-          state.setPort(SEGMENT_B, Value.createUnknown(BitWidth.create(1)), PER_DELAY);
-          state.setPort(SEGMENT_C, Value.createUnknown(BitWidth.create(1)), PER_DELAY);
-          state.setPort(SEGMENT_D, Value.createUnknown(BitWidth.create(1)), PER_DELAY);
-          state.setPort(SEGMENT_E, Value.createUnknown(BitWidth.create(1)), PER_DELAY);
-          state.setPort(SEGMENT_F, Value.createUnknown(BitWidth.create(1)), PER_DELAY);
-          state.setPort(SEGMENT_G, Value.createUnknown(BitWidth.create(1)), PER_DELAY);
-          break;
->>>>>>> 06d63bf4
       }
     } else {
       setUnknown(state);
