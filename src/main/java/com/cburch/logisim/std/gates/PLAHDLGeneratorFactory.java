--- conflicted
+++ resolved
@@ -15,11 +15,6 @@
 import com.cburch.logisim.fpga.hdlgenerator.Hdl;
 import com.cburch.logisim.instance.Port;
 import com.cburch.logisim.util.LineBuffer;
-<<<<<<< HEAD
-import java.util.ArrayList;
-import java.util.List;
-=======
->>>>>>> d6124b2f
 
 public class PLAHDLGeneratorFactory extends AbstractHdlGeneratorFactory {
 
@@ -45,11 +40,7 @@
   }
 
   @Override
-<<<<<<< HEAD
-  public List<String> getModuleFunctionality(Netlist nets, AttributeSet attrs) {
-=======
   public LineBuffer getModuleFunctionality(Netlist nets, AttributeSet attrs) {
->>>>>>> d6124b2f
     final var contents = LineBuffer.getHdlBuffer();
     final var tt = attrs.getValue(PLA.ATTR_TABLE);
     final var outSz = attrs.getValue(PLA.ATTR_OUT_WIDTH).getWidth();
