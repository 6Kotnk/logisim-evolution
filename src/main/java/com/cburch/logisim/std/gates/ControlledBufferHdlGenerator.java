/*
 * Logisim-evolution - digital logic design tool and simulator
 * Copyright by the Logisim-evolution developers
 *
 * https://github.com/logisim-evolution/
 *
 * This is free software released under GNU GPLv3 license
 */

package com.cburch.logisim.std.gates;

import com.cburch.logisim.fpga.designrulecheck.Netlist;
import com.cburch.logisim.fpga.designrulecheck.netlistComponent;
import com.cburch.logisim.fpga.hdlgenerator.Hdl;
import com.cburch.logisim.fpga.hdlgenerator.InlinedHdlGeneratorFactory;
import com.cburch.logisim.instance.StdAttr;
import com.cburch.logisim.util.LineBuffer;
<<<<<<< HEAD
import java.util.ArrayList;
import java.util.List;
=======
>>>>>>> d6124b2f

public class ControlledBufferHdlGenerator extends InlinedHdlGeneratorFactory {

  @Override
<<<<<<< HEAD
  public List<String> getInlinedCode(Netlist nets, Long componentId, netlistComponent componentInfo, String circuitName) {
=======
  public LineBuffer getInlinedCode(Netlist nets, Long componentId, netlistComponent componentInfo, String circuitName) {
>>>>>>> d6124b2f
    final var contents = LineBuffer.getBuffer();
    final var triName = Hdl.getNetName(componentInfo, 2, true, nets);
    var inpName = "";
    var outpName = "";
    var triState = "";
    final var nrBits = componentInfo.getComponent().getAttributeSet().getValue(StdAttr.WIDTH).getWidth();
    if (nrBits > 1) {
      inpName = Hdl.getBusName(componentInfo, 1, nets);
      outpName = Hdl.getBusName(componentInfo, 0, nets);
      triState = Hdl.isVhdl() ? "(OTHERS => 'Z')" : nrBits + "'bZ";
    } else {
      inpName = Hdl.getNetName(componentInfo, 1, true, nets);
      outpName = Hdl.getNetName(componentInfo, 0, true, nets);
      triState = Hdl.isVhdl() ? "'Z'" : "1'bZ";
    }
    if (componentInfo.isEndConnected(2) && componentInfo.isEndConnected(0)) {
      final var invert = ((ControlledBuffer) componentInfo.getComponent().getFactory()).isInverter()
              ? Hdl.notOperator()
              : "";
      if (Hdl.isVhdl()) {
        contents.add("{{1}}<= {{2}}{{3}} WHEN {{4}} = '1' ELSE {{5}};", outpName, invert, inpName, triName, triState);
      } else {
        contents.add("assign {{1}} = ({{2}}) ? {{3}}{{4}} : {{5}};", outpName, triName, invert, inpName, triState);
      }
    }
    return contents;
  }
}<|MERGE_RESOLUTION|>--- conflicted
+++ resolved
@@ -15,20 +15,11 @@
 import com.cburch.logisim.fpga.hdlgenerator.InlinedHdlGeneratorFactory;
 import com.cburch.logisim.instance.StdAttr;
 import com.cburch.logisim.util.LineBuffer;
-<<<<<<< HEAD
-import java.util.ArrayList;
-import java.util.List;
-=======
->>>>>>> d6124b2f
 
 public class ControlledBufferHdlGenerator extends InlinedHdlGeneratorFactory {
 
   @Override
-<<<<<<< HEAD
-  public List<String> getInlinedCode(Netlist nets, Long componentId, netlistComponent componentInfo, String circuitName) {
-=======
   public LineBuffer getInlinedCode(Netlist nets, Long componentId, netlistComponent componentInfo, String circuitName) {
->>>>>>> d6124b2f
     final var contents = LineBuffer.getBuffer();
     final var triName = Hdl.getNetName(componentInfo, 2, true, nets);
     var inpName = "";
