--- conflicted
+++ resolved
@@ -23,13 +23,8 @@
 class EvenParityGate extends AbstractGate {
   private static class XNorGateHDLGeneratorFactory extends AbstractGateHDLGenerator {
     @Override
-<<<<<<< HEAD
-    public ArrayList<String> GetLogicFunction(int nrOfInputs, int bitwidth, boolean isOneHot) {
+    public ArrayList<String> getLogicFunction(int nrOfInputs, int bitwidth, boolean isOneHot) {
       return LineBuffer.getBuffer().add(GetParity(true, nrOfInputs, bitwidth > 1)).empty().get();
-=======
-    public ArrayList<String> getLogicFunction(int nrOfInputs, int bitwidth, boolean isOneHot) {
-      return (new LineBuffer()).add(GetParity(true, nrOfInputs, bitwidth > 1)).empty().get();
->>>>>>> 57f59ec2
     }
   }
 
