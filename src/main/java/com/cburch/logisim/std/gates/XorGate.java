/*
 * Logisim-evolution - digital logic design tool and simulator
 * Copyright by the Logisim-evolution developers
 *
 * https://github.com/logisim-evolution/
 *
 * This is free software released under GNU GPLv3 license
 */

package com.cburch.logisim.std.gates;

import static com.cburch.logisim.std.Strings.S;

import com.cburch.logisim.analyze.model.Expression;
import com.cburch.logisim.analyze.model.Expressions;
import com.cburch.logisim.data.AttributeSet;
import com.cburch.logisim.data.Value;
import com.cburch.logisim.instance.Instance;
import com.cburch.logisim.instance.InstancePainter;
import com.cburch.logisim.instance.InstanceState;
import com.cburch.logisim.tools.WireRepairData;
import com.cburch.logisim.util.LineBuffer;
import java.awt.Graphics2D;
import java.awt.geom.AffineTransform;
import java.awt.geom.GeneralPath;
<<<<<<< HEAD
import java.util.ArrayList;
import java.util.List;
=======
>>>>>>> d6124b2f

class XorGate extends AbstractGate {
  private static class XorGateHDLGeneratorFactory extends AbstractGateHDLGenerator {
    @Override
<<<<<<< HEAD
    public List<String> getLogicFunction(int nrOfInputs, int bitwidth, boolean isOneHot) {
=======
    public LineBuffer getLogicFunction(int nrOfInputs, int bitwidth, boolean isOneHot) {
>>>>>>> d6124b2f
      return LineBuffer.getBuffer()
          .add(
              isOneHot
                  ? getOneHot(false, nrOfInputs, bitwidth > 1)
                  : getParity(false, nrOfInputs, bitwidth > 1))
          .empty();
    }
  }

  protected static Expression xorExpression(Expression[] inputs, int numInputs) {
    if (numInputs > 2) {
      throw new UnsupportedOperationException("XorGate");
    }
    Expression ret = inputs[0];
    for (int i = 1; i < numInputs; i++) {
      ret = Expressions.xor(ret, inputs[i]);
    }
    return ret;
  }

  public static final XorGate FACTORY = new XorGate();

  private XorGate() {
    super("XOR Gate", S.getter("xorGateComponent"), true, new XorGateHDLGeneratorFactory());
    setAdditionalWidth(10);
    setPaintInputLines(true);
  }

  @Override
  protected Expression computeExpression(Expression[] inputs, int numInputs) {
    return xorExpression(inputs, numInputs);
  }

  @Override
  protected Value computeOutput(Value[] inputs, int numInputs, InstanceState state) {
    Object behavior = state.getAttributeValue(GateAttributes.ATTR_XOR);
    if (behavior == GateAttributes.XOR_ODD) {
      return GateFunctions.computeOddParity(inputs, numInputs);
    } else {
      return GateFunctions.computeExactlyOne(inputs, numInputs);
    }
  }

  @Override
  protected Value getIdentity() {
    return Value.FALSE;
  }

  @Override
  public String getRectangularLabel(AttributeSet attrs) {
    if (attrs == null) return "";
    boolean isOdd = false;
    Object behavior = attrs.getValue(GateAttributes.ATTR_XOR);
    if (behavior == GateAttributes.XOR_ODD) {
      Object inputs = attrs.getValue(GateAttributes.ATTR_INPUTS);
      if (inputs == null || (Integer) inputs != 2) {
        isOdd = true;
      }
    }
    return isOdd ? "2k+1" : "=1";
  }

  @Override
  protected void paintDinShape(InstancePainter painter, int width, int height, int inputs) {
    PainterDin.paintXor(painter, width, height, false);
  }

  @Override
  public void paintIconANSI(Graphics2D g, int iconSize, int borderSize, int negateSize) {
    paintIconANSI(g, iconSize, borderSize, negateSize, false);
  }

  protected static void paintIconANSI(Graphics2D g, int iconSize, int borderSize, int negateSize, boolean inverted) {
    int xoff = negateSize >> 1;
    int ystart = negateSize >> 1;
    int yend = iconSize - ystart;
    int xstart = 0;
    int xend = iconSize - negateSize;
    GeneralPath shape = new GeneralPath();
    shape.moveTo(xend, iconSize >> 1);
    shape.quadTo((2 * xend) / 3, ystart, xstart + xoff, ystart);
    shape.quadTo(xoff + xend / 3, iconSize >> 1, xstart + xoff, yend);
    shape.quadTo((2 * xend) / 3, yend, xend, iconSize >> 1);
    shape.closePath();
    shape.moveTo(xstart, ystart);
    shape.quadTo(xend / 3, iconSize >> 1, xstart, yend);
    shape.moveTo(xstart, ystart);
    shape.closePath();
    AffineTransform af = g.getTransform();
    g.translate(borderSize, borderSize);
    g.draw(shape);
    paintIconPins(g, iconSize, borderSize, negateSize, inverted, false);
    g.setTransform(af);
  }

  @Override
  protected void paintShape(InstancePainter painter, int width, int height) {
    PainterShaped.paintXor(painter, width, height);
  }

  @Override
  protected boolean shouldRepairWire(Instance instance, WireRepairData data) {
    return !data.getPoint().equals(instance.getLocation());
  }
}<|MERGE_RESOLUTION|>--- conflicted
+++ resolved
@@ -23,20 +23,11 @@
 import java.awt.Graphics2D;
 import java.awt.geom.AffineTransform;
 import java.awt.geom.GeneralPath;
-<<<<<<< HEAD
-import java.util.ArrayList;
-import java.util.List;
-=======
->>>>>>> d6124b2f
 
 class XorGate extends AbstractGate {
   private static class XorGateHDLGeneratorFactory extends AbstractGateHDLGenerator {
     @Override
-<<<<<<< HEAD
-    public List<String> getLogicFunction(int nrOfInputs, int bitwidth, boolean isOneHot) {
-=======
     public LineBuffer getLogicFunction(int nrOfInputs, int bitwidth, boolean isOneHot) {
->>>>>>> d6124b2f
       return LineBuffer.getBuffer()
           .add(
               isOneHot
