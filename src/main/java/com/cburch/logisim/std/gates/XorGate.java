--- conflicted
+++ resolved
@@ -30,18 +30,10 @@
     public LineBuffer getLogicFunction(int nrOfInputs, int bitwidth, boolean isOneHot) {
       return LineBuffer.getBuffer()
           .add(
-<<<<<<< HEAD
-                  isOneHot
-                  ? getOneHot(false, nrOfInputs, bitwidth > 1)
-                  : getParity(false, nrOfInputs, bitwidth > 1))
-          .add("")
-          .get();
-=======
               isOneHot
                   ? getOneHot(false, nrOfInputs, bitwidth > 1)
                   : getParity(false, nrOfInputs, bitwidth > 1))
           .empty();
->>>>>>> d6124b2f
     }
   }
 
