--- conflicted
+++ resolved
@@ -474,16 +474,11 @@
       create(new PrefMonitorBoolean("NoGatedClockWarnings", false));
   public static final PrefMonitor<Boolean> SupressOpenPinWarnings =
       create(new PrefMonitorBoolean("NoOpenPinWarnings", false));
-<<<<<<< HEAD
   public static final PrefMonitor<Boolean> VhdlKeywordsUpperCase =
       create(new PrefMonitorBoolean("VhdlKeywordsUpperCase", true));
-=======
-  
   //file preferences
   public static final PrefMonitor<Boolean> REMOVE_UNUSED_LIBRARIES =
       create(new PrefMonitorBoolean("removeUnusedLibs", false));
->>>>>>> 655bfdc3
-
   // Window preferences
   public static final String TOOLBAR_HIDDEN = "hidden";
   public static final PrefMonitor<Boolean> SHOW_TICK_RATE =
