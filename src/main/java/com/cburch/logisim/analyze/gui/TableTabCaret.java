--- conflicted
+++ resolved
@@ -165,14 +165,6 @@
     }
 
     @Override
-<<<<<<< HEAD
-=======
-    public void keyReleased(KeyEvent e) {
-      // dummy
-    }
-
-    @Override
->>>>>>> 164b8689
     public void keyTyped(KeyEvent e) {
       final var mask = e.getModifiersEx();
       if ((mask & ~InputEvent.SHIFT_DOWN_MASK) != 0) return;
