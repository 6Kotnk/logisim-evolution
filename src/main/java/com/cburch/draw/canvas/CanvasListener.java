--- conflicted
+++ resolved
@@ -38,16 +38,9 @@
 import java.awt.Cursor;
 import java.awt.event.KeyEvent;
 import java.awt.event.MouseEvent;
-<<<<<<< HEAD
 import java.util.List;
 
 class CanvasListener implements BaseMouseListenerContract, BaseMouseMotionListenerContract, BaseKeyListenerContract, CanvasModelListener {
-=======
-import java.awt.event.MouseListener;
-import java.awt.event.MouseMotionListener;
-
-class CanvasListener implements MouseListener, MouseMotionListener, KeyListener, CanvasModelListener {
->>>>>>> 164b8689
   private final Canvas canvas;
   private CanvasTool tool;
 
@@ -121,14 +114,11 @@
   }
 
   @Override
-<<<<<<< HEAD
-=======
   public void mouseClicked(MouseEvent e) {
-    // dummy
+    // dummy implementation
   }
 
   @Override
->>>>>>> 164b8689
   public void mouseDragged(MouseEvent e) {
     if (isButton1(e)) {
       if (tool != null) tool.mouseDragged(canvas, e);
