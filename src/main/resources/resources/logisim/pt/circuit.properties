#
# Analyze.java
#
defaultInputLabels = a,b,c,d,e,f,g,h
defaultOutputLabels = x,y,z,u,v,w,s,t
#
# AnalyzeException.java
#
analyzeCannotHandleError = Computação da tabela-verdade em lugar da expressão devido a %s.
analyzeCircularError = Referência circular detectada; tabela-verdade será calculada no lugar.
analyzeConflictError = Saídas conflitantes detectada; tabela-verdade será computada em seu lugar.
#
# appear/AppearanceAnchor.java
#
appearanceFacingAttr = Direção da forma
circuitAnchor = Âncora
#
# appear/AppearancePort.java
#
circuitPort = Porta
#
# appear/DynamicElement.java
#
circuitLabelBottom = Fundo
circuitLabelCenter = Centro
circuitLabelLeft = Esquerda
circuitLabelNone = Sem rótulo
circuitLabelRight = Certo.
circuitLabelTop = Topo da página
circuitShowLabelAttr = Posição da etiqueta
#
# Circuit.java
#
changeComponentAttributesAction = Ação que altera um atributo de componentes
ComponentLabelCollisionError = Um componente no circuito tem a mesma etiqueta que o nome de componente do componente recentemente colocado. Esta etiqueta foi removida!
ComponentLabelEqualCircuitName = A etiqueta especificada é igual ao nome do circuito, isto não é permitido. Por favor, especifique outro nome.
ComponentLabelNameError = A etiqueta corresponde a um nome de componente utilizado no circuito!\n Use etiquetas que não sejam iguais aos nomes dos componentes.
UsedLabelNameError = Já existe um componente com esta etiqueta!\n Por favor, use etiquetas exclusivas em um circuito.
#
# CircuitAttributes.java
#
circuitAppearanceAttr = Aparência
circuitCustomAppearance = Personalizado
circuitIsVhdl = Referência para arquitetura VHDL?
circuitLabelAttr = Rótulo compartilhado
circuitLabelDirAttr = Direção do rótulo compartilhado
circuitLabelFontAttr = Fonte do rótulo compartilhado
circuitLabelLocAttr = Posição do rótulo
circuitName = Nome do circuito
<<<<<<< HEAD
circuitNamedBoxFixedSize = Tamanho da Caixa Fixa
=======
circuitNamedBoxFixedSize = Usar tamanho de caixa fixo
CircuitSameInputOutputLabel = O nome do circuito é igual a uma etiqueta de uma entrada ou de uma saída. Por favor, especifique outro nome de circuito.
>>>>>>> 7e73fc04
circuitVhdlPath = Caminho para arquivo com arquitetura VHDL
EmptyNameError = Cada circuito precisa de um nome, não pode permitir um vazio. Por favor, especifique um nome de circuito não vazio.
#
# CircuitMutation.java
#
unknownChangeAction = Alterar circuito
#
# RadixOption.java
#
radix10Signed = Decimal com sinal
radix10Unsigned = Decimal sem sinal
radix16 = Hexadecimal
radix2 = Binário
radix8 = Octal
radixAttr = Base
#
# Splitter.java
#
splitterCombinedTip = feixes
splitterSplit0Tip = Nenhum bit oriundo da extremidade combinada
splitterSplit1Tip = Bit %s oriundo da extremidade combinada
splitterSplitManyTip = Bits %s oriundos da extremidade combinada
#
# SplitterAttributes.java
#
splitterAppearanceAttr = Forma
splitterAppearanceCenter = Central
splitterAppearanceLeft = À esquerda
splitterAppearanceLegacy = Legacy
splitterAppearanceRight = À direita
splitterBitAttr = Bit %s
splitterBitNone = Nenhum
<<<<<<< HEAD
splitterBitWidthAttr = Largura feixes
splitterFanOutAttr = Nbr. termina\u00e7\u00f5es 
splitterSpacing = Espa\u00e7amento
=======
splitterBitWidthAttr = Largura em bits à entrada
splitterFanOutAttr = Largura em bits à saída
splitterSpacing = Espaçamento
>>>>>>> 7e73fc04
#
# SplitterDistributeItem.java
#
splitterDistributeAscending = Distribuir em ordem crescente
splitterDistributeDescending = Distribuir em ordem decrescente
#
# SplitterFactory.java
#
splitterComponent = Distribuidor
#
# SubcircuitFactory.java
#
subcircuitViewItem = Ver %s
#
# Wire.java
#
wireDirectionAttr = Direção
wireDirectionHorzOption = Horizontal
wireDirectionVertOption = Vertical
wireLengthAttr = Comprimento
#
# WireFactory.java
#
<<<<<<< HEAD
wireComponent = Conex\u00e3o
=======
wireComponent = Conexão

>>>>>>> 7e73fc04
<|MERGE_RESOLUTION|>--- conflicted
+++ resolved
@@ -47,12 +47,8 @@
 circuitLabelFontAttr = Fonte do rótulo compartilhado
 circuitLabelLocAttr = Posição do rótulo
 circuitName = Nome do circuito
-<<<<<<< HEAD
 circuitNamedBoxFixedSize = Tamanho da Caixa Fixa
-=======
-circuitNamedBoxFixedSize = Usar tamanho de caixa fixo
 CircuitSameInputOutputLabel = O nome do circuito é igual a uma etiqueta de uma entrada ou de uma saída. Por favor, especifique outro nome de circuito.
->>>>>>> 7e73fc04
 circuitVhdlPath = Caminho para arquivo com arquitetura VHDL
 EmptyNameError = Cada circuito precisa de um nome, não pode permitir um vazio. Por favor, especifique um nome de circuito não vazio.
 #
@@ -85,15 +81,9 @@
 splitterAppearanceRight = À direita
 splitterBitAttr = Bit %s
 splitterBitNone = Nenhum
-<<<<<<< HEAD
 splitterBitWidthAttr = Largura feixes
-splitterFanOutAttr = Nbr. termina\u00e7\u00f5es 
-splitterSpacing = Espa\u00e7amento
-=======
-splitterBitWidthAttr = Largura em bits à entrada
-splitterFanOutAttr = Largura em bits à saída
+splitterFanOutAttr = Nbr. terminações
 splitterSpacing = Espaçamento
->>>>>>> 7e73fc04
 #
 # SplitterDistributeItem.java
 #
@@ -117,9 +107,5 @@
 #
 # WireFactory.java
 #
-<<<<<<< HEAD
-wireComponent = Conex\u00e3o
-=======
-wireComponent = Conexão
 
->>>>>>> 7e73fc04
+wireComponent = Conexão