--- conflicted
+++ resolved
@@ -659,19 +659,11 @@
 # ==> argSubOptionArgName =
 argTemplateOption = Utiliser fichier comme modèle
 # ==> argTemplateOptionArgName =
-<<<<<<< HEAD
 argTestCircGenOption = <circ_input> <circ_output> ouvre le fichier circ et le réécrit pour vérifier le contenu XML
 # ==> argTestCircGenOptionArgName =
 argTestCircuitOption = <path_to_circ> ouvre un fichier circ et démarre les vecteurs de tests. Renvoie Succès ou Échec
 # ==> argTestCircuitOptionArgName =
 argTestImplement = <circ_input> [map_input] <circuit_name> <board> [tick frequency] [HDLONLY] : Teste l'implémentation à l'aide du fichier circ et optionnellement du fichier de mappage map_input (obsolète depuis la v3.3.3). L'implémentation circuit_name est le circuit choisi pour implémenter (FPGA_Top) et la plaque est celle située dans resources/logisim/boards/ sans l'extension XML. La fréquence de tics optionnelle est en Hz. Le drapeau optionnel HDLONLY permet de seulement générer la description HDL sans faire de synthèse, de placement-routage et de téléversement.
-=======
-argTestCircGen = <circ_input> <circ_output> ouvre le fichier circ et le réécrit pour vérifier le contenu XML
-# ==> argTestCircGenArgName =
-argTestCircuit = <path_to_circ> ouvre un fichier circ et démarre les vecteurs de tests. Renvoie Succès ou Échec
-# ==> argTestCircuitArgName =
-argTestImplement = <circ_input> <circuit_name> <board> [tick frequency] [HDLONLY] : Teste l'implémentation à l'aide du fichier circ et optionnellement du fichier de mappage map_input (obsolète depuis la v3.3.3). L'implémentation circuit_name est le circuit choisi pour implémenter (FPGA_Top) et la plaque est celle située dans resources/logisim/boards/ sans l'extension XML. La fréquence de tics optionnelle est en Hz. Le drapeau optionnel HDLONLY permet de seulement générer la description HDL sans faire de synthèse, de placement-routage et de téléversement.
->>>>>>> 70071acb
 # ==> argTestInvalidArguments =
 argTtyOption = Exécuter sans interface graphique
 # ==> argTtyOptionArgName =
