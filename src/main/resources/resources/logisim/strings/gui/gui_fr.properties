--- conflicted
+++ resolved
@@ -639,14 +639,8 @@
 argAccentsOption = yes|no Utiliser les caractères accentués ou le code ASCII équivalent
 # ==> argAccentsOptionArgName =
 argAccentsOptionError = L'argument pour l'option -accents doit être "yes" ou "no".
-<<<<<<< HEAD
-argAnalyzeOption = Activer l'option d'analyse
 argCircuitOption = Teste le circuit donné à la place du circuit principal, utilisé avec "-tty table"
 argClearOption = Effacer les préférences au démarrage
-=======
-argCircuitOption = -circuit name     teste le circuit donné à la place du circuit principal, utilisé avec "-tty table"
-argClearOption = -clearprops       	effacer les préférences au démarrage
->>>>>>> bc32417b
 argDuplicateSubstitutionError = Le même fichier ne peut pas être substitué plusieurs fois.
 argEmptyOption = Utiliser un modèle vide
 argGatesOption = shaped|rectangular. Utiliser le style de porte logique
