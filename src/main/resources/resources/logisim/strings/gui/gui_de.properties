#
# appear/AppearanceEditHandler.java
#
deleteSelectionAction = Auswahl löschen
duplicateSelectionAction = Auswahl duplizieren
pasteClipboardAction = Aus Zwischenablage einfügen
#
# appear/ClipboardActions.java
#
copySelectionAction = Auswahl kopieren
cutSelectionAction = Auswahl ausschneiden
#
# appear/RevertAppearanceAction.java
#
revertAppearanceAction = Darstellung wiederherstellen
#
# appear/ShowStateDialog.java
#
showStateDialogCancelButton = Abbrechen
showStateDialogEmptyNode = Leerlauf %s
showStateDialogNodeTitle = Zustand für %s
showStateDialogOkButton = OK
showStateDialogTitle = Zustand für %s
#
# chronogram/chronogui/ChronoFrame.java
#
ButtonExport = Exportieren...
ButtonLoad = Datei laden
ChronoTitle = Chronogramm
ChronoHelp = Zeigt Signale in Echtzeit an.
ChronoPrintTitle = Impulsdiagramm: %s von %s
ButtonExportAsImage = Als Bild exportieren
InputFileLoaded = Geladene Datei:
InputFileNoSysclk = Kein Sysclk-Signal gefunden
SimStatusCurrentScheme = Simulation des aktuellen Schemas
SimStatusName = Status:
SimStatusNoSignal = Kein Signal im Simulator->Chronogramm ausgewählt
SimStatusNoSysclk = Hinzufügen des Signals 'sysclk' im Simulatoren->Chronogramm für Echtzeitbetrieb oder Laden der Datei
NoSignalsSelected = Momentan sind keine Signale ausgewählt. | Füge der Schaltung Pins hinzu, oder wähle ein Signal im Einstellungsfenster.
optionsTab = Optionen
optionsHelp = Signale, Betriebsmodus und Geschwindigkeit des Impulsdiagramms einstellen
selectionLabel = Signale und Formate
modeLabel = Aufzeichen-Modus
timingLabel = Timing-Optionen
historyLabel = Verlauf
historyUnlimited = Endloser Verlauf speichern
historyLimit = Anzahl zu speichernden Werte:
timeScale = Zeitachse:
gateDelay = Gatter Laufzeit:
cycleLength = Taktcyclus: %s Ticks
nsFormat = %s ns
usFormat = %s \u00b5s
msFormat = %s ms
sFormat = %s s
perSecond = pro Sekunde
perTick = pro Tick
stepTime = Stop-motion Modus
# ==> stepCoarse = Coarse-grained summary
# ==> stepCoarseDescription = Data is captured only when all signals have stabilized, ignoring any transient signal fluctuations that may happen during propagation. Each captured value is recorded as if it were held stable for %s.
# ==> fineDetail = Capture fine-grained details
# ==> stepFineDescription = Data is captured whenever any signal value changes, including any transient signal fluctuations that may happen during propagation. Transient fluctuations are recorded as if the gate delay were %s, and stable signals are recorded as if they were held stable for %s.
realTime = Durchgehender Echtzeit-Modus
# ==> realCoarse = Coarse-grained summary
# ==> realCoarseDescription = Daten werden kontinuierlich gespeichert, wenn der Simulator eingeschaltet ist, but transient signal fluctuations are ignored. Jede Sekunde wird als %s der Simulierten Schaltungszeit gespeichert.
# ==> realFine = Fine-grained details
# ==> realFineDescription = Daten werden kontinuierlich gespeichert, whenever the simulator is enabled, includin transient signal fluctuations. Each second of real time is recorded as %s of simulated circuit time.
clockTime = Takt-Modus
# ==> clockCoarse = Coarse-grained summary
# ==> clockCoarseDescriptionDual = Daten werden bei jeder Takt Flanke gespeichert, ignoring any transient fluctuations that may happen between transitions or during propagation. Each clock cycle is recorded as if it took %s per cycle (%s per tick).
# ==> clockCoarseDescriptionRising = Daten werden bei jeder steigenden Takt Flanke gespeichert, ignoring any transient fluctuations that may happen between transitions or during propagation. Each clock cycle is recorded as if it took %s per cycle (%s per tick).
# ==> clockCoarseDescriptionFalling = Daten werden bei jeder fallenden Takt Flanke gespeichert, ignoring any transient fluctuations that may happen between transitions or during propagation. Each clock cycle is recorded as if it took %s per cycle (%s per tick).
# ==> clockCoarseDescriptionHigh = Daten werden kontinuierlich gespeichert, wenn der Takt Pegel hoch ist. Änderungen werend der Pegel niedrig ist werden ignoriert. Changes when the clock is high are recorded as if the gate delay were %s, and each clock cycle is recorded as if it took %s per cycle (%s per tick).
# ==> clockCoarseDescriptionLow = Daten werden kontinuierlich gespeichert, wenn der Takt Pegel niedrig ist. Änderungen werend der Pegel hoch ist werden ignoriert. Changes when the clock is low are recorded as if the gate delay were %s, and each clock cycle is recorded as if it took %s per cycle (%s per tick).
# ==> clockFine = Fine-grained details
# ==> clockFineDescription = Daten werden gespeichert, wenn sich ein Signal ändert. , including any transient signal fluctuations that may happen during propagation. Transient fluctuations are recorded as if the gate delay were %s, and each clock cycle is recorded as if it took %s per cycle (%s per tick).
clockSourceLabel = Taktquelle:
clockSourceNone = nicht verfügbar
selectClockDriverMessage = Diese Funktion braucht ein Taktsignal, aber in der Schaltung wurde keines gefunden. Fügen sie ein Taktsignal ein oder wählen sie eines der Signale als Takt.
selectClockObserverMessage = Wähle einen Takt oder Signal als Primärtakt.
selectClockMissingMessage = Dieser Modus braucht ein Taktsignal, aber in der Schaltung wurde keines gefunden. Fügen sie ein Taktsignal ein oder wählen sie eines der Signale als Takt.
selectClockMultipleMessage = Die Schaltung verfügt über mehrere Taktsignale. Wähle eines der Signale als Primärtakt.
clockDisciplineLabel = Taktverhalten:
clockDisciplineRising = Bei steigender Flanke aufnehmen
clockDisciplineFalling = Bei fallender Flanke aufnehmen
clockDisciplineDual = Bei beiden Flanke aufnehmen
clockDisciplineHigh = Während hohem Pegel aufnehmen
clockDisciplineLow = Während niedrigem Pegel aufnehmen
#
# chronogram/chronogui/LeftPanel.java
#
SignalName = Signalname
SignalValue = Signalwert
#
# chronogram/chronogui/PopupMenu.java
#
BusExpand = Erweitern
BusFormat = Format
#
# generic/AttributeSetTableModel.java
#
attributeChangeInvalidError = Attribut wurde nicht verändert da die Anfrage ungültig war
FPGA_Supported = FPGA-unterstützt:
#
# generic/AttrTable.java
#
attributeChangeInvalidTitle = Ungültiger Wert
attributeDialogTitle = Wert auswählen
#
# generic/ZoomControl.java
#
zoomShowGrid = Gitternetz umschalten
zoomAuto = Auto
#
# hex/Clip.java
#
hexPasteErrorTitle = Fehler beim Einfügen
hexPasteSupportedError = Der Inhalt der Zwischenablage konnte nicht eingefügt werden.
hexPasteTooSmall = Zwischenablage (%d Wörter) zu klein, um die ausgewählte Region (%d Wärter) zu füllen.\n Trotzdem einfügen?
#
# hex/HexFile.java
#
confirmOverwriteMessage = Die Datei existiert bereits. Soll die Datei überschrieben werden?
confirmOverwriteTitle = Überschreiben bestätigen
hexFileOpenError = Datei konnte nicht geöffnet werden.
hexFileWriteError = Fehler beim Schreiben der Datei.
hexFormatTitle = Hex-Dateiformat
ramLoadDialogTitle = Speicherabbild laden
ramLoadErrorTitle = Fehler beim Laden des Speicherabbildes
ramSaveDialogTitle = Speicherabbild speichern
ramSaveErrorTitle = Fehler beim Speichern des Speicherabbildes
#
# hex/HexFrame.java
#
closeButton = Fenster schließen
hexFrameMenuItem = Hex-Editor
hexFrameTitle = Hex-Editor
openButton = Öffnen...
saveButton = Speichern...
#
# log/FilePanel.java
#
fileAppendOption = Anfügen
fileCancelOption = Abbrechen
fileCannotWriteMessage = Fehlende Berechtigungen um "%s" zu schreiben.
fileCannotWriteTitle = Datei nicht verfügbar
fileDisableButton = Deaktivieren
fileDisabled = Dateiausgabe deaktiviert.
fileEnableButton = Aktivieren
fileEnabled = Dateiausgabe aktiviert.
fileExistsMessage = Die Datei "%s" existiert bereits.
fileExistsTitle = Datei exisitiert bereits.
fileHeaderCheck = Kopfzeile einfügen
fileHelp = Dateiausgabe konfigurieren.
fileLabel = Datei:
fileOverwriteOption = Überschreiben
fileSelectButton = Auswählen...
fileTab = Datei
#
# log/LogFrame.java
#
logFrameMenuItem = %s: Log
logFrameTitle = Log %s von %s
addRemoveSignals = Signal hinzufügen oder entfernen
#
# log/SelectionPanel.java
#
selectionTab = Auswahl
selectionHelp = Auswählen welche Bauteile geloggt werden sollen.
selectionDesc = Ziehe Signale, um sie auszuwählen oder umzuordnen.
exploreLabel = Verfügbare Signale in der Schaltung:
listLabel = Anzuzeigende Signale:
timeSelectionClock = Wählen sie den Takt:
timeSelectionEnable = Zeitauswahl aktivieren
timeSelectionFrequency = Frequenz:
#
# log/TablePanel.java
#
tableHelp = Log der aktuellen Werte ansehen.
tableTab = Tabelle
#
# log/ValueTable.java
#
tableEmptyMessage = Auswahl ist leer.
tableHeaderHelp = Radix:
#
# main/AttrTableCircuitModel.java
#
cannotModifyCircuitError = Diese Schaltung kann nicht verändert werden.
changeCircuitAttrAction = Schaltung ändern
circuitAttrTitle = Schaltung: %s
#
# main/AttrTableComponentModel.java
#
changeAttributeAction = Attribut ändern
#
# main/AttrTableSelectionModel.java
#
hdlAttrTitle = VHDL-Einheit: %s
selectionAttributeAction = Ändere Auswahleigenschaften
selectionMultiple = %s × %s
selectionVarious = Diverse Elemente × %s
#
# main/Canvas.java
#
canvasExceptionError = Simulation aufgrund eines internen Fehlers angehalten
canvasOscillationError = Oszillation aufgetreten
canvasWidthError = Breiten nicht kompatibel
#
# main/ExportImage.java
#
couldNotCreateFile = Die Datei konnte nicht erstellt werden.
exportEmptyCircuitsMessage = Keine nicht-leeren Schaltungen für den Export vorhanden.
exportEmptyCircuitsTitle = Kann nicht exportieren
exportGifFilter = GIF-Dateien (*.gif)
exportImageDirectorySelect = Exportverzeichnis auswählen
exportImageProgress = Berechne Bild...
exportImageSelect = Bild exportieren
exportJpgFilter = JPEG-Dateien (*.jpeg, *.jpg)
exportNewDirectoryErrorMessage = Das Verzeichnis konnte nicht erstellt werden.
exportNewDirectoryErrorTitle = Kann Verzeichnis nicht erstellen
exportPngFilter = PNG-Dateien (*.png)
exportSvgFilter = SVG-Dateien (*.svg)
exportTikZFilter = TikZpicture Dateien (*.tex)
labelCircuits = Schaltungen:
labelImageFormat = Bildformat:
labelPrinterView = Druckeransicht:
labelScale = Skalierung:
#
# main/Frame.java
#
cancelOption = Abbrechen
confirmCloseTitle = Schließen bestätigen
confirmDiscardMessage = Was soll mit den ungespeicherten Änderungen an %s geschehen?
designTab = Design
discardOption = Verwerfen
propertiesTab = Einstellungen
saveOption = Speichern
simulateTab = Simulation
stateTab = Status
titleCircFileKnown = %s von %s
titleFileKnown = %s
titleUnsavedProjectState = Nicht gespeichert
#
# main/Print.java
#
labelHeader = Titel:
labelRotateToFit = Drehen zum Anpassen:
printEmptyCircuitsMessage = Keine nicht-leeren Schaltungen zum Drucken vorhanden.
printEmptyCircuitsTitle = Kann nicht drucken
printParmsTitle = Druckparameter
#
# main/SelectionActions.java
#
circularError = Zirkelfehler
dropComponentAction = Bauteil entfernen
dropComponentsAction = Bauteile entfernen
moveSelectionAction = Auswahl verschieben
pasteCloneCancel = Abbrechen
pasteCloneIgnore = Ignorieren
pasteCloneQuery = Die Zwischenablage beinhaltet "%s." Das Projekt beinhaltet es nicht, aber ein anderes mit gleichem Namen.
pasteCloneReplace = Ersetzen
pasteCloneTitle = Komponente
pasteDropMessage = Einige Komponenten der Zwischenablage wurden nicht eingefügt, da diese nicht in der Projekt Bibliothek enthalten sind:
pasteDropTitle = Komponente nicht eingefügt
#
# main/SimulationToolbarModel.java
#
simulateDisableTicksTip = Takt abschalten
simulateEnableTicksTip = Takt einschalten
simulateRunTip = Simulator kontinuierlich betreiben
simulateStepTip = Einen Signaldurchlauf simulieren
simulateStopTip = Stoppsimulator
simulateTickFullTip = Einen vollen Zyklus weiterschalten
simulateTickHalfTip = Einen halben Zyklus weiterschalten
#
# main/StatisticsDialog.java
#
statsCloseButton = Schließen
statsComponentColumn = Bauteil
statsDialogTitle = %s Statistik
statsLibraryColumn = Bibliothek
statsRecursiveCountColumn = Rekursiv
statsSimpleCountColumn = Einfach
statsUniqueCountColumn = Eindeutig
#
# main/TickCounter.java
#
tickRateHz = %s Hz
tickRateKHz = %s kHz
#
# main/ToolAttributeAction.java
#
changeToolAttrAction = Ändere Werkzeugeigenschaft
#
# main/ToolboxToolbarModel.java
#
projectAddCircuitTip = Schaltung hinzufügen
projectEditAppearanceTip = Aussehen der angezeigten Schaltung bearbeiten
projectMoveCircuitDownTip = Angezeigte Schaltung in der Liste nach unten
projectMoveCircuitUpTip = Angezeigte Schaltung in der Liste nach oben
projectRemoveCircuitTip = Angezeigte Schaltung entfernen
#
# menu/EditPopup.java
#
editAddControlItem = Knoten hinzufügen
editClearItem = Löschen
editCopyItem = Kopieren
editCutItem = Ausschneiden
editDuplicateItem = Duplizieren
editLowerBottomItem = Nach ganz hinten absenken
editLowerItem = Auswahl absenken
editRaiseItem = Auswahl anheben
editRaiseTopItem = Nach ganz vorne anheben
editRemoveControlItem = Knoten entfernen
#
# menu/MenuEdit.java
#
editCantRedoItem = Wiederherstellen nicht möglich
editCantUndoItem = Zurücknehmen nicht möglich
editMenu = Bearbeiten
editPasteItem = Einfügen
editRedoItem = %s wiederherstellen
editSelectAllItem = Alles auswählen
editUndoItem = %s zurücknehmen
#
# menu/MenuFile.java
#
fileCloseItem = Schließen
fileExportImageItem = Bild exportieren...
fileMenu = Datei
fileMergeItem = Zusammenführen...
fileNewItem = Neu
fileOpenItem = Öffnen...
filePreferencesItem = Voreinstellungen...
filePrintItem = Drucken...
fileQuitItem = Beenden
fileSaveAsItem = Speichern unter...
fileSaveItem = Speichern
#
# menu/MenuHelp.java
#
helpAboutItem = Über...
helpDisplayError = Konnte die Hilfedaten nicht anzeigen.
helpGuideItem = Anwenderhandbuch
helpLibraryItem = Bibliotheksreferenz
helpMenu = Hilfe
helpNotFoundError = Hilfedaten nicht gefunden.
helpsetUrl = doc/doc_de.hs
helpTutorialItem = Kurzanleitung
helpUnavailableError = Konnte die Hilfedaten nicht laden.
helpWindowTitle = Dokumentation von Logisim-evolution
helpProjectWebsite = Projekt Webseite
#
# menu/MenuProject.java
#
projectImportVhdlItem = VHDL-Einheit importieren.....
projectMenu = Projekt
projectMoveCircuitDownItem = Schaltung nach oben
projectMoveCircuitUpItem = Schaltung nach unten
projectOptionsItem = Optionen...
projectRevertAppearanceItem = Standart Aussehen wiederherstellen
projectUnloadLibrariesItem = Bibliotheken entfernen...
#
# menu/MenuSimulate.java
#
simulateDownStateMenu = Aufsteigen
simulateGenVhdlFilesItem = VHDL-Simulator neu starten
simulateLogItem = Chronogramm
simulateMenu = Simulieren
simulateRunItem = Simulation starten
simulateResetItem = Simulation zurücksetzen
simulateStepItem = Simulation weiterschalten
simulateTestItem = Testvektor...
simulateTickFreqItem = %s Hz
simulateTickHalfItem = Halben Zyklus weiterschalten
simulateTickFullItem = Vollständigen Zyklus weiterschalten
simulateTickItem = Weiterschalten aktivieren
simulateTickFreqMenu = Schaltfrequenz
simulateTickKFreqItem = %s kHz
simulateUpStateMenu = Absteigen
simulateVhdlEnableItem = VHDL Simulation aktiviert
#
# menu/OpenRecent.java
#
fileOpenRecentItem = Zuletzt geöffnet
fileOpenRecentNoChoices = (Keine)
#
# menu/Popups.java
#
circuitMenu = Schaltung
libMenu = Bibliothek
projectAddCircuitItem = Schaltung hinzufügen...
projectAddVhdlItem = VHDL-Einheit hinzufügen...
projectAnalyzeCircuitItem = Schaltung analysieren
projectEditCircuitAppearanceItem = Schaltungsaussehen bearbeiten
projectEditCircuitLayoutItem = Schaltungslayout bearbeiten
projectToggleCircuitAppearanceItem = Wechsel zwischen Layout- und Aussehen-Ansicht
projectEditVhdlItem = VHDL-Code bearbeiten
projectGetCircuitStatisticsItem = Schaltungsstatistik ermitteln
projectLoadBuiltinItem = Eingebaute Bibliothek...
projectLoadJarItem = JAR-Bibliothek...
projectLoadLibraryItem = Bibliothek laden
projectLoadLogisimItem = Logisim-evolution Bibliothek...
projectReloadLibraryItem = Bibliothek neu laden
projectRemoveCircuitItem = Schaltung entfernen
projectRemoveVhdlItem = VHDL-Einheit entfernen
projectSetAsMainItem = Als Hauptschaltung festlegen
projectUnloadLibraryItem = Bibliothek entfernen
projMenu = Projekt
vhdlMenu = VHDL Einheit
#
# menu/PrintHandler.java
#
couldNotCreateImage = Die Bilddatei konnte nicht erstellt werden.
exportImageButton = Exportieren
exportImageFileSelect = Exportdatei auswählen
printError = Fehler beim Drucken: %s
printErrorTitle = Fehler beim Drucken
#
# menu/ProjectCircuitActions.java
#
analyzeErrorTitle = Kann nicht analysieren
analyzeNoExpressionTitle = Ausdruck wurde nicht ermittelt
analyzeTooManyInputsError = Die Analyse kann nicht mehr als %s Eingänge verarbeiten.
analyzeTooManyOutputsError = Die Analyse kann nicht mehr als %s Ausgänge verarbeiten.
circuitCreateTitle = Hinzufügen von Schaltkreisaktionen
circuitNameDialogTitle = Schaltungsnamen eingeben
circuitNameExists = Dieser Name wird bereits in Ihrem Projekt verwendet und kann daher nicht verwendet werden.
circuitNameInvalidName = Der Name ist ungültig (er muss der Regel folgen ([a-zA-Z]+\\w*)).
circuitNameKeyword = Dieser Name ist ein Schlüsselwort und kann daher nicht verwendet werden.
circuitNameMissingError = Jede Schaltung benötigt einen Namen.
circuitNamePrompt = Schaltungsname:
circuitRemoveErrorTitle = Kann Schaltung nicht entfernen
circuitRemoveLastError = Bibliothek muß mindestens eine Schaltung enthalten.
circuitRemoveUsedError = Schaltungen, die in anderen Schaltungen benutzt werden, können nicht entfernt werden.
vhdlNameDialogTitle = Eingang VHDL Entitätsname
vhdlNamePrompt = VHDL Körpername:
#
# menu/ProjectLibraryActions.java
#
jarClassNamePrompt = Klassenname:
jarClassNameTitle = JAR-Klasse eingeben
loadBuiltinDialogTitle = Eingebaute Bibliothek laden
loadBuiltinErrorTitle = Kann eingebaute Bibliothek nicht laden
loadBuiltinNoneError = Alle eingebauten Bibliotheken sind schon geladen.
loadJarDialogTitle = JAR-Datei laden
loadLogisimDialogTitle = Logisim-evolution-Datei laden
unloadErrorTitle = Kann Bibliothek nicht entfernen
unloadLibrariesDialogTitle = Zu entfernende Bibliotheken auswählen
unloadNoneError = Alle geöffneten Dateien werden benutzt.
#
# opts/MouseOptions.java
#
mouseHelp = Werkzeuge den Maustasten zuordnen.
mouseMapNone = Kein Werkzeug ausgewählt
mouseMapText = Maustastenbelegung
mouseMapText2 = für %s
mouseRemoveButton = Entfernen
mouseTitle = Maus
#
# opts/OptionsActions.java
#
addMouseMappingAction = Mausbelegung hinzufügen
removeMouseMappingAction = Mausbelegung entfernen
setOptionAction = Setze %s
#
# opts/OptionsFrame.java
#
optionsFrameMenuItem = %s: Optionen
optionsFrameTitle = %s Optionen
revertButton = Vorlage wiederherstellen
revertHelp = Wiederherstellen der Projekteinstellungen auf Vorlagenvorgaben.
revertTitle = Zurücksetzen
#
# opts/SimulateOptions.java
#
gateUndefined = Gatterausgang bei undefiniertem Zustand
MemoriesStartupUnknown = Speicherelemente beginnen im unbekannten/zufälligen Zustand (eher als 0).
simulateHelp = Simulatoroptionen einstellen.
simulateLimit = Iterationen bis zur Oszillation
simulateRandomness = Bauteileverzögerungen mit Rauschen versehen
simulateTitle = Simulation
#
# opts/ToolbarActions.java
#
toolbarAddAction = Werkzeugleistensymbol hinzufügen
toolbarInsertSepAction = Trenner einfügen
toolbarMoveAction = Werkzeugleistensymbol verschieben
toolbarRemoveAction = Werkzeugleistensymbol entfernen
toolbarRemoveSepAction = Trenner entfernen
#
# opts/ToolbarOptions.java
#
toolbarAddSeparator = Trenner hinzufügen
toolbarAddTool = Werkzeug hinzufügen
toolbarHelp = Werkzeuge der Werkzeugleiste bearbeiten.
toolbarMoveDown = Nach unten
toolbarMoveUp = Nach oben
toolbarRemove = Entfernen
toolbarTitle = Werkzeugleiste
#
# PrefMonitorBooleanConvert.java
#
OptionConvertAll = Konvertierung des aktuellen Erscheinungsbildes von Pins und Sonden
OptionConvertAllPinsProbes = Konvertieren Sie alle Pins und Sonden im Projekt, um das Aussehen "%s" zu verwenden?
OptionNo = Nein, so bleiben, wie sie sind.
OptionYes = Ja, konvertieren
#
# prefs/ExperimentalOptions.java
#
accelD3D = Direct 3D
accelDefault = Standard verwenden
accelLabel = Grafik-Beschleunigung:
accelNone = Keine
accelOpenGL = OpenGL
accelRestartLabel = Logisim-evolution muß zur Aktivierung der Änderungen neu gestartet werden.
experimentHelp = Funktionen aktivieren, die noch nicht ausgiebig getestet worden sind
experimentTitle = Experimentell
#
# prefs/IntlOptions.java
#
intlGateShape = Gatterform:
intlHelp = Internationalierung bearbeiten
intlLocale = Sprache:
intlTitle = International
shapeDIN40700 = DIN 40700
shapeRectangular = IEC
shapeShaped = ANSI
#
# prefs/LayoutOptions.java
#
layoutAddAfter = Nach dem Einfügen von Bauteilen:
layoutAddAfterEdit = Zum Bearbeitungswerkzeug wechseln
layoutAddAfterUnchanged = Bauteile-Werkzeug aktiviert lassen
layoutAddShowGhosts = Geisterbilder beim Hinzufügen anzeigen
layoutAntiAliasing = Anti-Aliasing verwenden
layoutAttributeHalo = Halo attribut anzeigen
layoutDefaultApearance = Verwenden Sie die Standardeinstellungen von:
layoutHelp = Konfiguration des Layouteditors
layoutMoveKeepConnect = Verbindungen beim Verschieben beibehalten
layoutNamedCircuitBoxesFixedSize = Verwenden Sie Leiterplatten mit fester Größe.
layoutPrinterView = Druckansicht
layoutRadix1 = Erste Basis wenn Leitung angeklickt wird
layoutRadix2 = Zweite Basis wenn Leitung angeklickt wird
layoutShowTips = Bauteiletipps anzeigen
layoutTitle = Layouteditor
layoutUseNewInputOutputSymbols = Neue Ein- und Ausgabeformen verwenden
layoutPinAppearance = Anschluss Pin Design:
layoutPinAppearanceDotSmall = Kleiner Punkt
layoutPinAppearanceDotMedium = Mittlerer Punkt
layoutPinAppearanceDotBig = Großer Punkt
layoutPinAppearanceDotBigger = Größerer Punkt
#
# prefs/PreferencesFrame.java
#
preferencesFrameMenuItem = Voreinstellungen
preferencesFrameTitle = Voreinstellungen
#
# prefs/SimOptions.java
#
simBusColTitle = Bus Farbe:
simColorBlindColors = Farbenblinden Farben
simDefaultColors = Logisim-evolution spandart Farben
simDontCareCharTitle = Zeichen für "don't care":
simErrorCharTitle = Zeichen für fehler Wert:
simErrorColTitle = Fehler Farbe:
simFalseCharTitle = Zeiche für falschen Wert:
simFalseColTitle = Farbe für False:
simHelp = Verwendete Simulationsfarben und Symbole bearbeiten
simKmapColors = Map Farbe %d:
simKmapColorsTitle = Farben des Karnaugh-Diagramms:
simNilColTitle = Farbe für nicht verbunden:
simStrokeColTitle = Farbe für Leitungen/Buse:
simTitle = Simulation
simTrueCharTitle = Zeichen für True Wert:
simTrueColTitle = Farbe für True:
simUnknownCharTitle = Zeichen für unbekante Werte:
simUnknownColTitle = Farbe für unbekante:
simWidthErrorBackgroundTitle = Breitenfehler Hintergrundfarbe:
simWidthErrorCaptionTitle = Breitenfehler Beschriftungsfarbe:
simWidthErrorHighlightTitle = Breitenfehler Hervorhebungsfarbe:
simWidthErrorTitle = Breitenfehlerfarbe:
simClockFrequencyTitle =  Taktfrequens Farbe:
#
# prefs/TemplateOptions.java
#
selectDialogButton = Auswählen
selectDialogTitle = Vorlage auswählen
templateCustomOption = Individuelle Vorlage:
templateEmptyOption = Leere Vorlage
templateErrorMessage = Vorlage %s konnte nicht geladen werden
templateErrorTitle = Fehler beim Laden der Vorlage
templateHelp = Wählen Sie die aktuelle Vorlage
templatePlainOption = Einfache Vorlage
templateSelectButton = Auswählen...
templateTitle = Vorlage
#
# prefs/WindowOptions.java
#
windowHelp = Konfiguration des Hauptfensters
windowTickRate = Schaltfrequenz anzeigen
windowTitle = Fenster
windowToolbarHidden = Versteckt
windowToolbarImportant = Wichtig: Das Ändern der folgenden Werte kann zu unvorhersehbaren\nErgebnissen führen!
windowToolbarLocation = Position der Werkzeugleiste
windowToolbarLookandfeel = Sehen und Fühlen:
windowToolbarPleaserestart = Bitte starten Sie Logisim-evolution neu.
windowToolbarPreview = Preview
windowToolbarReset = Fensterlayout auf Logisim-evolutions Standardeinstellungen zurücksetzen
windowToolbarZoomfactor = Zoom-Faktor
windowCanvasBgColor = Leinwand Hintergrundfarbe:
windowGridBgColor = Grid Hintergrundfarbe:
windowGridDotColor = Grid Punkt Farbe:
windowGridZoomedDotColor = Grid Zoom Punkt Farbe:
windowGridColorsReset = Grid Farbe auf den Logisim standart zurücksetzen
#
# start/AboutCredits.java
#
creditsRoleFork = Fork des Originalprojekt
creditsRoleOriginal = Originalversion
creditsBuildInfo = Build-Informationen
creditsCompiled = Kompiliert: %s
#
# start/SplashScreen.java
#
progressFileCreate = Erzeuge Datei...
progressFileLoad = Lade Datei...
progressFrameCreate = Erzeuge Fenster...
progressGuiInitialize = Initialisiere Benutzerschnittstelle...
progressLibraries = Lade Bauteile...
progressProjectCreate = Erzeuge Projekt...
progressTemplateClose = Schließe Vorlage...
progressTemplateCreate = Erzeuge Vorlage...
progressTemplateLoad = Lade Vorlage...
progressTemplateOpen = Öffne Vorlage...
startupCloseButton = Schließen
startupQuitButton = Beenden
#
# start/Startup.java
#
<<<<<<< HEAD
# ==> argCircuitOption = Test the circuit of name passed as argument instead of "main"; used with "-tty table".
# ==> argClearOption = Clear application preferences at startup.
# ==> argDuplicateSubstitutionError = Cannot substitute the same file multiple times.
# ==> argEmptyOption = Use empty template.
# ==> argGatesOption = Sets "ANSI" or "IEC" gate style.
# ==> argGatesOptionArgName = shape
# ==> argGatesOptionError = Argument for --gates option must be "ANSI" or "IEC".
# ==> argGeometryError = Argument for --geometry must be in form of "WIDTHxHEIGHT" or "WIDTHxHEIGHT+X+Y".
# ==> argGeometryOption = Sets geometry for main window: Arguments: WIDTHxHEIGHT[+X+Y]
# ==> argGeometryOptionArgName = geometry
# ==> argHelpOption = Displays this argument summary help page.
# ==> argLoadOption = Load image file into RAM (works with -tty only).
# ==> argLoadOptionArgName = file
# ==> argLocaleOption = Sets locale as given as argument.
# ==> argLocaleOptionArgName = lang
# ==> argNoSplashOption = Hides splash screen at startup.
# ==> argTestVectorOption = Test vector. Arguments: <circuit> <test_vector>
# ==> argOneTemplateError = Only one template allowed.
# ==> argPlainOption = Use standard Logisim template.
# ==> argSubOption = Substitutes library lib1 with lib2. Arguments: lib lib2.
# ==> argSubOptionArgName = file
# ==> argTemplateOption = Use file as template. Argument: file.
# ==> argTemplateOptionArgName = file
# ==> argTestCircGenOption = Open up the circ file and write a new one to later check the XML content. Arguments: <circ_input> <circ_output>
# ==> argTestCircGenOptionArgName = args
# ==> argTestCircuitOption = Open up a circ file and start the test bench within it. It returns Success or fail. Arguments: <path_to_circ>
# ==> argTestCircuitOptionArgName = file
# ==> argTestImplement = Test implementations design using circ_input file and optional map_input mapping file (obsolete since v3.3.3). The implementation circuit_name is the circuit choose to implement (FPGA_Top) and the board is the board name located in resources/logisim/boards/ without the xml extension. The optional tick frequency is in Hz. The optional switch HDLONLY will only generate the HDL-description and will not perform synthesis, P&R, and Download. Arguments: <circ_input> [map_input] <circuit_name> <board> [tick frequency] [HDLONLY]
# ==> argTestInvalidArguments = Invalid arguments for --test-fpga option. Supported are: <circ_input> <circuit_name> <board> [tick frequency] [HDLONLY]"
# ==> argTtyOption = Run without graphical interface. Argument: TTY format.
# ==> argTtyOptionArgName = format
# ==> argVersionOption = Display version number and exit
# ==> invalidLocaleError = Specified locale is not supported.
# ==> invalidLocaleOptionsHeader = Supported locales:
# ==> loadMultipleError = The "--load" option can be specified only once.
# ==> loadNeedsTtyError = The "--load" option works only in conjunction with "--tty".
# ==> templateCannotReadError = No permission to read template file: %s
# ==> templateMissingError = Template file does not exist: %s
# ==> ttyFormatError = --tty requires at least one of the following: halt, speed, stats, table, tty
# ==> ttyNeedsFileError = Using "--tty" requires a filename provided on command line.

=======
# ==> argCircuitOption =
# ==> argClearOption =
# ==> argDuplicateSubstitutionError =
# ==> argGatesOption =
# ==> argGatesOptionArgName =
# ==> argGatesOptionError =
# ==> argGeometryError =
# ==> argGeometryOption =
# ==> argGeometryOptionArgName =
# ==> argHelpOption =
# ==> argLoadOption =
# ==> argLoadOptionArgName =
# ==> argLocaleOption =
# ==> argLocaleOptionArgName =
# ==> argNoSplashOption =
# ==> argTestVectorOption =
# ==> argTestVectorOptionArgName =
# ==> argOneTemplateError =
# ==> argSubOption =
# ==> argSubOptionArgName =
# ==> argTemplateOption =
# ==> argTemplateOptionArgName =
# ==> argTestCircGenOption =
# ==> argTestCircGenOptionArgName =
# ==> argTestCircuitOption =
# ==> argTestCircuitOptionArgName =
# ==> argTestImplement =
# ==> argTestImplementArgName =
# ==> argTestInvalidArguments =
# ==> argTestInvalidTickFrequency =
# ==> argTtyOption =
# ==> argTtyOptionArgName =
# ==> argVersionOption =
# ==> invalidLocaleError =
# ==> invalidLocaleOptionsHeader =
# ==> loadMultipleError =
# ==> loadNeedsTtyError =
# ==> templateCannotReadError =
# ==> templateMissingError =
# ==> ttyFormatError =
# ==> ttyNeedsFileError =
>>>>>>> 27c57a34
#
# start/TtyInterface.java
#
loadIoError = Fehler beim Lesen der Datei mit Speicherabbild
loadNoRamError = Kein RAM für die "-load"-Option gefunden.
statsTotalWith = GESAMT (mit Teilschaltungen)
statsTotalWithout = GESAMT (ohne Teilschaltungen)
ttyHaltReasonOscillation = aufgrund von erkannter Oszillation angehalten
ttyHaltReasonPin = durch Stopeingang angehalten
ttyLoadError = Fehler beim Laden der Schaltungsdatei: %s
ttyNoTtyError = Keine TTY oder Tastatur-Komponente wurde gefunden.
ttySpeedMsg = %s Hz (%s Takte in %s Millisekunden)
#
# test/TestFrame.java
#
failMessage = Fehlgeschlagen: %s
fileCannotParseMessage = Der Testvektor in "%s" konnte nicht analysiert werden.\n Detail: %s.
fileCannotReadMessage = Du hast keine Berechtigung, in " %s " zu lesen.
fileCannotReadTitle = Datei nicht verfügbar
fileWrongPinsMessage = Der Testvektor in "%s" stimmt nicht mit der Schaltung überein.\n Details: %s.
fileWrongPinsTitle = Fehler beim Laden des Testvektors
loadButton = Ladevektor
passMessage = Bestanden: %s
resetButton = Zurücksetzen
runButton = Ausführen
stopButton = Stopp
testFrameMenuItem = %s: Testvektor
testFrameTitle = Testvektor %s von %s
#
# test/TestPanel.java
#
expectedValueMessage = Erwartete %s
failStatus = scheitern
passStatus = bestanden
statusHeader = Status
#
# test/TestThread.java
#
testFailed = Fehler beim Testvektor %s:
testLoadingFailed = Fehler beim Laden des Testvektors: %s
testLoadingVector = Laden des Testvektors "%s" ...
testResults = Bestanden: %s, Fehlgeschlagen: %s
testRunning = Laufende %s-Vektoren ...
testSetupFailed = Fehler bei der Vorbereitung des Testvektors: %s
untitled = Nicht benannt<|MERGE_RESOLUTION|>--- conflicted
+++ resolved
@@ -638,7 +638,6 @@
 #
 # start/Startup.java
 #
-<<<<<<< HEAD
 # ==> argCircuitOption = Test the circuit of name passed as argument instead of "main"; used with "-tty table".
 # ==> argClearOption = Clear application preferences at startup.
 # ==> argDuplicateSubstitutionError = Cannot substitute the same file multiple times.
@@ -679,50 +678,6 @@
 # ==> templateMissingError = Template file does not exist: %s
 # ==> ttyFormatError = --tty requires at least one of the following: halt, speed, stats, table, tty
 # ==> ttyNeedsFileError = Using "--tty" requires a filename provided on command line.
-
-=======
-# ==> argCircuitOption =
-# ==> argClearOption =
-# ==> argDuplicateSubstitutionError =
-# ==> argGatesOption =
-# ==> argGatesOptionArgName =
-# ==> argGatesOptionError =
-# ==> argGeometryError =
-# ==> argGeometryOption =
-# ==> argGeometryOptionArgName =
-# ==> argHelpOption =
-# ==> argLoadOption =
-# ==> argLoadOptionArgName =
-# ==> argLocaleOption =
-# ==> argLocaleOptionArgName =
-# ==> argNoSplashOption =
-# ==> argTestVectorOption =
-# ==> argTestVectorOptionArgName =
-# ==> argOneTemplateError =
-# ==> argSubOption =
-# ==> argSubOptionArgName =
-# ==> argTemplateOption =
-# ==> argTemplateOptionArgName =
-# ==> argTestCircGenOption =
-# ==> argTestCircGenOptionArgName =
-# ==> argTestCircuitOption =
-# ==> argTestCircuitOptionArgName =
-# ==> argTestImplement =
-# ==> argTestImplementArgName =
-# ==> argTestInvalidArguments =
-# ==> argTestInvalidTickFrequency =
-# ==> argTtyOption =
-# ==> argTtyOptionArgName =
-# ==> argVersionOption =
-# ==> invalidLocaleError =
-# ==> invalidLocaleOptionsHeader =
-# ==> loadMultipleError =
-# ==> loadNeedsTtyError =
-# ==> templateCannotReadError =
-# ==> templateMissingError =
-# ==> ttyFormatError =
-# ==> ttyNeedsFileError =
->>>>>>> 27c57a34
 #
 # start/TtyInterface.java
 #
