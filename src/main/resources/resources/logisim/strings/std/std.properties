--- conflicted
+++ resolved
@@ -773,12 +773,9 @@
 TTL7414 = 7414: hex inverter (schmitt-trigger)
 TTL74161 = 74161: 4-bit sync counter with async clear
 TTL74163 = 74163: 4-bit sync counter with sync clear
-<<<<<<< HEAD
+TTL74164 = 74164: 8-bit serial-to-parallel shift register
 TTL74165 = 74165: 8-bit parallel-to-serial shift register with asynchronous load
-=======
-TTL74164 = 74164: 8-bit serial-to-parallel shift register
 TTL74165 = 74165: 8-bit parallel-to-serial shift register
->>>>>>> f2ba96a8
 TTL74175 = 74175: quad D-flipflop, asynchronous reset
 TTL7418 = 7418: dual 4-input NAND gate(schmitt-trigger)
 TTL7419 = 7419: hex inverter (schmitt-trigger)
