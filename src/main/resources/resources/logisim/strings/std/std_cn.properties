#
# arith/Adder.java
#
adderCarryInTip = 进位：如果为1，则在输出中再加1
adderCarryOutTip = 执行：如果和溢出可用位，则为1
adderComponent = 加法器
adderInputTip = 输入：要添加的数字之一
adderOutputTip = 输出：输入的总和(加上进位)
#
# arith/ArithmeticLibrary.java
#
arithmeticLibrary = 算术
#
# arith/BitAdder.java
#
bitAdderComponent = 位加法器
bitAdderInputTip = 输入：要统计的位数
bitAdderOutputManyTip = 输出：多少个输入位是1
gateInputsAttr = 输入数量
#
# arith/BitFinder.java
#
bitFinderComponent = 位查找器
bitFinderFindLabel = 发现
bitFinderHighLabel = 高
bitFinderHighOption = 最高阶%s
bitFinderIndexHighTip = INDEX：输入的最高位%s的索引
bitFinderIndexLowTip = INDEX：输入的最低顺序%s的索引
bitFinderInputTip = 输入：要查找的位数
bitFinderLowLabel = 低
bitFinderLowOption = 最低顺序%s
bitFinderPresentTip = 如果输入包含%s，则显示：1
bitFinderTypeAttr = 类型
#
# arith/Comparator.java
#
comparatorComponent = 比较器
comparatorEqualTip = 等于：如果A等于B，则为1
comparatorGreaterTip = 大于：如果A大于B，则为1
comparatorInputATip = A：比较操作之前的数字
comparatorInputBTip = B：比较运算后的数字
comparatorLessTip = 小于：如果A小于B，则为1
comparatorType = 数字类型
twosComplementOption = 2的补码
unsignedOption = 未签名
#
# arith/Divider.java
#
dividerComponent = 分隔线
dividerDividendLowerTip = 红利下限：要除以的数字的下半部分
dividerDividendUpperTip = 红利上限：要除的数字的上半部分
dividerDivisorTip = 除数：要除以的数
dividerOutputTip = 输出：被除数除以除数的结果
dividerRemainderOutput = REM
dividerRemainderTip = 余数：余数(被除数-输出*除数)
dividerUpperInput = 上部
#
# arith/FPAdder.java
#
fpAdderComponent = 浮点加法器
fpAdderOutputTip = 输出：输入的总和
fpErrorTip = 如果输入或输出为NaN，则错误：1
#
# arith/FPComparator.java
#
fpComparatorComponent = 浮点比较器
#
# arith/FPDivider.java
#
fpDividerDividendTip = 红利：要除的数字
fpDividerComponent = 浮点除法器
#
# arith/FPMultiplier.java
#
fpMultiplierComponent = 浮点乘法器
fpMultiplierOutputTip = 输出：投入的乘积
#
# arith/FPNegator.java
#
fpNegatorComponent = 浮点求反器
fpNegatorOutputTip = 对输入的否定
#
# arith/FPSubtractor.java
#
fpSubtractorComponent = 浮点减法器
#
# arith/FPToInt.java
#
ceilOption = 四舍五入
floorOption = 向下舍入
fpToIntComponent = 浮点到整数
fpToIntInputTip = 输入：要转换的浮点值
fpToIntOutputTip = OUTPUT：包含四舍五入的浮点值的有符号输出
fpToIntType = 舍入模式
roundOption = 四舍五入到最近
truncateOption = 截断
#
# arith/IntToFP.java
#
intToFPComponent = 整数到浮点
intToFPInputTip = 输入：要转换为浮点的整数
intToFPOutputTip = 输出：输入的浮点形式
#
# arith/Multiplier.java
#
multiplierCarryInTip = 进位：要加到输出中的数量
multiplierCarryOutTip = 执行：产品的上部部分
multiplierComponent = 乘数
multiplierInputTip = 输入：要相乘的数字之一
multiplierOutputTip = 输出：输入的乘积，加上进位输入
#
# arith/Negator.java
#
negatorComponent = 负数
negatorInputTip = 输入：要取反的数字
negatorOutputTip = 输出：输入的两个补语否定
#
# arith/Shifter.java
#
shiftArithmeticRight = 算术右
shifterComponent = 移位器
shifterDistanceTip = 距离：将输入移动多远
shifterInputTip = 输入：要移位的位
shifterOutputTip = 输出：移位输入的结果
shifterShiftAttr = 移位类型
shiftLogicalLeft = 逻辑左
shiftLogicalRight = 逻辑右
shiftRollLeft = 向左旋转
shiftRollRight = 向右旋转
#
# arith/Subtractor.java
#
subtractorBorrowInTip = 借入：如果为1，则产量减少1
subtractorBorrowOutTip = 借出：如果差值为负值，则为1
subtractorComponent = 减法器
subtractorMinuendTip = Minuend：要从中减去的数字
subtractorOutputTip = 输出：被减数和减数的差值
subtractorSubtrahendTip = Subtrahend：要从被减数中减去的数字
#
# base/BaseLibrary.java
#
baseLibrary = 基地
#
# base/Text.java
#
textComponent = 标签
textFontAttr = 字体
textColorAttr = 颜色
textHorzAlignAttr = 水平对齐
textHorzAlignCenterOpt = 居中
textHorzAlignLeftOpt = 左边
textHorzAlignRightOpt = 正确的
textTextAttr = 文本
textVertAlignAttr = 垂直对齐
textVertAlignBaseOpt = 基地
textVertAlignBottomOpt = 底部
textVertAlignCenterOpt = 居中
textVertAlignTopOpt = 顶部
#
# base/VhdlParser.java
#
CannotFindEntityException = 找不到实体声明
emptySourceException = 无法解析空内容
genericDeclarationException = 非法的泛型语法
genericTypeException = 不支持的泛型类型
genericValueException = 无法识别的泛型默认值
invalidTypeException = 无效的端口类型
portDeclarationException = 非法端口语法
portTypeException = 不支持的端口类型：“%s”。请仅使用“STD_LOGIC”和“STD_LOGIC_VECTOR”。
#
# Builtin.java
#
builtinLibrary = 内置
#
# gates/AndGate.java
#
andGateComponent = 与门
#
# gates/Buffer.java
#
bufferComponent = 缓冲器
#
# gates/ControlledBuffer.java
#
controlledBufferComponent = 受控缓冲器
controlledControlOption = 控制线位置
controlledInverterComponent = 受控逆变器
controlledLeftHanded = 左
controlledRightHanded = 右
#
# gates/EvenParityGate.java
#
evenParityComponent = 偶数奇偶校验
#
# gates/GateAttributes.java
#
gateOutput01 = 0/1
gateOutput0Z = 0/浮点
gateOutputAttr = 输出值
gateOutputZ1 = 浮点/1
gateSizeNormalOpt = 中等
xorBehaviorAttr = 多输入行为
xorBehaviorOdd = 当奇数个输入为真时
xorBehaviorOne = 当一个输入为真时
#
# gates/GatesLibrary.java
#
gatesLibrary = 逻辑门
#
# gates/NandGate.java
#
nandGateComponent = 与非门
#
# gates/NegateAttribute.java
#
gateNegateAttr = 非%s
#
# gates/NorGate.java
#
norGateComponent = 或非门
#
# gates/NotGate.java
#
notGateComponent = 非门
#
# gates/OddParityGate.java
#
oddParityComponent = 奇数奇偶校验
#
# gates/OrGate.java
#
orGateComponent = 或门
#
# gates/PLA.java
#
plaBitWidthIn = 位宽in
plaBitWidthOut = 位宽输出
input = 输入
output = 输出
PLA = PLA(可编程逻辑阵列)
plaClickToEdit = (单击可编辑)
plaEditMenuItem = 编辑PLA程序.
plaProgram = 程序
#
# gates/PLATable.java
#
plaEditorTitle = PLA程序编辑器
plaFileCreateError = 无法创建文件。
plaFileOpenError = 无法打开文件。
plaLoadDialogTitle = 加载PLA程序
plaLoadErrorTitle = 加载PLA程序时出错
plaSaveDialogTitle = 保存PLA程序
plaSaveErrorTitle = 保存PLA程序时出错
#
# gates/XnorGate.java
#
xnorGateComponent = 同或门
#
# gates/XorGate.java
#
xorGateComponent = 异或门
#
# InstanceComponent.java
#
KeywordNameError = 标签是保留关键字，不能使用。请指定其他标签。
MatchedLabelNameError = 标签和组件名称不能相同(它们不区分大小写)。请指定与组件名称不同的标签。
#
# InstanceTextField.java
#
changeLabelAction = 更改标签
#
# io/DipSwitch.java
#
DIP = 直插
DipSwitchComponent = DIP开关
nrOfSwitch = 开关数量
#
# io/LedCluster.java
#
#
# io/DotMatrix.java
#
ioInputColumn = 列
ioInputRow = 行
ioInputSelect = 选择行/列
ioMatrixCols = 矩阵列
ioMatrixInput = 输入格式
ioMatrixPersistenceAttr = 轻微的持久性
ioMatrixRows = 矩阵行
ioMatrixShape = 网点形状
ioShapeCircle = 圆形
ioShapeSquare = 正方形
ioShapePaddedSquare = 填充正方形
ioLedBarComponent = LED条
ioLedBarSegments = 细分市场
ioLedBarInput = 输入格式
ioLedBarInputSeparated = 分开的
ioLedBarInputOneWire = 一根导线
#
# io/extra/Buzzer.java
#
buzzerFrequecy = 频率
buzzerVolume = 音量
buzzerVolumeBitWidth = 音量位宽
buzzerUnitDhz = dhz(0.1 Hz)
buzzerWaveform = 波形
buzzerSine = 正弦
buzzerSquare = 正方形
buzzerSmoothLevel = 平滑级别
buzzerSmoothWidth = 平滑窗口宽度
buzzerChannel = 通道
buzzerChannelBoth = 两者都有
buzzerChannelLeft = 左边
buzzerChannelRight = 正确的
buzzerTriangle = 三角形
buzzerSawtooth = 锯齿形
buzzerNoise = 白噪声
buzzerDutyCycle = 占空比
enableSound = 启用声音
Hz = 赫兹
#
# io/extra/DigitalOscilloscope.java
#
BorderColor = 边框颜色
bothOption = 两者都有
ClearDiagram = 清晰图
DigitalOscilloscopeClock = 钟
DrawClockFrontLine = 画时钟前线
noOption = 无
ShowClockAttribute = 显示时钟属性
stdTriggerFalling = 下降沿
stdTriggerRising = 上升沿
#
# io/extra/ExtraIoLibrary.java
#
buzzerComponent = 蜂鸣器
DigitalOscilloscopeComponent = 数字示波器
PlaRomComponent = PLA
Slider = 滑块
switchComponent = 开关部件
#
# io/extra/PlaRom.java
#
memCSTip = 芯片选择：0禁用组件
PlaANDAttr = 与门
PlaOutputsAttr = 输出
ramCSLabel = 选择
#
# io/extra/PlaRomData.java
#
PlaEditWindowTitel = PLA ROM%s编辑窗口
#
# io/extra/ProgrammableGenerator.java
#
NStateAttr = Nr.of States
ProgrammableGeneratorComponent = 程控发生器
ramClearMenuItem = 清除内容
ramEditMenuItem = 编辑内容.
romContentsAttr = 内容
romContentsValue = (单击可编辑)
#
# io/extra/Slider.java
#
left_to_rightOption = 从左到右
right_to_leftOption = 从右到左
#
# io/HexDigit.java
#
hexDigitDataTip = 数据：16进制显示
hexDigitDPTip = DecimalPoint：点亮小数点
#
# io/IoLibrary.java
#
buttonComponent = 按钮
dipswitchComponent = DIP开关
dotMatrixComponent = LED矩阵
hexDigitComponent = 16进制数码显示
ioActiveAttr = 高电位使能
ioBackgroundColor = 背景
ioColorAttr = 颜色
ioLibrary = 输入/输出
ioOffColor = 关闭颜色
ioOnColor = 开启颜色
joystickComponent = 操纵杆
ledComponent = LED灯
pioComponent = 端口I/O
repLBComponent = Reptar本地总线
RGBledComponent = RGB LED
sevenSegmentComponent = 7段数码管
ttyComponent = TTY
#
# io/Button.java
#
buttonPressAttr = 按下逻辑
buttonPressActive = 按下高电位
buttonPressPassive = 松开高电位
#
# io/Joystick.java
#
ioBitWidthAttr = 位宽
joystickCoordinateX = 输出：X坐标
joystickCoordinateY = 输出：Y坐标
#
# io/Keyboard.java
#
keybAvailTip = 当缓冲区包含字符时可用：1
keybBufferLengthAttr = 缓冲区长度
keybClearTip = 清除：1清空缓冲区
keybClockTip = CLOCK：触发器占用缓冲区的前置字符
keybDesc = 键盘(缓冲帽%s)
keybEnableTip = 读取启用：0禁用时钟
keyboardComponent = 键盘
keybOutputTip = DATA：缓冲区前字符的ASCII值
#
# io/PortIO.java
#
pioDirection = 端口类型：
pioInput = 仅限输入
pioInputs = 输入%s
pioIOMultiple = I/O(逐位启用)
pioIOSingle = I/O(单使能)
pioNumber = 引脚数量
pioOutEnable = 输出启用
pioOutEnables = 输出启用%s
pioOutput = 仅输出
pioOutputs = 输出%s
#
# io/ReptarLocalBus.java
#
repLBTip = B尖端
#
# io/RgbLed.java
#
BLUE = 蓝色输入
GREEN = 绿色投入
RED = 红色输入
#
# io/SevenSegment.java
#
DecimalPoint = 小数点
Segment_A = 网段A
Segment_B = 网段B
Segment_C = 网段C
Segment_D = 网段D
Segment_E = 网段E
Segment_F = 段F
Segment_G = 段G
SevenSegDP = 有小数点：
#
# io/Tty.java
#
ttyClearTip = 清除：1清除屏幕
ttyClockTip = 时钟：触发器在输入上添加字符
ttyColsAttr = 列
ttyDesc = TTY(%s行，%s个列)
ttyDescShort = TTY
ttyEnableTip = 写启用：0禁用时钟
ttyInputTip = DATA：要写入的下一个字符的ASCII值
ttyRowsAttr = 行
#
# io/Video.java
#
rgbVideoCLK = 时钟
rgbVideoColor = 颜色模式
rgbVideoComponent = RGB视频
rgbVideoCursor = 光标
rgbVideoData = %s格式的数据
rgbVideoHeight = 高度
rgbVideoReset = 重置行为
rgbVideoRST = 重置
rgbVideoScale = 比例尺
rgbVideoWE = 写入启用
rgbVideoWidth = 宽度
rgbVideoX = X坐标
rgbVideoY = Y坐标
#
# bfh/bcd2sevenseg.java
#
BCDValue = BCD值
BCD2SevenSegment = BCD至七段
#
# bfh/BfhLibrary.java
#
BFHMegaFunctions = BFH mega 函数
Bin2BCD = 二进制到BCD
#
# bfh/bin2bcd.java
#
BinaryDataBits = 二进制数据位
BinaryInputTip = 二进制输入
#
# memory/AbstractFlipFlop.java
#
flipFlopClockTip = 时钟：触发时的状态更新
flipFlopNotQTip = 电流触发器状态的互补性
flipFlopPresetTip = 预设：为1时，异步将状态固定为1
flipFlopQTip = 电流触发器状态
flipFlopResetTip = 清除：为1时，异步将状态固定为0
#
# memory/Counter.java
#
counterCarryTip = 进位：当值达到最大值时为1(如果递减，则为最小值)
counterClockTip = 时钟：值可能在触发时更新
counterComponent = 计数器
counterDataTip = 数据：要加载到计数器中的值
counterEnableLabel = CT
counterEnableTip = ENABLE：当为1时，计数器递增或递减
counterGoalAttr = 对溢出的操作
counterGoalContinue = 继续计数
counterGoalLoad = 加载下一个值
counterGoalStay = 保持值
counterGoalWrap = 绕回
counterLabel = CTR
counterLoadTip = 加载：如果为1，则从数据输入加载
counterMaxAttr = 最大值
counterQTip = 输出：计数器当前值
counterResetTip = 清除：当为1时，异步重置为0
counterUpDownTip = 向上向下：当为1时，计数器递增，当为0时，计数器递减
#
# memory/JKFlipFlop.java
#
jkFlipFlopComponent = J-K触发器
#
# memory/Mem.java
#
memAsyncRead = 异步读取：
memByte = 使用字节启用
memDual = 双行
memEnables = 启用：
memLine = 启用使用线路
memLineSize = 行大小
memMisaligned = 是否允许未对齐？
memOcto = 八行
memQuad = 四行
memRaw = 写后读
memReadBehav = 读取行为
memSingle = 单行
memWar = 读后写
ramAddrWidthAttr = 地址位宽
ramDataWidthAttr = 数据位宽
ramSelAttr = 选择
stdTriggerHigh = 高电平
stdTriggerLow = 低电平
#
# memory/MemMenu.java
#
ramConfirmClearMsg = 您确定要清零内存吗？
ramConfirmClearTitle = 确认清除
ramLoadMenuItem = 加载图像.
ramSaveMenuItem = 保存图像.
#
# memory/MemoryLibrary.java
#
dFlipFlopComponent = D触发器
memoryLibrary = 内存
tFlipFlopComponent = T触发器
#
# memory/Ram.java
#
ramComponent = RAM
#
# memory/RamAppearance.java
#
memAddrTip = 地址：在内存中访问的位置
memDataTip = 数据：从地址加载的值
memDataTip0 = 数据：从地址+0加载的值
memDataTip1 = 数据：从地址+1加载的值
memDataTip2 = 数据：从地址+2加载的值
memDataTip3 = 数据：从地址+3加载的值
ramByteEnableTip0 = 字节0的字节启用
ramByteEnableTip1 = 字节1的字节启用
ramByteEnableTip2 = 字节2的字节启用
ramByteEnableTip3 = 字节3的字节启用
ramClkTip = 时钟：内存值从0上升到1时更新
ramClrPin = 清除：1将所有内存位置设置为0
ramInTip = 输入：要存储在地址的值
ramInTip0 = 输入：要存储在地址+0的值
ramInTip1 = 输入：要存储在地址+1的值
ramInTip2 = 输入：要存储在地址+2的值
ramInTip3 = 输入：要存储在地址+3的值
ramLETip0 = 为地址+0启用线路
ramLETip1 = 为地址+1启用线路
ramLETip2 = 为地址+2启用线路
ramLETip3 = 为地址+3启用线路
ramOETip = Load：如果为1，则将内存加载到输出
ramWETip = 存储：如果为1，则将输入存储到内存
#
# memory/RamAttributes.java
#
ramBidirDataBus = 一条双向数据总线
ramByteEnables = 读写控制
RamClearPin = 使用清除销
ramDataAttr = 数据总线实现
ramNoByteEnables = 全字只读/写
ramSeparateDataBus = 用于读写的独立数据总线
ramTypeAttr = RAM型
ramTypeNonVolatile = 非易失性
ramTypeVolatile = 挥发性的
ramWithByteEnables = 使用字节启用
#
# memory/Random.java
#
randomClockTip = 时钟：值可能在触发时更新
randomComponent = 随机生成器
randomLabel = 随机的
randomNextTip = 启用：时钟触发时按顺序进入下一步
randomQTip = 输出：当前序号
randomResetTip = 清除：为1时，异步重置为初始种子
randomSeedAttr = 种子
randomWidthLabel = 宽度：%d
#
# memory/Register.java
#
registerClkTip = 时钟：触发器上的值更新
registerClrTip = 清除：为1时，将值异步固定为0
registerComponent = 寄存器
registerDTip = DATA：存储在时钟触发器上的值
registerEnableTip = 启用：当为0时，时钟触发器无效
registerLabel = 注册表
registerQTip = 输出：寄存器的当前值
registerShowInTab = 在寄存器选项卡中显示
registerWidthLabel = (%SB)
#
# memory/Rom.java
#
romComponent = ROM
#
# memory/RomContentsListener.java
#
romChangeAction = 编辑ROM内容
#
# memory/ShiftRegister.java
#
shiftRegClearTip = 清除：为1时，异步将全部重置为0
shiftRegClockTip = 时钟：值可能在触发时更新
shiftRegInTip = 输入：要移入第一阶段的值
shiftRegisterComponent = 移位寄存器
shiftRegisterLabel1 = 换挡调节器
shiftRegisterLabel2 = %sx%s
shiftRegLengthAttr = 阶段数
shiftRegLoadTip = 负载：当为1时(带Shift
shiftRegOutTip = 输出：是最后一阶段的内容
shiftRegParallelAttr = 并联负载
shiftRegShiftTip = Shift：当为0时禁用Shift
#
# memory/SRFlipFlop.java
#
srFlipFlopComponent = S-R触发器
#
# plexers/BitSelector.java
#
bitSelectorComponent = 位选择器
bitSelectorDataTip = 数据
bitSelectorGroupAttr = 输出位
bitSelectorOutputTip = 输出：数据中选定位组的值
bitSelectorSelectTip = 选择：标识从数据中选择哪个组
#
# plexers/Decoder.java
#
decoderEnableTip = 启用：不为0时，所选输出为1
decoderOutTip = 输出%s
decoderSelectTip = SELECT：标识哪个输出为1
#
# plexers/Demultiplexer.java
#
demultiplexerEnableTip = 启用：不为0时，选择的输出为输入
demultiplexerInTip = 输入
demultiplexerOutTip = 输出%s
demultiplexerSelectTip = SELECT：标识哪个输出接收输入
#
# plexers/Multiplexer.java
#
multiplexerEnableTip = ENABLE：当不为0时，输出为选定的输入
multiplexerInTip = 输入%s
multiplexerOutTip = 输出
multiplexerSelectTip = SELECT：标识哪个输入将成为输出
#
# plexers/PlexersLibrary.java
#
decoderComponent = 译码器
demultiplexerComponent = 多路分离器
gateSizeAttr = 门尺寸
gateSizeNarrowOpt = 小
gateSizeWideOpt = 宽
multiplexerComponent = 多路复用器
plexerDisabledAttr = 禁用输出
plexerDisabledFloating = 浮动
plexerDisabledZero = 零
plexerEnableAttr = 包含使能吗？
plexerLibrary = 复用器
plexerSelectBitsAttr = 选择位
plexerThreeStateAttr = 三态？
priorityEncoderComponent = 优先级编码器
#
# plexers/PriorityEncoder.java
#
priorityEncoderEnableInTip = 启用输入：0表示禁用组件
priorityEncoderEnableOutTip = 启用输出：如果启用且无输入为1，则为1
priorityEncoderGroupSignalTip = 组选择：1，如果已启用且任何输入均为1
priorityEncoderInTip = 输入%s
priorityEncoderOutTip = 输出：索引最高的1个输入的地址
#
# StdAttr.java
#
ioLabelColorAttr = 标签颜色
stdClassicAppearance = 经典Logisim
stdDataWidthAttr = 数据位
stdEvolutionAppearance = LOGSIM-HOLYCROSS
stdFacingAttr = 方向
stdFPDataWidthAttr = 浮点大小
stdLabelAttr = 标签
stdLabelCenter = 居中
stdLabelFontAttr = 标签字体
stdLabelLocAttr = 标签位置
stdLabelVisibility = 标签可见
stdLogisimEvolutionAppearance = Logisim-evolution
stdTriggerAttr = 触发器
stdSelectLocAttr = 选择位置
stdSelectBottomLeftOption = 下/左
stdSelectTopRightOption = 上/右
#
# tcl/TclLibrary.java
#
tclLibrary = TCL
#
# tcl/TclComponentAttributes.java
#
tclConsoleContentFile = TCL内容文件
#
# tcl/TclConsoleReds.java
#
tclConsoleReds = TCL REDS 控制台
#
# tcl/TclGeneric.java
#
tclGeneric = Tcl通用
tclInterfaceDefinition = Tcl接口VHDL实体
tclInterfaceDefinitionValue = (单击可编辑)
#
# ttl/AbstractTtlGate.java
#
GNDPin = 接地引脚%s
VCCPin = VCC引脚%s
#
# ttl/DisplayDecoder.java
#
BI = BI
BlankingInputInTip = 消隐
DisplayDecoderComponent = 显示解码器
DisplayDecoderInTip = 输入
DisplayDecoderOutTip = 输出
ioMultiBit = 多位
LampTestInTip = 灯测试输入
LT = 它
memEnableLabel = 恩恩
RBI = RBI
RippleBlankingInputInTip = 波纹消隐输入
#
# ttl/TtlLibrary.java
#
ShowInternalStructure = 显示内部结构
TTL7400 = 7400：四路2输入与非门
TTL7402 = 7402：四路2输入或非门
TTL7404 = 7404：六反相器
TTL7408 = 7408：四路2路-输入与门
TTL7410 = 7410：三路3输入与非门
TTL7411 = 7411：三路3输入与门
TTL74125 = 74125：四总线缓冲器，三态输出，负使能
TTL74157 = 74157：四路2线对1线数据选择器
TTL74158 = 74158：四路2线对1线数据选择器，反向输出
TTL74139 = 74139：双2线至4线解码器
TTL7413 = 7413：双4输入与非门(施密特触发器)
TTL7414 = 7414：六反相器(施密特触发器)
TTL74161 = 74161：带异步清除功能的4位同步计数器
TTL74163 = 74163：带同步清除功能的4位同步计数器
<<<<<<< HEAD
# ==> TTL74165 =
=======
# ==> TTL74164 =
TTL74165 = 74165：8位并串移位寄存器
>>>>>>> f2ba96a8
TTL74175 = 74175：四路D触发器，异步复位
TTL7418 = 7418：双4输入与非门(施密特触发器)
TTL7419 = 7419：六反相器(施密特触发器)
# ==> TTL74192 =
# ==> TTL74193 =
TTL7420 = 7420：双4输入与非门
TTL7421 = 7421：双4输入与门
TTL7424 = 7424：四路2输入与非门(施密特触发器)
# ==> TTL74245 =
TTL74266 = 74266：四路2输入异或门
TTL7427 = 7427：三路3输入或非门
TTL74273 = 74273：带清零的八进制D触发器
TTL74283 = 74283：4位二进制全加器
TTL7430 = 7430：单8输入与非门
TTL7432 = 7432：四路2输入或门
TTL7434 = 7434：六反相缓冲器
TTL7436 = 7436：四路2输入或非门
TTL74377 = 74377：启用的八进制D触发器
TTL7442 = 7442：BCD至十进制解码器
TTL7443 = 7443：余3码到十进制解码器
TTL7444 = 7444：格雷码到十进制解码器
TTL7447 = 7447：BCD码至7段数码管解码器
TTL7451 = 7451：双与或反相门
TTL7454 = 7454：四个宽AND-OR-INVERT门
TTL7458 = 7458：双与或门
TTL7464 = 7464：4-2-3-2与或反相门
TTL7474 = 7474：具有预置和清除功能的双D触发器
TTL7485 = 7485：4位幅度比较器
TTL7486 = 7486：四路2输入异或门
VccGndPorts = 启用VCC和GND端口
#
# wiring/BitExtender.java
#
extenderInAttr = 位宽输入
extenderInputLabel = 输入
extenderInputType = 输入
extenderMainLabel = 延伸
extenderOneLabel = 1
extenderOneType = 1
extenderOutAttr = 位宽输出
extenderSignLabel = 带符号
extenderSignType = 带符号
extenderTypeAttr = 扩展类型
extenderZeroLabel = %0
extenderZeroType = 0
#
# wiring/Clock.java
#
clockComponent = 时钟
clockHighAttr = 高持续时间
clockLowAttr = 持续时间较短
clockPhaseAttr = 相位偏移
#
# wiring/Constant.java
#
constantComponent = 常量
constantValueAttr = 值
#
# wiring/DurationAttribute.java
#
clockDurationOneValue = 1刻度
clockDurationValue = %s刻度
durationLargeMessage = 值必须为%s或更小。
durationSmallMessage = 值必须至少为%s。
freqInvalidMessage = 值不是有效整数
PORDurationOneValue = 1秒
PORDurationValue = %s秒
#
# wiring/Pin.java
#
PinCancel = 取消
pinComponent = 引脚
PinEnterDecimal = 输入小数
PinEnterFloat = 输入FLOAT
pinFrozenQuestion = 引脚与超级电路的状态捆绑在一起。是否创建新的电路状态？
pinFrozenTitle = 连接到超级电路的引脚。
pinInputName = 输入
pinInputToolTip = 添加输入端号
PinOkay = 好的
pinOutputAttr = 输出？
pinOutputName = 输出
pinOutputToolTip = 添加输出端号
pinPullAttr = 拉动行为
pinPullDownOption = 下拉
pinPullNoneOption = 不变
pinPullUpOption = 向上拉起
pinThreeStateAttr = 三态？
#
# wiring/PowerOnReset.java
#
porHighAttr = Por-Time
PowerOnResetComponent = 端口
#
# wiring/Probe.java
#
probeComponent = 探头
#
# wiring/ProbeAttributes.java
#
probeNewPin = 箭头形状
stdAppearanceAttr = 外观
#
# wiring/PullResistor.java
#
pullComponent = 拉力电阻器
pullErrorType = -1
pullOneType = 1
pullTypeAttr = 拉动方向
pullZeroType = 0
#
# wiring/Transistor.java
#
transistorNDrain = 漏极：低源极将把漏极拉低(仅当栅极为高时)
transistorNGate = 栅极：高电平时，允许电流流过晶体管
transistorNSource = 源极：低源极将把漏极拉低(仅当栅极为高时)
transistorPDrain = 漏极：高源极将漏极拉高(仅当栅极为低时)
transistorPGate = 栅极：低电平时，允许电流流过晶体管
transistorPSource = 源极：高源极将漏极拉高(仅当栅极为低时)
transistorTypeAttr = 类型
transistorTypeN = N型
transistorTypeP = P型
#
# wiring/TransmissionGate.java
#
transmissionGateDrain = 漏极：由源极控制，取决于p栅和n栅
transmissionGateNGate = N栅极：当为低电平时，允许低电平源极通过漏极
transmissionGatePGate = P栅极：高电平时，允许高电平源极通过漏极
transmissionGateSource = 源：根据p栅极和n栅极控制漏极
#
# wiring/Tunnel.java
#
tunnelComponent = 隧道
#
# wiring/WiringLibrary.java
#
extenderComponent = 位扩展器
groundComponent = 地
noConnectionComponent = 请勿连接
powerComponent = 电源
transistorComponent = 晶体管
transmissionGateComponent = 传输门
wiringLibrary = 布线
input.output.extra = 额外输入/输出<|MERGE_RESOLUTION|>--- conflicted
+++ resolved
@@ -773,12 +773,8 @@
 TTL7414 = 7414：六反相器(施密特触发器)
 TTL74161 = 74161：带异步清除功能的4位同步计数器
 TTL74163 = 74163：带同步清除功能的4位同步计数器
-<<<<<<< HEAD
+# ==> TTL74164 =
 # ==> TTL74165 =
-=======
-# ==> TTL74164 =
-TTL74165 = 74165：8位并串移位寄存器
->>>>>>> f2ba96a8
 TTL74175 = 74175：四路D触发器，异步复位
 TTL7418 = 7418：双4输入与非门(施密特触发器)
 TTL7419 = 7419：六反相器(施密特触发器)
