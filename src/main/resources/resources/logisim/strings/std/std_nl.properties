--- conflicted
+++ resolved
@@ -773,12 +773,8 @@
 TTL7414 = 7414: 6-voudige inverter (schmitt-trigger)
 TTL74161 = 74161: synchrone 4-bits binaire teller met asynchrone clear
 TTL74163 = 74163: synchrone 4-bits binaire teller met synchrone clear
-<<<<<<< HEAD
+# ==> TTL74164 =
 # ==> TTL74165 =
-=======
-# ==> TTL74164 =
-TTL74165 = 74165: 8-bits parallel-naar-serieel schuifregister
->>>>>>> f2ba96a8
 TTL74175 = 74175: 4-voudige D-flipflop met asynchrone reset
 TTL7418 = 7418: 2-voudige NAND-poort, 2 x 4 ingangen (schmitt-trigger)
 TTL7419 = 7419: 6-voudige inverter (schmitt-trigger)
