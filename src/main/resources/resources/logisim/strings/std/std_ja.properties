#
# arith/Adder.java
#
adderCarryInTip = Carry In: 1の場合、出力に1が追加されます。
adderCarryOutTip = Carry Out: 合計が利用可能なビットをオーバーフローした場合は1
adderComponent = 加算器
adderInputTip = Input: 追加する数値の1つ
adderOutputTip = Output: 入力の合計 (+繰り上がり)
#
# arith/ArithmeticLibrary.java
#
arithmeticLibrary = 算術
#
# arith/BitAdder.java
#
bitAdderComponent = ビット加算器
bitAdderInputTip = Input: カウントするビット
bitAdderOutputManyTip = Output: 入力ビットの中で1であるものの合計。
gateInputsAttr = 入力数
#
# arith/BitFinder.java
#
bitFinderComponent = ビットファインダー
bitFinderFindLabel = find
bitFinderHighLabel = high
bitFinderHighOption = 最上位の %s
bitFinderIndexHighTip = Index: 入力の最上位の %s のインデックス。
bitFinderIndexLowTip = Index: 入力の最下位 %s のインデックス。
bitFinderInputTip = 入力: 検索するビット
bitFinderLowLabel = low
bitFinderLowOption = 最下位の %s
bitFinderPresentTip = Present: 入力に %s が含まれている場合は 1
bitFinderTypeAttr = Type
#
# arith/Comparator.java
#
comparatorComponent = コンパレーター
comparatorEqualTip = Equal: 1 (A が B と等しい場合)
comparatorGreaterTip = 大：AがBより大きい場合は1
comparatorInputATip = A: 比較操作の前の番号
comparatorInputBTip = B: 比較操作に続く番号
comparatorLessTip = Less: AがBより小さい場合は1
comparatorType = 数値型
twosComplementOption = 2の補数
unsignedOption = 符号なし
#
# arith/Divider.java
#
dividerComponent = 除算器
dividerDividendLowerTip = Dividend Lower: 割る数字の下半分。
dividerDividendUpperTip = Dividend Upper: 割る数字の上半分。
dividerDivisorTip = Divisor: 割られる数
dividerOutputTip = Output: 割る数を割られる数で割った結果
dividerRemainderOutput = rem
dividerRemainderTip = Remainder: 割り算のあまり (割られる数 - 出力 * 割る数)
dividerUpperInput = upper
#
# arith/FPAdder.java
#
# ==> fpAdderComponent =
# ==> fpAdderOutputTip =
# ==> fpErrorTip =
#
# arith/FPComparator.java
#
# ==> fpComparatorComponent =
#
# arith/FPDivider.java
#
# ==> fpDividerDividendTip =
# ==> fpDividerComponent =
#
# arith/FPMultiplier.java
#
# ==> fpMultiplierComponent =
# ==> fpMultiplierOutputTip =
#
# arith/FPNegator.java
#
# ==> fpNegatorComponent =
# ==> fpNegatorOutputTip =
#
# arith/FPSubtractor.java
#
# ==> fpSubtractorComponent =
#
# arith/FPToInt.java
#
# ==> ceilOption =
# ==> floorOption =
# ==> fpToIntComponent =
# ==> fpToIntInputTip =
# ==> fpToIntOutputTip =
# ==> fpToIntType =
# ==> roundOption =
# ==> truncateOption =
#
# arith/IntToFP.java
#
# ==> intToFPComponent =
# ==> intToFPInputTip =
# ==> intToFPOutputTip =
#
# arith/Multiplier.java
#
multiplierCarryInTip = Carry In: 出力に追加される量
multiplierCarryOutTip = Carry Out: 積の上位ビット
multiplierComponent = 乗算器
multiplierInputTip = Input: 乗算する数値の一つ
multiplierOutputTip = Output: 入力の積にキャリーを加えたもの。
#
# arith/Negator.java
#
negatorComponent = 符号反転器
negatorInputTip = Input: 反転する数値
negatorOutputTip = Output: 入力の2の補数反転
#
# arith/Shifter.java
#
shiftArithmeticRight = 算術右
shifterComponent = シフト演算器
shifterDistanceTip = Distance: 入力をどこまでシフトさせるか
shifterInputTip = Input: シフトを行うビット
shifterOutputTip = Output: 入力をシフトした結果
shifterShiftAttr = シフトタイプ
shiftLogicalLeft = 論理右
shiftLogicalRight = 論理左
shiftRollLeft = 回転左
shiftRollRight = 回転右
#
# arith/Subtractor.java
#
subtractorBorrowInTip = Borrow In: 1の場合、出力が1減少します。
subtractorBorrowOutTip = Borrow Out: 差分が負の値になる場合は1
subtractorComponent = 減算器
subtractorMinuendTip = Minuend: 引き算の対象となる数
subtractorOutputTip = Output: minuendとsubtrahendの差
subtractorSubtrahendTip = Subtrahend: minuendから引くべき数
#
# base/BaseLibrary.java
#
baseLibrary = Base
#
# base/Text.java
#
textComponent = ラベル
textFontAttr = Font
# ==> textColorAttr =
textHorzAlignAttr = Horizontal Alignment
textHorzAlignCenterOpt = 中央
textHorzAlignLeftOpt = 左
textHorzAlignRightOpt = 右
textTextAttr = Text
textVertAlignAttr = Vertical Alignment
textVertAlignBaseOpt = Base
textVertAlignBottomOpt = 下
textVertAlignCenterOpt = 中央
textVertAlignTopOpt = 上
#
# base/VhdlParser.java
#
CannotFindEntityException = エンティティ宣言が見つかりません。
emptySourceException = 空のコンテンツを解析できません。
genericDeclarationException = 不正なジェネリック構文
genericTypeException = サポートされていないジェネリック型
genericValueException = 認識されていないジェネリックのデフォルト値
invalidTypeException = 無効なポートタイプ
portDeclarationException = 不正なポート構文
# ==> portTypeException =
#
# Builtin.java
#
builtinLibrary = 組み込み
#
# gates/AndGate.java
#
andGateComponent = AND回路
#
# gates/Buffer.java
#
bufferComponent = バッファ
#
# gates/ControlledBuffer.java
#
controlledBufferComponent = バッファ制御器
controlledControlOption = 制御線の位置
controlledInverterComponent = コントロールインバータ
controlledLeftHanded = 左利き向き
controlledRightHanded = 右利き向き
#
# gates/EvenParityGate.java
#
evenParityComponent = 偶数パリティ
#
# gates/GateAttributes.java
#
gateOutput01 = 0/1
gateOutput0Z = 0/浮動小数
gateOutputAttr = 出力値
gateOutputZ1 = 浮動小数/1
gateSizeNormalOpt = Medium
xorBehaviorAttr = 複数入力の動作
xorBehaviorOdd = 奇数の場合
xorBehaviorOne = 1つの入力がオンの場合
#
# gates/GatesLibrary.java
#
gatesLibrary = 回路
#
# gates/NandGate.java
#
nandGateComponent = NAND回路
#
# gates/NegateAttribute.java
#
gateNegateAttr = %sを反転する
#
# gates/NorGate.java
#
norGateComponent = NOR回路
#
# gates/NotGate.java
#
notGateComponent = NOT回路
#
# gates/OddParityGate.java
#
oddParityComponent = 奇数パリティ
#
# gates/OrGate.java
#
orGateComponent = OR回路
#
# gates/PLA.java
#
plaBitWidthIn = 入力のビット幅
plaBitWidthOut = 出力のビット幅
input = 入力
output = 出力
PLA = PLA
plaClickToEdit = (クリックして編集)
plaEditMenuItem = PLAプログラムの編集中...
plaProgram = プログラム
#
# gates/PLATable.java
#
plaEditorTitle = PLA プログラムエディタ
plaFileCreateError = ファイルを作成できませんでした。
plaFileOpenError = ファイルを開くことができませんでした。
plaLoadDialogTitle = PLA プログラムのロード
plaLoadErrorTitle = PLAプログラムの読み込みエラー
plaSaveDialogTitle = PLAプログラムの保存
plaSaveErrorTitle = PLAプログラムの保存エラー
#
# gates/XnorGate.java
#
xnorGateComponent = XNOR回路
#
# gates/XorGate.java
#
xorGateComponent = XOR回路
#
# InstanceComponent.java
#
KeywordNameError = ラベルは予約キーワードであり、使用できません。別のラベルを指定してください。
MatchedLabelNameError = ラベルとコンポーネント名が同じではない可能性があります (大文字と小文字は区別されません)。コンポーネント名とは異なるラベルを指定してください。.
#
# InstanceTextField.java
#
changeLabelAction = ラベルの変更
#
# io/DipSwitch.java
#
DIP = DIP
DipSwitchComponent = DIPスイッチ
nrOfSwitch = スイッチの数
#
# io/LedCluster.java
#
#
# io/DotMatrix.java
#
ioInputColumn = 列
ioInputRow = 行
ioInputSelect = 行/列の選択
ioMatrixCols = マトリックスの列
ioMatrixInput = フォーマットの入力
ioMatrixPersistenceAttr = Light Persistence
ioMatrixRows = マトリックスの行
ioMatrixShape = ドットの形
ioShapeCircle = 円形
ioShapeSquare = 正方形
# ==> ioShapePaddedSquare =
# ==> ioLedBarComponent =
# ==> ioLedBarSegments =
# ==> ioLedBarInput =
# ==> ioLedBarInputSeparated =
# ==> ioLedBarInputOneWire =
#
# io/extra/Buzzer.java
#
buzzerFrequecy = 周波数
buzzerVolume = ボリューム
buzzerVolumeBitWidth = ボリュームのビット幅
buzzerUnitDhz = dHz (0.1Hz)
# ==> buzzerWaveform =
# ==> buzzerSine =
# ==> buzzerSquare =
# ==> buzzerSmoothLevel =
# ==> buzzerSmoothWidth =
# ==> buzzerChannel =
# ==> buzzerChannelBoth =
# ==> buzzerChannelLeft =
# ==> buzzerChannelRight =
# ==> buzzerTriangle =
# ==> buzzerSawtooth =
# ==> buzzerNoise =
# ==> buzzerDutyCycle =
enableSound = サウンドの有効化
Hz = Hz
#
# io/extra/DigitalOscilloscope.java
#
BorderColor = ボーダーカラー
bothOption = 両方
ClearDiagram = ダイアグラムのクリア
DigitalOscilloscopeClock = クロック
DrawClockFrontLine = クロックの前線を描く
noOption = なし
ShowClockAttribute = クロックの属性を表示
stdTriggerFalling = Falling Edge
stdTriggerRising = Rising Edge
#
# io/extra/ExtraIoLibrary.java
#
buzzerComponent = ブザー
DigitalOscilloscopeComponent = digital oscill.
PlaRomComponent = PLA
Slider = スライダー
switchComponent = スイッチ
#
# io/extra/PlaRom.java
#
memCSTip = Chip select: 0はコンポーネントを無効にします
PlaANDAttr = And
PlaOutputsAttr = Output
ramCSLabel = sel
#
# io/extra/PlaRomData.java
#
PlaEditWindowTitel = Pla Rom %s 編集ウィンドウ
#
# io/extra/ProgrammableGenerator.java
#
NStateAttr = Nr. of States
ProgrammableGeneratorComponent = プログラム可能ジェネレータ
ramClearMenuItem = コンテンツをクリア
ramEditMenuItem = コンテンツの編集...
romContentsAttr = Contents
romContentsValue = (クリックして編集)
#
# io/extra/Slider.java
#
left_to_rightOption = 左から右へ
right_to_leftOption = 右から左へ
#
# io/HexDigit.java
#
hexDigitDataTip = Data: 16進数で表示するニブル
hexDigitDPTip = DecimalPoint: 小数点を点灯します。
#
# io/IoLibrary.java
#
buttonComponent = ボタン
dipswitchComponent = Dip スイッチ
dotMatrixComponent = マトリックス型LED
hexDigitComponent = 16進数ディスプレイ
ioActiveAttr = Active On High?
ioBackgroundColor = Background
ioColorAttr = Color
ioLibrary = 入力/出力
ioOffColor = オフカラー
ioOnColor = オンカラー
joystickComponent = ジョイスティック
ledComponent = LED
pioComponent = ポート I/O
repLBComponent = リピータローカルバス
RGBledComponent = RGB LED
sevenSegmentComponent = 7セグメントディスプレイ
ttyComponent = TTY
#
# io/Button.java
#
# ==> buttonPressAttr =
# ==> buttonPressActive =
# ==> buttonPressPassive =
#
# io/Joystick.java
#
ioBitWidthAttr = ビット幅
# ==> joystickCoordinateX =
# ==> joystickCoordinateY =
#
# io/Keyboard.java
#
keybAvailTip = Available: バッファに文字が含まれている場合は1
keybBufferLengthAttr = バッファ長
keybClearTip = Clear: 1 バッファを空にする
keybClockTip = Clock: トリガはバッファの前面文字を消費する。
keybDesc = キーボード (バッファキャップ %s)
keybEnableTip = 読み込み有効化: 0はクロックを無効にします。
keyboardComponent = キーボード
keybOutputTip = Data: バッファの先頭文字のASCII値
#
# io/PortIO.java
#
pioDirection = ポートタイプ:
pioInput = 入力のみ
pioInputs = 入力 %s
pioIOMultiple = I/O (ビットごとの有効化)
pioIOSingle = I/O (単体ごとの有効化)
pioNumber = ピンの数
pioOutEnable = 出力有効化
pioOutEnables = 出力は %s　を有効にします
pioOutput = 出力のみ
pioOutputs = 出力 %s
#
# io/ReptarLocalBus.java
#
repLBTip = B チップ
#
# io/RgbLed.java
#
BLUE = Blue input
GREEN = Green input
RED = Red input
#
# io/SevenSegment.java
#
DecimalPoint = 小数点
Segment_A = セグメント A
Segment_B = セグメント B
Segment_C = セグメント C
Segment_D = セグメント D
Segment_E = セグメント E
Segment_F = セグメント F
Segment_G = セグメント G
SevenSegDP = 小数点の保持:
#
# io/Tty.java
#
ttyClearTip = Clear: 1は画面をクリアします。
ttyClockTip = Clock: トリガが入力に文字を追加する
ttyColsAttr = Columns
ttyDesc = TTY (%s 行, %s 列)
ttyDescShort = TTY
ttyEnableTip = 書き込み可能: 0はクロックを無効にします。
ttyInputTip = Data: 次に書き込む文字のASCII値
ttyRowsAttr = Rows
#
# io/Video.java
#
rgbVideoCLK = クロック
rgbVideoColor = カラーモデル
rgbVideoComponent = RGB ビデオ
rgbVideoCursor = カーソル
rgbVideoData = %s 形式のデータ
rgbVideoHeight = 高さ
rgbVideoReset = ふるまいのリセット
rgbVideoRST = リセット
rgbVideoScale = Scale
rgbVideoWE = 書き込み可能
rgbVideoWidth = 幅
rgbVideoX = X 座標
rgbVideoY = Y 座標
#
# bfh/bcd2sevenseg.java
#
BCDValue = BCD値
BCD2SevenSegment = BCD→7セグメント
#
# bfh/BfhLibrary.java
#
BFHMegaFunctions = BFHメガファンクション
Bin2BCD = バイナリからBCD
#
# bfh/bin2bcd.java
#
BinaryDataBits = バイナリデータビット
BinaryInputTip = バイナリ入力
#
# memory/AbstractFlipFlop.java
#
flipFlopClockTip = Clock: トリガーで状態が更新されます。
flipFlopNotQTip = 現在のフリップフロップ状態の補数
flipFlopPresetTip = Preset: 1の場合、ピンの状態は非同期的に1になります。
flipFlopQTip = 現在のフリップフロップの状態
flipFlopResetTip = Clear: 1の場合、ピンの状態は非同期的に0になります。
#
# memory/Counter.java
#
counterCarryTip = Carry: 値が最大値に達すると1になります（デクリメントすると最小値になります）。
counterClockTip = Clock: 値はトリガーで更新される可能性があります。
counterComponent = カウンタ
counterDataTip = Data: カウンタにロードする値
counterEnableLabel = ct
counterEnableTip = Enable: 1の場合、カウンタはインクリメントまたはデクリメントします。
counterGoalAttr = Action On Overflow
counterGoalContinue = カウントを続ける
counterGoalLoad = 次の値をロード
counterGoalStay = 値をキープ
counterGoalWrap = 回り込み
counterLabel = ctr
counterLoadTip = Load: 1の場合、データ入力からロードします。
counterMaxAttr = 最大値
counterQTip = Output: カウンタの現在値
counterResetTip = Clear: 1の場合、非同期的に0にリセットされます。
counterUpDownTip = Up Down: 1の場合、カウンタが増分し、0の場合、カウンタが減分します。
#
# memory/JKFlipFlop.java
#
jkFlipFlopComponent = J-K フリップフロップ
#
# memory/Mem.java
#
memAsyncRead = 非同期読み出し:
memByte = バイト有効化使用
memDual = デュアル
memEnables = 有効化:
memLine = ライン有効化
memLineSize = ラインのサイズ
memMisaligned = ずれの許可?
memOcto = オクト
memQuad = クォッド
memRaw = 書き込み後の読み込み
memReadBehav = 読み込み動作
memSingle = 単体
memWar = Write after read
ramAddrWidthAttr = Address Bit Width
ramDataWidthAttr = Data Bit Width
ramSelAttr = Select
stdTriggerHigh = 高レベル
stdTriggerLow = 低レベル
#
# memory/MemMenu.java
#
ramConfirmClearMsg = メモリをゼロにしてもよろしいですか？
ramConfirmClearTitle = クリアの確認
ramLoadMenuItem = イメージのロード...
ramSaveMenuItem = イメージのセーブ...
#
# memory/MemoryLibrary.java
#
dFlipFlopComponent = D フリップフロップ
memoryLibrary = メモリ
tFlipFlopComponent = T フリップフロップ
#
# memory/Ram.java
#
ramComponent = RAM
#
# memory/RamAppearance.java
#
memAddrTip = Address: メモリ内でアクセスされる場所
memDataTip = Data: アドレスから読み込まれた値
memDataTip0 = Data: アドレス+0からロードされた値
memDataTip1 = Data: アドレス+1からロードされた値
memDataTip2 = Data: アドレス+2からロードされた値
memDataTip3 = Data: アドレス+3から読み込まれた値
ramByteEnableTip0 = バイト0のバイト有効化
ramByteEnableTip1 = バイト1のバイト有効化
ramByteEnableTip2 = バイト2のバイト有効化
ramByteEnableTip3 = バイト3のバイト有効化
ramClkTip = Clock: メモリ値は0から1への立ち上がりで更新されます。
ramClrPin = Clear: 1 はすべてのメモリ・ロケーションを 0 に設定します。
ramInTip = Input: アドレスに格納される値
ramInTip0 = Input: アドレス+0に格納される値
ramInTip1 = Input: アドレス+1に格納される値
ramInTip2 = Input: アドレス+2に格納される値
ramInTip3 = Input: アドレス+3に格納される値
ramLETip0 = アドレス+0 のライン有効化
ramLETip1 = アドレス+1 のライン有効化
ramLETip2 = アドレス+2 のライン有効化
ramLETip3 = アドレス+3 のライン有効化
ramOETip = Load: 1の場合、出力にメモリをロードします。
ramWETip = Store: 1の場合、メモリに入力を格納します。
#
# memory/RamAttributes.java
#
ramBidirDataBus = 1つの双方向データバス
ramByteEnables = 読み込み書き込み制御
RamClearPin = クリアピンを使用
ramDataAttr = データバス実装
ramNoByteEnables = ワード全体の読み書きのみ
ramSeparateDataBus = 読み取りと書き込みのための分離されたデータバス
ramTypeAttr = Ram type
ramTypeNonVolatile = 不揮発性
ramTypeVolatile = 揮発性
ramWithByteEnables = バイト有効化使用
#
# memory/Random.java
#
randomClockTip = Clock: トリガーで値が更新される可能性があります
randomComponent = 乱数生成器
randomLabel = Random
randomNextTip = Enable: クロックトリガで次のステップに進む
randomQTip = Output: 現在の番号を順に表示
randomResetTip = Clear: 1の場合、非同期的に初期シードにリセットされます
randomSeedAttr = Seed
randomWidthLabel = 幅: %d
#
# memory/Register.java
#
registerClkTip = Clock: トリガで値が更新される
registerClrTip = Clear: 1の場合、ピンの値を非同期的に0にする。
registerComponent = レジスタ
registerDTip = Data: クロックトリガに格納されている値
registerEnableTip = Enable: 0の場合、クロックトリガは無効になります。
registerLabel = reg
registerQTip = Output: レジスタの現在値
registerShowInTab = レジスタータブに表示
registerWidthLabel = (%sb)
#
# memory/Rom.java
#
romComponent = ROM
#
# memory/RomContentsListener.java
#
romChangeAction = ROMの内容を編集する
#
# memory/ShiftRegister.java
#
shiftRegClearTip = Clear: 1 の場合、すべてを非同期的に 0 にリセットします。
shiftRegClockTip = Clock: 値はトリガーで更新される可能性があります。
shiftRegInTip = Input: 第1段にシフトされる値
shiftRegisterComponent = シフトレジスタ
shiftRegisterLabel1 = shift reg
shiftRegisterLabel2 = %sx%s
shiftRegLengthAttr = 段階数
shiftRegLoadTip = Load: 1 (shift = 0) の場合、全ステージが入力からロードされます。
shiftRegOutTip = Output: 最終段階の内容です。
shiftRegParallelAttr = 並列負荷
shiftRegShiftTip = Shift: 0の時にシフトを無効にします。
#
# memory/SRFlipFlop.java
#
srFlipFlopComponent = S-R フリップフロップ
#
# plexers/BitSelector.java
#
bitSelectorComponent = ビット選択器
bitSelectorDataTip = Data
bitSelectorGroupAttr = Bitを出力する
bitSelectorOutputTip = Output: データから選択されたビット群の値
bitSelectorSelectTip = Select: データからどのグループを選択するかを識別します。
#
# plexers/Decoder.java
#
decoderEnableTip = Enable: 0でない場合、選択された出力は1です。
decoderOutTip = 出力 %s
decoderSelectTip = Select: どの出力が1であるかを識別します。
#
# plexers/Demultiplexer.java
#
demultiplexerEnableTip = Enable: 0でない場合、選択された出力が入力されます。
demultiplexerInTip = 入力
demultiplexerOutTip = 出力 %s
demultiplexerSelectTip = Select: 入力を受信する出力を識別します。
#
# plexers/Multiplexer.java
#
multiplexerEnableTip = Enable: 0でない場合、出力は選択された入力になります。
multiplexerInTip = 入力 %s
multiplexerOutTip = 出力
multiplexerSelectTip = Select: どの入力が出力になるかを識別します。
#
# plexers/PlexersLibrary.java
#
decoderComponent = デコーダ
demultiplexerComponent = デマルチプレクサ
gateSizeAttr = ゲートサイズ
gateSizeNarrowOpt = 狭
gateSizeWideOpt = 広
multiplexerComponent = マルチプレクサ
plexerDisabledAttr = 出力の無効
plexerDisabledFloating = 浮動小数
plexerDisabledZero = ゼロ
plexerEnableAttr = Include Enable?
plexerLibrary = プレクサ
plexerSelectBitsAttr = ビットの選択
plexerThreeStateAttr = Three-state?
priorityEncoderComponent = プライオリティ・エンコーダ
#
# plexers/PriorityEncoder.java
#
priorityEncoderEnableInTip = Enable Input: 0はコンポーネントを無効にします。
priorityEncoderEnableOutTip = Enable Output: 有効で入力がない場合は1
priorityEncoderGroupSignalTip = Group Select: 有効になっていて、どの入力も1の場合は1
priorityEncoderInTip = 入力 %s
priorityEncoderOutTip = Output: 最もインデックスの高い1入力のアドレス
#
# StdAttr.java
#
ioLabelColorAttr = Label Color
stdClassicAppearance = Classic Logisim
stdDataWidthAttr = データビット
stdEvolutionAppearance = Logisim-HolyCross
stdFacingAttr = Facing
# ==> stdFPDataWidthAttr =
stdLabelAttr = Label
stdLabelCenter = 中央
stdLabelFontAttr = Label Font
stdLabelLocAttr = Label Location
stdLabelVisibility = ラベルの視認
stdLogisimEvolutionAppearance = Logisim-Evolution
stdTriggerAttr = Trigger
stdSelectLocAttr = 位置の選択
stdSelectBottomLeftOption = 下/左
stdSelectTopRightOption = 上/右
#
# tcl/TclLibrary.java
#
tclLibrary = TCL
#
# tcl/TclComponentAttributes.java
#
tclConsoleContentFile = TCL コンテンツファイル
#
# tcl/TclConsoleReds.java
#
tclConsoleReds = TCL REDS コンソール
#
# tcl/TclGeneric.java
#
tclGeneric = TCL ジェネリック
tclInterfaceDefinition = TCLインタフェースVHDLエンティティ
tclInterfaceDefinitionValue = (クリックして編集)
#
# ttl/AbstractTtlGate.java
#
GNDPin = グランド端子 %s
VCCPin = CC端子 %s
#
# ttl/DisplayDecoder.java
#
BI = BI
BlankingInputInTip = Blanking
DisplayDecoderComponent = Display Decoder
DisplayDecoderInTip = 入力
DisplayDecoderOutTip = 出力
ioMultiBit = マルチビット
LampTestInTip = ランプテスト入力
LT = LT
memEnableLabel = en
RBI = RBI
RippleBlankingInputInTip = リップルブランキング入力
#
# ttl/TtlLibrary.java
#
ShowInternalStructure = 内部構造を表示する
TTL7400 = 7400: quad 2-入力 NAND 回路
TTL7402 = 7402: quad 2-入力 NOR 回路
TTL7404 = 7404: 16進数 インバータ
TTL7408 = 7408: quad 2-入力 AND 回路
TTL7410 = 7410: triple 3-入力 NAND 回路
TTL7411 = 7411: triple 3-入力 AND 回路
TTL74125 = 74125: quad バスバッファ, 三状態出力, 負の有効化
# ==> TTL74157 =
# ==> TTL74158 =
# ==> TTL74139 =
TTL7413 = 7413: dual 4-入力 NAND 回路(シュミットトリガー)
TTL7414 = 7414: hex inverter (シュミットトリガー)
TTL74161 = 74161: 4-bit sync counter with clear
# ==> TTL74163 =
<<<<<<< HEAD
TTL74165 = 74165: 8-bit parallel-to-serial shift register
# ==> TTL74166 =
=======
# ==> TTL74164 =
# ==> TTL74165 =
>>>>>>> a8f10e62
TTL74175 = 74175: quad D-flipflop, asynchronous reset
TTL7418 = 7418: dual 4-入力 NAND 回路(シュミットトリガー)
TTL7419 = 7419: hex inverter (シュミットトリガー)
# ==> TTL74192 =
# ==> TTL74193 =
TTL7420 = 7420: dual 4-入力 NAND 回路
TTL7421 = 7421: dual 4-入力 AND 回路
TTL7424 = 7424: quad 2-入力 NAND 回路 (シュミットトリガー)
# ==> TTL74245 =
TTL74266 = 74266: quad 2-入力 XNOR 回路
TTL7427 = 7427: triple 3-入力 NOR 回路
TTL74273 = 74273: octal D-フリップフロップ クリア付き
TTL74283 = 74283: 4-bit バイナリ完全加算器
TTL7430 = 7430: single 8-入力 NAND 回路
TTL7432 = 7432: quad 2-入力 OR 回路
# ==> TTL7434 =
TTL7436 = 7436: quad 2-入力 NOR 回路
TTL74377 = 74377: octal D-フリップフロップ 有効化付き
TTL7442 = 7442: BCD から 10進数　デコーダ
TTL7443 = 7443: Excess-3 から 10進数　デコーダ
TTL7444 = 7444: Gray 10進数　デコーダ
TTL7447 = 7447: BCD から 7セグメント　デコーダ
TTL7451 = 7451: dual AND-OR-INVERT 回路
TTL7454 = 7454: 4幅 AND-OR-INVERT 回路
TTL7458 = 7458: dual AND-OR 回路
TTL7464 = 7464: 4-2-3-2 AND-OR-INVERT 回路
TTL7474 = 7474: dual D-フリップフロップ プリセットとクリア付き
TTL7485 = 7485: 4-bit マグニチュード コンパレータ
TTL7486 = 7486: quad 2-入力 XOR 回路
VccGndPorts = Vcc 及び　Gnd　ポートの有効化
#
# wiring/BitExtender.java
#
extenderInAttr = Bit Width In
extenderInputLabel = input
extenderInputType = 入力
extenderMainLabel = extend
extenderOneLabel = 1
extenderOneType = One
extenderOutAttr = Bit Width Out
extenderSignLabel = sign
extenderSignType = Sign
extenderTypeAttr = Extension Type
extenderZeroLabel = 0
extenderZeroType = Zero
#
# wiring/Clock.java
#
clockComponent = クロック
clockHighAttr = High Duration
clockLowAttr = Low Duration
# ==> clockPhaseAttr =
#
# wiring/Constant.java
#
constantComponent = 定数
constantValueAttr = 値
#
# wiring/DurationAttribute.java
#
clockDurationOneValue = 1 Tick
clockDurationValue = %s Ticks
durationLargeMessage = 値は %s 以下でなければいけません.
durationSmallMessage = 値は %s　以上でなければいけません。
freqInvalidMessage = 値は正しい整数値ではありません
PORDurationOneValue = 1秒
PORDurationValue = %s秒
#
# wiring/Pin.java
#
PinCancel = Cancel
pinComponent = ピン
PinEnterDecimal = Enter Decimal
# ==> PinEnterFloat =
pinFrozenQuestion = ピンはスーパー回路の状態に紐付けられています。新しい回路の状態を作成しますか？
pinFrozenTitle = スーパー回路とピンの添付
pinInputName = 入力
pinInputToolTip = 入力ピンの追加
PinOkay = OK
pinOutputAttr = Output?
pinOutputName = 出力
pinOutputToolTip = 出力ピンの追加
pinPullAttr = プル動作
pinPullDownOption = プルダウン
pinPullNoneOption = なし
pinPullUpOption = プルダウン
pinThreeStateAttr = Three-state?
#
# wiring/PowerOnReset.java
#
porHighAttr = POR-time
PowerOnResetComponent = POR
#
# wiring/Probe.java
#
probeComponent = Probe
#
# wiring/ProbeAttributes.java
#
probeNewPin = 矢印の形状
stdAppearanceAttr = Appearance
#
# wiring/PullResistor.java
#
pullComponent = プル抵抗器
pullErrorType = エラー
pullOneType = One
pullTypeAttr = プル方向
pullZeroType = Zero
#
# wiring/Transistor.java
#
transistorNDrain = drain: ソースが低いとドレインをローに引きます（ゲートがハイの場合のみ）
transistorNGate = gate: ハイレベルの場合、トランジスタに電流を流すことができます。
transistorNSource = source: ローソースはドレインをローに引きます(ゲートがハイの時のみ)
transistorPDrain = drain: ハイソースはドレインをハイに引きます（ゲートがローの場合のみ）
transistorPGate = gate: ローの場合、電流がトランジスタに流れるようにします。
transistorPSource = source: ハイソースはドレインをハイに引きます（ゲートがローの場合のみ）
transistorTypeAttr = Type
transistorTypeN = N-Type
transistorTypeP = P-Type
#
# wiring/TransmissionGate.java
#
transmissionGateDrain = drain: ソースによって制御され、pゲートとnゲートに依存します。
transmissionGateNGate = n-gate: ローの場合、ローのソースをドレインに通すことができます。
transmissionGatePGate = p-gate: 高い場合、高いソースをドレインに通すことができます。
transmissionGateSource = source: ドレインを制御します
#
# wiring/Tunnel.java
#
tunnelComponent = トンネル
#
# wiring/WiringLibrary.java
#
extenderComponent = ビットエクステンダー
groundComponent = グラウンド
noConnectionComponent = 接続なし
powerComponent = パワー
transistorComponent = トランジスタ
transmissionGateComponent = トランスミッションゲート
wiringLibrary = 配線
# ==> input.output.extra =<|MERGE_RESOLUTION|>--- conflicted
+++ resolved
@@ -773,13 +773,9 @@
 TTL7414 = 7414: hex inverter (シュミットトリガー)
 TTL74161 = 74161: 4-bit sync counter with clear
 # ==> TTL74163 =
-<<<<<<< HEAD
-TTL74165 = 74165: 8-bit parallel-to-serial shift register
-# ==> TTL74166 =
-=======
 # ==> TTL74164 =
 # ==> TTL74165 =
->>>>>>> a8f10e62
+# ==> TTL74166 =
 TTL74175 = 74175: quad D-flipflop, asynchronous reset
 TTL7418 = 7418: dual 4-入力 NAND 回路(シュミットトリガー)
 TTL7419 = 7419: hex inverter (シュミットトリガー)
