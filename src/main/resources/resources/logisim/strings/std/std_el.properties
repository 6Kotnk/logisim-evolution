--- conflicted
+++ resolved
@@ -223,7 +223,6 @@
 #
 # io/DipSwitch.java
 #
-<<<<<<< HEAD
 # ==> DIP = 
 # ==> DipSwitchComponent = 
 # ==> nrOfSwitch = 
@@ -234,11 +233,6 @@
 # ==> ledClusterComponent = LED Cluster
 # ==> ledCLusterNrOfSegments = Number of LEDs
 
-=======
-# ==> DIP =
-# ==> DipSwitchComponent =
-# ==> nrOfSwitch =
->>>>>>> ba992411
 #
 # io/DotMatrix.java
 #
