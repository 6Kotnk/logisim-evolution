--- conflicted
+++ resolved
@@ -780,12 +780,8 @@
 TTL7420 = 7420: Zweifach 4-Eingangs-NAND-Gatter
 TTL7421 = 7421: Zweifach 4-Eingangs-UND-Gatter
 TTL7424 = 7424: Vierfach 2-Eingangs-NAND-Gatter (Schmitt-Trigger)
-<<<<<<< HEAD
-# ==> TTL74266 = 74266: Vierfach 2-Eingangs-XNOR-Gatter - FIXME: "(open-collector)"
-=======
 # ==> TTL74245 =
-TTL74266 = 74266: Vierfach 2-Eingangs-XNOR-Gatter
->>>>>>> cd5b702d
+# ==> TTL74266 =
 TTL7427 = 7427: Dreifach 3-Eingangs-NOR-Gatter
 TTL74273 = 74273: Achtfach D-Flipflop mit Clear
 TTL74283 = 74283: 4-Bit-Binär-Volladdierer mit Clear
