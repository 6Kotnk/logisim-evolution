--- conflicted
+++ resolved
@@ -780,13 +780,10 @@
 TTL7420 = 7420 : double porte NAND 4 entrées à 4 entrées
 TTL7421 = 7421 : double 4 entrées ET porte d'entrée
 TTL7424 = 7424 : quad 2 entrées NAND gate (schmitt-trigger)
-<<<<<<< HEAD
 # ==> TTL74240 =
 # ==> TTL74241 =
 # ==> TTL74244 =
-=======
 # ==> TTL74245 =
->>>>>>> cd5b702d
 TTL74266 = 74266 : quad porte XNOR 2 entrées quadruple
 TTL7427 = 7427 : triple porte NOR à 3 entrées NOR
 TTL74273 = 74273 : bascule octale en D avec bascule transparente
