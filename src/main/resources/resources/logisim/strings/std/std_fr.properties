#
# arith/Adder.java
#
adderCarryInTip = Retenue en entrée : si 1, 1 est ajouté à la sortie
adderCarryOutTip = Retenue en sortie : 1 si la somme dépasse le nombre de bits disponibles
adderComponent = Additionneur
adderInputTip = Entrée : nombre à additionner
adderOutputTip = Sortie : la somme des entrées (plus la retenue en entrée)
#
# arith/ArithmeticLibrary.java
#
arithmeticLibrary = Arithmétique
#
# arith/BitAdder.java
#
bitAdderComponent = Additionneur bit à bit
bitAdderInputTip = Entrée : les bits à compter
bitAdderOutputManyTip = Sortie : combien de bits sont à 1
gateInputsAttr = Nombre d'entrées
#
# arith/BitFinder.java
#
bitFinderComponent = Recherche de bits
bitFinderFindLabel = trouver
bitFinderHighLabel = haut
bitFinderHighOption = Ordre le plus haut %s
bitFinderIndexHighTip = Index : index de l'entrée avec l'ordre le plus haut %s
bitFinderIndexLowTip = Index : index de l'entrée avec l'ordre le plus bas %s
bitFinderInputTip = Entrée : les bits à rechercher
bitFinderLowLabel = bas
bitFinderLowOption = Ordre le plus bas %s
bitFinderPresentTip = Présence : 1 si l'entrée contient un %s
bitFinderTypeAttr = Type
#
# arith/Comparator.java
#
comparatorComponent = Comparateur
comparatorEqualTip = Égal : 1 si A est égal à B
comparatorGreaterTip = Supérieur : 1 si A est plus grand que B
comparatorInputATip = A : membre de gauche de l'opération
comparatorInputBTip = B : membre de droite de l'opération
comparatorLessTip = Inférieur : 1 si A est plus petit que B
comparatorType = Type numérique
twosComplementOption = complément à 2
unsignedOption = Non signé
#
# arith/Divider.java
#
dividerComponent = Diviseur
dividerDividendLowerTip = numérateur bas : la moitié basse du nombre à diviser
dividerDividendUpperTip = numérateur haut : la moitié haute du nombre à diviser
dividerDivisorTip = Diviseur : dénominateur par lequel diviser
dividerOutputTip = Sortie : le résultat de la division du numérateur par le dénominateur
dividerRemainderOutput = reste
dividerRemainderTip = Reste : (numérateur - sortie * diviseur)
dividerUpperInput = numérateur
#
# arith/FPAdder.java
#
fpAdderComponent = Additionneur à virgule flottante
fpAdderOutputTip = Sortie : la somme des entrées
fpErrorTip = Erreur : 1 si l'entrée ou la sortie est NaN
#
# arith/FPComparator.java
#
fpComparatorComponent = Comparateur à virgule flottante
#
# arith/FPDivider.java
#
fpDividerDividendTip = Dividende : le nombre à diviser
fpDividerComponent = Diviseur à virgule flottante
#
# arith/FPMultiplier.java
#
fpMultiplierComponent = Multiplicateur à virgule flottante
fpMultiplierOutputTip = Sortie : le produit des entrées
#
# arith/FPNegator.java
#
fpNegatorComponent = Négateur en virgule flottante
fpNegatorOutputTip = Négation de l'entrée
#
# arith/FPSubtractor.java
#
fpSubtractorComponent = Soustracteur à virgule flottante
#
# arith/FPToInt.java
#
ceilOption = Arrondi supérieur
floorOption = Arrondi inférieur
fpToIntComponent = Virgule flottante à integer
fpToIntInputTip = Entrée : la valeur à virgule flottante à convertir
fpToIntOutputTip = Sortie : sortie signée contenant la valeur arrondie en virgule flottante.
fpToIntType = Mode de l'arrondi
roundOption = Arrondir au plus proche
truncateOption = Tronquer
#
# arith/IntToFP.java
#
intToFPComponent = Entier à virgule flottante
intToFPInputTip = Entrée : le nombre entier à convertir en virgule flottante
intToFPOutputTip = Sortie : la forme en virgule flottante de l'entrée
#
# arith/Multiplier.java
#
multiplierCarryInTip = Retenue en entrée : une valeur à ajouter à la sortie
multiplierCarryOutTip = Retenue en sortie : le bit de poids le plus fort du produit
multiplierComponent = Multiplicateur
multiplierInputTip = Entrée : l'un des nombres à multiplier
multiplierOutputTip = Sortie : le produit des entrées plus la retenue en entrée
#
# arith/Negator.java
#
negatorComponent = Inverseur
negatorInputTip = Entrée : le nombre à inverser
negatorOutputTip = Sortie : le complément à deux de l'inversion de l'entrée
#
# arith/Shifter.java
#
shiftArithmeticRight = Décalage arithmétique à droite
shifterComponent = Décalage
shifterDistanceTip = Distance : combien de décalage sur l'entrée
shifterInputTip = Entrée : les bits à décaler
shifterOutputTip = Sortie : résultat du décalage de l'entrée
shifterShiftAttr = Type de décalage
shiftLogicalLeft = Décalage logique à gauche
shiftLogicalRight = Décalage logique à droite
shiftRollLeft = Décalage rotation à gauche
shiftRollRight = Décalage rotation à droite
#
# arith/Subtractor.java
#
subtractorBorrowInTip = Emprunt en entrée : si 1 la sortie est dminuée de 1
subtractorBorrowOutTip = Emprunt en sortie : 1 si la différence est négative
subtractorComponent = Soustracteur
subtractorMinuendTip = Minuende : le nombre dont on soustrait
subtractorOutputTip = Sortie : la différence entre le diminué et le soustrait
subtractorSubtrahendTip = Soustrahende : le nombre à soustraire du diminué
#
# base/BaseLibrary.java
#
baseLibrary = Base
#
# base/Text.java
#
textComponent = Label
textFontAttr = Police
# ==> textColorAttr =
textHorzAlignAttr = Alignement horizontal
textHorzAlignCenterOpt = Centré
textHorzAlignLeftOpt = Gauche
textHorzAlignRightOpt = Droite
textTextAttr = Texte
textVertAlignAttr = Alignment vertical
textVertAlignBaseOpt = Base
textVertAlignBottomOpt = Fond
textVertAlignCenterOpt = Centre
textVertAlignTopOpt = Sommet
#
# base/VhdlParser.java
#
CannotFindEntityException = Impossible de trouver la déclaration d'entité
emptySourceException = Impossible de lire une constante vide
genericDeclarationException = Syntaxe de générique invalide
genericTypeException = Type de générique non supporté
genericValueException = Valeur par défaut de générique invalide
invalidTypeException = Type de port non valide
portDeclarationException = Syntaxe de port illégale
# ==> portTypeException =
#
# Builtin.java
#
builtinLibrary = inclue
#
# gates/AndGate.java
#
andGateComponent = Porte AND
#
# gates/Buffer.java
#
bufferComponent = Tampon
#
# gates/ControlledBuffer.java
#
controlledBufferComponent = Tampon contrôlé
controlledControlOption = Position de la commande
controlledInverterComponent = Inverseur contrôlé
controlledLeftHanded = À gauche
controlledRightHanded = À droite
#
# gates/EvenParityGate.java
#
evenParityComponent = Parité paire
#
# gates/GateAttributes.java
#
gateOutput01 = 0/1
gateOutput0Z = 0/flottant
gateOutputAttr = Valeur de sortie
gateOutputZ1 = flottant/1
gateSizeNormalOpt = moyen
xorBehaviorAttr = Comportement multi-entrées
xorBehaviorOdd = Quand un nombre impaire sont Haut
xorBehaviorOne = Quand un seul est Haut
#
# gates/GatesLibrary.java
#
gatesLibrary = Portes logiques
#
# gates/NandGate.java
#
nandGateComponent = Porte NAND
#
# gates/NegateAttribute.java
#
gateNegateAttr = Inverseur %s
#
# gates/NorGate.java
#
norGateComponent = Porte NOR
#
# gates/NotGate.java
#
notGateComponent = Porte NOT
#
# gates/OddParityGate.java
#
oddParityComponent = Parité impaire
#
# gates/OrGate.java
#
orGateComponent = Porte OR
#
# gates/PLA.java
#
plaBitWidthIn = Largeur données en entrée
plaBitWidthOut = Largeur données en sortie
input = entrée
output = sortie
PLA = PLA
plaClickToEdit = (cliquer pour modifier)
plaEditMenuItem = Modifier le programme PLA...
plaProgram = Programme
#
# gates/PLATable.java
#
plaEditorTitle = Éditeur de programme PLA
plaFileCreateError = Impossible de créer le fichier.
plaFileOpenError = Impossible d'ouvrir le fichier.
plaLoadDialogTitle = Charger le programme PLA
plaLoadErrorTitle = Erreur de chargement du programme PLA
plaSaveDialogTitle = Enregistrer le programme PLA
plaSaveErrorTitle = Erreur d'enregistrement du programme PLA
#
# gates/XnorGate.java
#
xnorGateComponent = Porte XNOR
#
# gates/XorGate.java
#
xorGateComponent = Porte XOR
#
# InstanceComponent.java
#
KeywordNameError = Label est un mot clé réservé et ne peut pas être utilisé. Veuillez spécifier une étiquette différente.
MatchedLabelNameError = L'étiquette et le nom du composant ne peuvent pas être les mêmes (ils ne sont pas sensibles à la casse). Veuillez spécifier une étiquette différente du nom du composant.
#
# InstanceTextField.java
#
changeLabelAction = Changer l'étiquette
#
# io/DipSwitch.java
#
DIP = DIP
DipSwitchComponent = DIP-switch
nrOfSwitch = Nbr. interrupteurs
#
# io/LedCluster.java
#
#
# io/DotMatrix.java
#
ioInputColumn = Colonnes
ioInputRow = Lignes
ioInputSelect = Sélectionner ligne/colonne
ioMatrixCols = Colonnes
ioMatrixInput = Format de l'entrée
ioMatrixPersistenceAttr = Persistence lumineuse
ioMatrixRows = Lignes
ioMatrixShape = Forme d'un point
ioShapeCircle = Circulaire
ioShapeSquare = Carrée
ioShapePaddedSquare = Carrée avec bordure
ioLedBarComponent = Barre LED
ioLedBarSegments = Segments
ioLedBarInput = Format d'entrée
ioLedBarInputSeparated = Séparé
ioLedBarInputOneWire = Un fil
#
# io/extra/Buzzer.java
#
buzzerFrequecy = fréquence
buzzerVolume = volume
buzzerVolumeBitWidth = nombre de bits du volume
buzzerUnitDhz = dHz (0,1Hz)
buzzerWaveform = Type de signal
buzzerSine = Sinusoïdal
buzzerSquare = Carré
buzzerSmoothLevel = Degré de lissage
buzzerSmoothWidth = Fenêtre de lissage
buzzerChannel = Canal
buzzerChannelBoth = Les deux
buzzerChannelLeft = Gauche
buzzerChannelRight = Droite
buzzerTriangle = Triangulaire
buzzerSawtooth = Dents de scie
buzzerNoise = Bruit blanc
buzzerDutyCycle = Rapport cyclique
enableSound = Activer le son
Hz = Hz
#
# io/extra/DigitalOscilloscope.java
#
BorderColor = Couleur de la bordure
bothOption = tous les deux
ClearDiagram = Effacer le graphique
DigitalOscilloscopeClock = horloge
DrawClockFrontLine = tracer le front de l'horloge
noOption = aucun
ShowClockAttribute = Afficher l'attribut horloge
stdTriggerFalling = Front descendant
stdTriggerRising = Front montant
#
# io/extra/ExtraIoLibrary.java
#
buzzerComponent = Buzzer
DigitalOscilloscopeComponent = Oscilloscope numérique
PlaRomComponent = PLA
Slider = Glissière
switchComponent = Interrupteur
#
# io/extra/PlaRom.java
#
memCSTip = Chip select : 0 désactive le composant
PlaANDAttr = Et
PlaOutputsAttr = Sortie
ramCSLabel = sel
#
# io/extra/PlaRomData.java
#
PlaEditWindowTitel = Fenêtre d'édition PLA %s
#
# io/extra/ProgrammableGenerator.java
#
NStateAttr = Nombre d'états
ProgrammableGeneratorComponent = Générateur progressif
ramClearMenuItem = Effacer le contenu
ramEditMenuItem = Modifier le contenu...
romContentsAttr = Contenu
romContentsValue = (cliquer pour modifier)
#
# io/extra/Slider.java
#
left_to_rightOption = de gauche à droite
right_to_leftOption = de droite à gauche
#
# io/HexDigit.java
#
hexDigitDataTip = Données : semioctet à afficher en hexadécimal
hexDigitDPTip = Point décimal : allume le point décimal
#
# io/IoLibrary.java
#
buttonComponent = Bouton
dipswitchComponent = DIP-switch
dotMatrixComponent = Matrice de LEDs
hexDigitComponent = Afficheur hexadécimal
ioActiveAttr = Actif si haut ?
ioBackgroundColor = Couleur du fond
ioColorAttr = Couleur
ioLibrary = Entrée/Sortie
ioOffColor = Couleur éteinte
ioOnColor = Couleur allumée
joystickComponent = Joystick
ledComponent = LED
pioComponent = Port E/S
repLBComponent = Reptar Local Bus
RGBledComponent = LED RVB
sevenSegmentComponent = Afficheur 7 segments
ttyComponent = TTY
#
# io/Button.java
#
# ==> buttonPressAttr =
# ==> buttonPressActive =
# ==> buttonPressPassive =
#
# io/Joystick.java
#
ioBitWidthAttr = Largeur données
joystickCoordinateX = Sortie : coordonnée x
joystickCoordinateY = Sortie : coordonnée y
#
# io/Keyboard.java
#
keybAvailTip = Disponible : 1 quand le tampon contient des caractères
keybBufferLengthAttr = Taille du tampon
keybClearTip = Clear : 1 vide le tampon
keybClockTip = Horloge : le front montant consomme le premier caractère du buffer
keybDesc = Clavier (capacité %s)
keybEnableTip = Read activé : 0 désactive l'horloge
keyboardComponent = Clavier
keybOutputTip = Données : Valeur ASCII du premier caractère du tampon
#
# io/PortIO.java
#
pioDirection = Type de port
pioInput = Entrées seulement
pioInputs = Entrées %s
pioIOMultiple = E/S (activation bit par bit)
pioIOSingle = E/S (activation globale)
pioNumber = Nombre de broches
pioOutEnable = Activer la sortie
pioOutEnables = Activer les sorties %s
pioOutput = Sorties seulement
pioOutputs = Sorties %s
#
# io/ReptarLocalBus.java
#
repLBTip = Pointe B
#
# io/RgbLed.java
#
BLUE = Entrée bleue
GREEN = Entrée verte
RED = Entrée rouge
#
# io/SevenSegment.java
#
DecimalPoint = Point décimal
Segment_A = Segment A
Segment_B = Segment B
Segment_C = Segment C
Segment_D = Segment D
Segment_E = Segment E
Segment_F = Segment F
Segment_G = Segment G
SevenSegDP = Affiche le point décimal
#
# io/Tty.java
#
ttyClearTip = Clear : 1 efface l'écran
ttyClockTip = Clock : le front montant ajoute le caractère en entrée
ttyColsAttr = Colonnes
ttyDesc = TTY (%s lignes, %s colonnes)
ttyDescShort = TTY
ttyEnableTip = Write enable : 0 désactive l'horloge
ttyInputTip = Data : valeur ASCII du prochain character à écrire
ttyRowsAttr = Lignes
#
# io/Video.java
#
rgbVideoCLK = Horloge
rgbVideoColor = Modèle de couleur
rgbVideoComponent = Écran RVB
rgbVideoCursor = Curseur
rgbVideoData = Données dans le format %s
rgbVideoHeight = Hauteur
rgbVideoReset = Mode de réinitialisation
rgbVideoRST = Réinitialiser
rgbVideoScale = Échelle
rgbVideoWE = Écriture autorisée
rgbVideoWidth = Largeur
rgbVideoX = Coordonnée X
rgbVideoY = Coordonnée Y
#
# bfh/bcd2sevenseg.java
#
BCDValue = valeur BCD
BCD2SevenSegment = BCD vers 7 segments
#
# bfh/BfhLibrary.java
#
BFHMegaFunctions = Méga-fonctions BFH
Bin2BCD = Binaire vers BCD
#
# bfh/bin2bcd.java
#
BinaryDataBits = Bits de données binaires
BinaryInputTip = Entrée binaire
#
# memory/AbstractFlipFlop.java
#
flipFlopClockTip = Clock : mise à jour sur front montant
flipFlopNotQTip = Complément de l'état courant de la bascule
flipFlopPresetTip = Preset : si 1, passe la sortie à 1 de manière asynchrone
flipFlopQTip = État courant de la bascule
flipFlopResetTip = Clear : si 1, passe la sortie à 0 de manière asynchrone
#
# memory/Counter.java
#
counterCarryTip = Carry : est à 1 si la valeur atteinte le maximum (minimum si décrémente)
counterClockTip = Clock : mise à jour permise sur front montant
counterComponent = Compteur
counterDataTip = Data : valeur à charger dans le compteur
counterEnableLabel = ct
counterEnableTip = Count : si 1, le compteur s'incrémente (ou décrémente)
counterGoalAttr = Action en cas de dépassement
counterGoalContinue = Continue de compter
counterGoalLoad = Charger la valeur suivante
counterGoalStay = Rester à la valeur
counterGoalWrap = Reboucler
counterLabel = ctr
counterLoadTip = Load : si 1, charge à partir des données d'entrée
counterMaxAttr = Valeur max
counterQTip = Output : valeur actuelle du compteur
counterResetTip = Clear : si 1, remet à 0 de manière asynchrone
counterUpDownTip = UpDown : Si 1 incrémente, si 0 décremente
#
# memory/JKFlipFlop.java
#
jkFlipFlopComponent = Bascule J-K
#
# memory/Mem.java
#
memAsyncRead = Lecture asynchrone :
memByte = Par adressage
memDual = Double
memEnables = Activation :
memLine = Par signal (Output Enable)
memLineSize = Taille de la ligne
memMisaligned = Autoriser accès non-aligné ?
memOcto = Octo
memQuad = Quad
memRaw = Lecture après écriture
memReadBehav = Comportement de lecture
memSingle = Simple
memWar = Écriture après lecture
ramAddrWidthAttr = Largeur d'adresse
ramDataWidthAttr = Largeur des données
ramSelAttr = Sélection
stdTriggerHigh = Niveau haut
stdTriggerLow = Niveau bas
#
# memory/MemMenu.java
#
ramConfirmClearMsg = Êtes-vous sûr de vouloir remettre à zéro la mémoire ?
ramConfirmClearTitle = Confirmer l'effacement
ramLoadMenuItem = Charger l'image...
ramSaveMenuItem = Sauvegarder l'image...
#
# memory/MemoryLibrary.java
#
dFlipFlopComponent = Bascule D
memoryLibrary = Mémoire / Séquentiel
tFlipFlopComponent = Bascule T
#
# memory/Ram.java
#
ramComponent = RAM
#
# memory/RamAppearance.java
#
memAddrTip = Address : emplacement accédé en mémoire
memDataTip = Data : valeur chargée depuis une adresse
memDataTip0 = Data : valeur chargée à partir de l'adresse 0
memDataTip1 = Data : valeur chargée à partir de l'adresse 1
memDataTip2 = Data : valeur chargée à partir de l'adresse 2
memDataTip3 = Data : valeur chargée à partir de l'adresse 3
ramByteEnableTip0 = Activation de l'octet 0
ramByteEnableTip1 = Activation de l'octet 1
ramByteEnableTip2 = Activation de l'octet 2
ramByteEnableTip3 = Activation de l'octet 3
ramClkTip = Clock : la valeur en mémoire change sur front montant
ramClrPin = Clear : a on met tous les emplacements de mémoire à 0
ramInTip = Input : valeur à charger à l'adresse
ramInTip0 = Input : valeur à stocker à l'adresse 0
ramInTip1 = Input : valeur à stocker à l'adresse 1
ramInTip2 = Input : valeur à stocker à l'adresse 2
ramInTip3 = Input : valeur à stocker à l'adresse 3
ramLETip0 = Activer la ligne pour l'adresse 0
ramLETip1 = Activer la ligne pour l'adresse 1
ramLETip2 = Activer la ligne pour l'adresse 2
ramLETip3 = Activer la ligne pour l'adresse 3
ramOETip = Load : si 1, charge de la mémoire vers la sortie
ramWETip = Store : si 1, stocke l'entrée dans la mémoire
#
# memory/RamAttributes.java
#
ramBidirDataBus = Bus bidirectionnel
ramByteEnables = Contrôle lecture/écriture
RamClearPin = Broche d'effacement
ramDataAttr = Type de bus de données
ramNoByteEnables = Mot entier en lecture/écriture seulement
ramSeparateDataBus = Deux bus monodirectionnels
ramTypeAttr = Type de RAM
ramTypeNonVolatile = non volatile
ramTypeVolatile = volatile
ramWithByteEnables = Utiliser les activations par octet
#
# memory/Random.java
#
randomClockTip = Clock : mise à jour sur front montant
randomComponent = Générateur aléatoire
randomLabel = aléatoire
randomNextTip = Enable : avance au suivant dans la séquence sur front montant
randomQTip = Output : nombre actuel de la séquence
randomResetTip = Clear : si 1, remet à la graine initiale de manière asynchrone
randomSeedAttr = Graine
randomWidthLabel = Largeur : %d
#
# memory/Register.java
#
registerClkTip = Clock : mise à jour sur front montant
registerClrTip = Clear : si 1, met à 0 de manière asynchrone
registerComponent = Registre
registerDTip = Data : valeur stockée lors du front montant
registerEnableTip = Enable : si 0, désactive les mises à jour
registerLabel = reg
registerQTip = Sortie : valeur actuelle du registre
registerShowInTab = Afficher dans l'onglet Registres
registerWidthLabel = (%sb)
#
# memory/Rom.java
#
romComponent = ROM
#
# memory/RomContentsListener.java
#
romChangeAction = Éditer le contenu de la ROM
#
# memory/ShiftRegister.java
#
shiftRegClearTip = Clear : quand 1, remise à zéro complète et asynchrone
shiftRegClockTip = Clock : les valeurs peuvent changer avec le trigger
shiftRegInTip = Input : valeur à décaler dans le premier étage
shiftRegisterComponent = Registre à décalage
shiftRegisterLabel1 = shift reg
shiftRegisterLabel2 = %sx%s
shiftRegLengthAttr = Nombre d'étages
shiftRegLoadTip = Load : quand 1 (avec shift
shiftRegOutTip = Output : est le contenu du dernier étage
shiftRegParallelAttr = Chargement parallèle
shiftRegShiftTip = Shift : décalage désactivé quand 0
#
# memory/SRFlipFlop.java
#
srFlipFlopComponent = S-R Flip-Flop
#
# plexers/BitSelector.java
#
bitSelectorComponent = Sélecteur de Bit
bitSelectorDataTip = Data
bitSelectorGroupAttr = Bits en sortie
bitSelectorOutputTip = Sortie : valeur du groupe de bits sélectionnés dans data
bitSelectorSelectTip = Select : identifie quel groupe de données est sélectionné
#
# plexers/Decoder.java
#
decoderEnableTip = Enable : si non 0, la sortie sélectionnée est à 1
decoderOutTip = Sortie %s
decoderSelectTip = Select : identifie quelle sortie est à 1
#
# plexers/Demultiplexer.java
#
demultiplexerEnableTip = Enable : si non 0, la sortie sélectionnée et l'entrée
demultiplexerInTip = Entrée
demultiplexerOutTip = Sortie %s
demultiplexerSelectTip = Select : identifie quelle sortie reçoit l'entrée
#
# plexers/Multiplexer.java
#
multiplexerEnableTip = Enable : si non 0, la sortie est l'entrée sélectionnée
multiplexerInTip = Entrée %s
multiplexerOutTip = Sortie
multiplexerSelectTip = Select : identifie l'entrée qui devient la sortie
#
# plexers/PlexersLibrary.java
#
decoderComponent = Decodeur
demultiplexerComponent = Demultiplexeur
gateSizeAttr = Dimension dessin
gateSizeNarrowOpt = étroit
gateSizeWideOpt = large
multiplexerComponent = Multiplexeur
plexerDisabledAttr = Désactiver les sorties
plexerDisabledFloating = Flottant
plexerDisabledZero = Zero
plexerEnableAttr = Inclure l'activation ?
plexerLibrary = De/Multiplexeurs,Encodeurs
plexerSelectBitsAttr = Largeur du select
plexerThreeStateAttr = Trois états ?
priorityEncoderComponent = Encodeur prioritaire
#
# plexers/PriorityEncoder.java
#
priorityEncoderEnableInTip = Activer l'entrée : 0 désactive le composant
priorityEncoderEnableOutTip = Activer la sortie : 1 si activé et aucune entrée est à 1
priorityEncoderGroupSignalTip = Group Select : 1 si activé et n'importe quelle entrée est à 1
priorityEncoderInTip = Entrée %s
priorityEncoderOutTip = Sortie : adresse du 1 avec le plus haut indexe
#
# StdAttr.java
#
ioLabelColorAttr = Couleur de l'étiquette
stdClassicAppearance = Logisim classique
stdDataWidthAttr = Largeur données
stdEvolutionAppearance = Logisim-HolyCross
stdFacingAttr = Orientation
stdFPDataWidthAttr = Dimension flottant
stdLabelAttr = Étiquette
stdLabelCenter = Centre
stdLabelFontAttr = Police de l'étiquette
stdLabelLocAttr = Emplacement de l'étiquette
stdLabelVisibility = Étiquette visible
stdLogisimEvolutionAppearance = Logisim-Evolution
stdTriggerAttr = Trigger
stdSelectLocAttr = Sélectionner l'emplacement
stdSelectBottomLeftOption = Fond/Gauche
stdSelectTopRightOption = Haut/Droite
#
# tcl/TclLibrary.java
#
tclLibrary = TCL
#
# tcl/TclComponentAttributes.java
#
tclConsoleContentFile = TCL content file
#
# tcl/TclConsoleReds.java
#
tclConsoleReds = TCL REDS console
#
# tcl/TclGeneric.java
#
tclGeneric = TCL generic
tclInterfaceDefinition = TCL interface VHDL entity
tclInterfaceDefinitionValue = (cliquer pour éditer)
#
# ttl/AbstractTtlGate.java
#
GNDPin = Broche de terre %s
VCCPin = Broche VCC %s
#
# ttl/DisplayDecoder.java
#
BI = BI
BlankingInputInTip = Suppression
DisplayDecoderComponent = Décodeur d'affichage
DisplayDecoderInTip = Entrée
DisplayDecoderOutTip = Sortie
ioMultiBit = multi bit
LampTestInTip = Entrée test lampe
LT = LT
memEnableLabel = en
RBI = RBI
RippleBlankingInputInTip = Entrée de suppression de l'ondulation
#
# ttl/TtlLibrary.java
#
ShowInternalStructure = Afficher la structure interne
TTL7400 = 7400 : quadruple porte NAND à 2 entrées
TTL7402 = 7402 : quad porte NOR 2 entrées quadruple
TTL7404 = 7404 : onduleur hexagonal
TTL7408 = 7408 : quad 2 entrées ET porte d'entrée
TTL7410 = 7410 : triple porte NAND à 3 entrées
TTL7411 = 7411 : triple 3 entrées ET porte d'entrée
TTL74125 = 74125 : tampon quadruple bus, sorties à trois états, validation négative
TTL74157 = 74157 : sélecteur de données quadruple de 2 lignes à 1 ligne
TTL74158 = 74158 : quadruple 2-lignes to 1 ligne sélecteur, Sorties inversées
TTL74139 = 74139 : quadruple 2-lignes to 4-lignes décodeur
TTL7413 = 7413 : double porte NAND à 4 entrées (schmitt-trigger)
TTL7414 = 7414 : onduleur hexagonal (schmitt-trigger)
TTL74161 = 74161: 4-bit sync counter with clear
# ==> TTL74163 =
<<<<<<< HEAD
# ==> TTL74165 =
=======
# ==> TTL74164 =
TTL74165 = 74165 : registre à décalage parallèle-à-série 8 bits
>>>>>>> f2ba96a8
TTL74175 = 74175 : bascule quadruple en D, remise à zéro asynchrone
TTL7418 = 7418 : double porte NAND à 4 entrées (schmitt-trigger)
TTL7419 = 7419 : onduleur hexagonal (schmitt-trigger)
# ==> TTL74192 =
# ==> TTL74193 =
TTL7420 = 7420 : double porte NAND 4 entrées à 4 entrées
TTL7421 = 7421 : double 4 entrées ET porte d'entrée
TTL7424 = 7424 : quad 2 entrées NAND gate (schmitt-trigger)
# ==> TTL74245 =
TTL74266 = 74266 : quad porte XNOR 2 entrées quadruple
TTL7427 = 7427 : triple porte NOR à 3 entrées NOR
TTL74273 = 74273 : bascule octale en D avec bascule transparente
TTL74283 = 74283 : Additionneur complet binaire 4 bits
TTL7430 = 7430 : porte NAND simple à 8 entrées
TTL7432 = 7432 : quad 2 entrées OU porte OU
TTL7434 = 74157 : quadruple 2-lignes to 1 ligne sélecteur
TTL7436 = 7436 : quad 2 entrées porte NOR 2 entrées
TTL74377 = 74377 : bascule octale D-Flipflop avec validation
TTL7442 = 7442 : BCD vers décodeur décimal
TTL7443 = 7443 : Excès-3 au décodeur décimal
TTL7444 = 7444 : Code Gray vers décimal
TTL7447 = 7447 : BCD vers décodeur 7 segments
TTL7451 = 7451 : porte double AND-OR-INVERT
TTL7454 = 7454 : Quatre portes ET-OU-OU-INVERTES larges
TTL7458 = 7458 : porte double AND-OR
TTL7464 = 7464 : 4-2-3-3-2 Porte AND-OR-INVERT
TTL7474 = 7474 : double D-Flipflops avec préréglage et clair
TTL7485 = 7485 : comparateur de grandeurs 4 bits
TTL7486 = 7486 : quadruple porte XOR à 2 entrées
VccGndPorts = Activer les ports Vcc et Gnd
#
# wiring/BitExtender.java
#
extenderInAttr = Largeur bus entrée
extenderInputLabel = entrée
extenderInputType = Entrée
extenderMainLabel = étendre
extenderOneLabel = 1
extenderOneType = Un
extenderOutAttr = Largeur bus sortie
extenderSignLabel = signé
extenderSignType = Signe
extenderTypeAttr = Type d'extension
extenderZeroLabel = 0
extenderZeroType = Zéro
#
# wiring/Clock.java
#
clockComponent = Horloge
clockHighAttr = Durée haute
clockLowAttr = Durée basse
clockPhaseAttr = Décalage de phase
#
# wiring/Constant.java
#
constantComponent = Constante
constantValueAttr = Valeur
#
# wiring/DurationAttribute.java
#
clockDurationOneValue = 1 tic
clockDurationValue = %s tics
durationLargeMessage = La valeur doit être %s ou moins.
durationSmallMessage = La valeur doit être au moins %s.
freqInvalidMessage = La valeur n'est pas un entier valide
PORDurationOneValue = 1 sec
PORDurationValue = %s secs
#
# wiring/Pin.java
#
PinCancel = Annuler
pinComponent = Broche
PinEnterDecimal = Saisie d'un décimal
PinEnterFloat = Saisie d'un flottant
pinFrozenQuestion = La broche est lié à l'état du supercircuit. Créer un nouvel état pour le circuit ?
pinFrozenTitle = Broche attachée au super-circuit.
pinInputName = Entrée
pinInputToolTip = Ajouter une broche d'entrée
PinOkay = OK
pinOutputAttr = Sortie ?
pinOutputName = Sortie
pinOutputToolTip = Ajouter une broche de sortie
pinPullAttr = Comportement
pinPullDownOption = Rappel (pull-down)
pinPullNoneOption = Inchangé
pinPullUpOption = Tirage (pull-up)
pinThreeStateAttr = Trois états ?
#
# wiring/PowerOnReset.java
#
porHighAttr = Temps reset
PowerOnResetComponent = POR
#
# wiring/Probe.java
#
probeComponent = Sonde
#
# wiring/ProbeAttributes.java
#
probeNewPin = Formes de flèche
stdAppearanceAttr = Apparence
#
# wiring/PullResistor.java
#
pullComponent = Résistance de charge
pullErrorType = Erreur
pullOneType = Un
pullTypeAttr = Direction charge
pullZeroType = Zéro
#
# wiring/Transistor.java
#
transistorNDrain = drain : une source bas tirera le drain sur bas (uniquement lorsque la porte est haute)
transistorNGate = gate : à l'état haut, laisse passer le courant dans le transistor
transistorNSource = source : une source bas tirera le drain sur bas (seulement lorsque la porte est haute)
transistorPDrain = drain : une source haut tirera le drain haut (uniquement lorsque la porte est bas)
transistorPGate = gate : au niveau bas, laisse passer le courant à travers le transistor
transistorPSource = source : une source haut tirera le drain vers haut (uniquement lorsque la porte est bas)
transistorTypeAttr = Type
transistorTypeN = N-Type
transistorTypeP = P-Type
#
# wiring/TransmissionGate.java
#
transmissionGateDrain = drain : contrôlé par la source, en fonction du type de porte p ou n
transmissionGateNGate = n-gate : au niveau bas, laisse passer la source bas vers drain
transmissionGatePGate = p-gate : au niveau haut, laisse passer la source haut vers drain
transmissionGateSource = source : Contrôle le drain, en fonction du type de porte p ou n
#
# wiring/Tunnel.java
#
tunnelComponent = Tunnel
#
# wiring/WiringLibrary.java
#
extenderComponent = Extension de bit
groundComponent = Masse
noConnectionComponent = Ne pas connecter
powerComponent = Alimentation
transistorComponent = Transistor
transmissionGateComponent = Porte de transmission
wiringLibrary = Câblage
input.output.extra = Entrée/Sortie (extra)<|MERGE_RESOLUTION|>--- conflicted
+++ resolved
@@ -773,12 +773,8 @@
 TTL7414 = 7414 : onduleur hexagonal (schmitt-trigger)
 TTL74161 = 74161: 4-bit sync counter with clear
 # ==> TTL74163 =
-<<<<<<< HEAD
-# ==> TTL74165 =
-=======
 # ==> TTL74164 =
 TTL74165 = 74165 : registre à décalage parallèle-à-série 8 bits
->>>>>>> f2ba96a8
 TTL74175 = 74175 : bascule quadruple en D, remise à zéro asynchrone
 TTL7418 = 7418 : double porte NAND à 4 entrées (schmitt-trigger)
 TTL7419 = 7419 : onduleur hexagonal (schmitt-trigger)
