<<<<<<< HEAD
<html>
<head>
<meta http-equiv="content-type" content="text/html; charset=UTF-8">
<title>Gerador Aleatório</title>
</head>

<body bgcolor="FFFFFF">

<h1><img  align="center" src="../../icons/random.gif" width="32" height="32">
<em>Gerador Aleatório</em></h1>

<p><table>
<tr><td><strong>Biblioteca:</strong></td>
	<td><a href="index.html">Memória</a></td></tr>
<tr><td><strong>Introdução:</strong></td>
	<td>2.3.0</td></tr>
<tr><td valign="top"><strong>Aparência:</strong></td>
	<td valign="top"><img src="../images/random.png"></td></tr>
</table></p>

<h2>Comportamento</h2>

<p> Este componente itera através de uma sequência de números pseudo-aleatórios, que
avançará para o próximo valor na seqüência cada vez que o <i>clock</i> for gatilhado
enquanto o componente estiver ativado. Tecnicamente falando, o algoritmo
usadoa para calcular a sequência é um gerador pseudo-linear congruencial: a partir de
uma semente
<var>r</var><sub><small>0</small></sub>, o próximo valor
<var>r</var><sub><small>1</small></sub> será o número</p>
<center>
<var>r</var><sub><small>1</small></sub> =
(25,214,903,917 <var>r</var><sub><small>0</small></sub> + 11)
mod 2<sup><small>48</small></sup>
</center>
<p> O próximo valor <var>r</var><sub><small>2</small></sub>
será computado a partir de <var>r</var><sub><small>1</small></sub>
usando o mesmo cálculo, e assim por diante. Essa sequência é de números de 48 bits;
o valor produzido pelo componente será formado pelos bits de mais baixa ordem 
como configurado pelo seu atributo de Bits de Dados, após dispensar os 12 primeiros
bits de mais baixa ordem da semente atual. </p>

<p> Além da entrada de <i>clock</i>, o componente também inclui uma entrada para 
habilitação <var> Enable </var>, que fará a entrada de <i>clock</i> ser ignorada 
quando seu valor for 0, e a entrada <var> Reset </var>, que redefinirá o valor do 
componente de forma assíncrona ao valor inicial da semente <var>r</var><sub>
<small>0</small> </sub>.
</p>

<p> A semente inicial é configurável pelo usuário. Se ela estiver configurada em 0 
(o padrão), então a semente será baseada no tempo atual, quando instruído
pela entrada de <var>Reset</var>, o componente iniciará com a mesma semente usada
anteriormente. Ele adquirirá uma nova semente somente quando toda a simulação 
for reiniciada. 
</p>

<h2>Pinos</h2>

<dl>

<dt> Na face leste, marcado por <var> Q </var> (saída, com largura em bits
de acordo com o atributo Bits de Dados) </dt>
<dd> Emitirá o valor atualmente armazenado pelo registrador. </dd>

<dt> Na face oeste, pino superior, marcado por um triângulo (entrada, 
com largura de 1 bit) </dt>
<dd> <i>Clock</i>: no instante em que essa entrada for acionada, conforme
especificado pelo atributo Gatilho, o componente passará ao próximo número 
na sequência. </dd>

<dt> Na face oeste, pino inferior (entrada, com largura de 1 bit) </dt>
<dd> <i>Enable</i>: O componente estará ativado enquanto essa entrada estiver
desconectada ou igual a 1; mas se for 0, então a entrada de clock será ignorada. </dd>

<dt> Na face sul (entrada, com largura de 1 bit) </dt>
<dd> <i>Reset</i>: quando for 1, a sequência pseudoaleatória assincronamente 
retornará para o valor inicial da semente. </dd>

</dl>

<h2>Atributos</h2>

<p> Quando o componente for selecionado ou estiver sendo acrescentado,
Alt-0 até ALT-9 irão alterar o seu atributo <q> Bits de Dados</q>.
</p>

<dl>

<dt> Bits de Dados </dt>
<dd> A largura em bits do valor armazenado no registrador. </dd>

<dt> Semente </dt>
<dd> O valor inicial usado para a sequência pseudoaleatoria. Se for 0
(o padrão), então o valor inicial será baseado no tempo atual em que a 
simulação iniciar. </dd>

<dt> Gatilho </dt>
<dd> Serve para configurar como a entrada de <i>clock</i> deverá ser interpretada.
O valor <q> Borda de Subida </q> indicará que o componente deverá atualizar 
seu valor no instante em que o <i>clock</i> variar de 0 para 1. O valor
<q> Borda de Descida </q> indicará que ele deverá ser atualizado no instante 
em que o <i>clock</i> variar de 1 para 0. </dd>

<dt> Rótulo </dt>
<dd> O texto para o rótulo associado ao componente. </dd>

<dt> Fonte do Rótulo </dt>
<dd> A fonte com a qual o rótulo será mostrado. </dd>

</dl>

<h2> Comportamento da ferramenta Testar </h2>

<p> Nenhum. </p>

<h2> Comportamento da ferramenta Texto </h2>

<p> Nenhum. </p>

<p><a href="../index.html">Voltar à <em>Referência para bibliotecas</em></a></p>

</body>
</html>
=======
<html>
<head>
<meta http-equiv="content-type" content="text/html; charset=UTF-8">
<title>Gerador Aleatório</title>
</head>

<body bgcolor="FFFFFF">

<h1><img  align="center" src="../../../../icons/random.gif" width="32" height="32">
<em>Gerador Aleatório</em></h1>

<p><table>
<tr><td><strong>Biblioteca:</strong></td>
	<td><a href="index.html">Memória</a></td></tr>
<tr><td><strong>Introdução:</strong></td>
	<td>2.3.0</td></tr>
<tr><td valign="top"><strong>Aparência:</strong></td>
	<td valign="top"><img src="../../../../img-libs/random.png"></td></tr>
</table></p>

<h2>Comportamento</h2>

<p> Este componente itera através de uma sequência de números pseudo-aleatórios, que
avançará para o próximo valor na seqüência cada vez que o <i>clock</i> for gatilhado
enquanto o componente estiver ativado. Tecnicamente falando, o algoritmo
usadoa para calcular a sequência é um gerador pseudo-linear congruencial: a partir de
uma semente
<var>r</var><sub><small>0</small></sub>, o próximo valor
<var>r</var><sub><small>1</small></sub> será o número</p>
<center>
<var>r</var><sub><small>1</small></sub> =
(25,214,903,917 <var>r</var><sub><small>0</small></sub> + 11)
mod 2<sup><small>48</small></sup>
</center>
<p> O próximo valor <var>r</var><sub><small>2</small></sub>
será computado a partir de <var>r</var><sub><small>1</small></sub>
usando o mesmo cálculo, e assim por diante. Essa sequência é de números de 48 bits;
o valor produzido pelo componente será formado pelos bits de mais baixa ordem 
como configurado pelo seu atributo de Bits de Dados, após dispensar os 12 primeiros
bits de mais baixa ordem da semente atual. </p>

<p> Além da entrada de <i>clock</i>, o componente também inclui uma entrada para 
habilitação <var> Enable </var>, que fará a entrada de <i>clock</i> ser ignorada 
quando seu valor for 0, e a entrada <var> Reset </var>, que redefinirá o valor do 
componente de forma assíncrona ao valor inicial da semente <var>r</var><sub>
<small>0</small> </sub>.
</p>

<p> A semente inicial é configurável pelo usuário. Se ela estiver configurada em 0 
(o padrão), então a semente será baseada no tempo atual, quando instruído
pela entrada de <var>Reset</var>, o componente iniciará com a mesma semente usada
anteriormente. Ele adquirirá uma nova semente somente quando toda a simulação 
for reiniciada. 
</p>

<h2>Pinos</h2>

<dl>

<dt> Na face leste, marcado por <var> Q </var> (saída, com largura em bits
de acordo com o atributo Bits de Dados) </dt>
<dd> Emitirá o valor atualmente armazenado pelo registrador. </dd>

<dt> Na face oeste, pino superior, marcado por um triângulo (entrada, 
com largura de 1 bit) </dt>
<dd> <i>Clock</i>: no instante em que essa entrada for acionada, conforme
especificado pelo atributo Gatilho, o componente passará ao próximo número 
na sequência. </dd>

<dt> Na face oeste, pino inferior (entrada, com largura de 1 bit) </dt>
<dd> <i>Enable</i>: O componente estará ativado enquanto essa entrada estiver
desconectada ou igual a 1; mas se for 0, então a entrada de clock será ignorada. </dd>

<dt> Na face sul (entrada, com largura de 1 bit) </dt>
<dd> <i>Reset</i>: quando for 1, a sequência pseudoaleatória assincronamente 
retornará para o valor inicial da semente. </dd>

</dl>

<h2>Atributos</h2>

<p> Quando o componente for selecionado ou estiver sendo acrescentado,
Alt-0 até ALT-9 irão alterar o seu atributo <q> Bits de Dados</q>.
</p>

<dl>

<dt> Bits de Dados </dt>
<dd> A largura em bits do valor armazenado no registrador. </dd>

<dt> Semente </dt>
<dd> O valor inicial usado para a sequência pseudoaleatoria. Se for 0
(o padrão), então o valor inicial será baseado no tempo atual em que a 
simulação iniciar. </dd>

<dt> Gatilho </dt>
<dd> Serve para configurar como a entrada de <i>clock</i> deverá ser interpretada.
O valor <q> Borda de Subida </q> indicará que o componente deverá atualizar 
seu valor no instante em que o <i>clock</i> variar de 0 para 1. O valor
<q> Borda de Descida </q> indicará que ele deverá ser atualizado no instante 
em que o <i>clock</i> variar de 1 para 0. </dd>

<dt> Rótulo </dt>
<dd> O texto para o rótulo associado ao componente. </dd>

<dt> Fonte do Rótulo </dt>
<dd> A fonte com a qual o rótulo será mostrado. </dd>

</dl>

<h2> Comportamento da ferramenta Testar </h2>

<p> Nenhum. </p>

<h2> Comportamento da ferramenta Texto </h2>

<p> Nenhum. </p>

<p><a href="../index.html">Voltar à <em>Referência para bibliotecas</em></a></p>

</body>
</html>
>>>>>>> 5ecb02a1
<|MERGE_RESOLUTION|>--- conflicted
+++ resolved
@@ -1,247 +1,122 @@
-<<<<<<< HEAD
-<html>
-<head>
-<meta http-equiv="content-type" content="text/html; charset=UTF-8">
-<title>Gerador Aleatório</title>
-</head>
-
-<body bgcolor="FFFFFF">
-
-<h1><img  align="center" src="../../icons/random.gif" width="32" height="32">
-<em>Gerador Aleatório</em></h1>
-
-<p><table>
-<tr><td><strong>Biblioteca:</strong></td>
-	<td><a href="index.html">Memória</a></td></tr>
-<tr><td><strong>Introdução:</strong></td>
-	<td>2.3.0</td></tr>
-<tr><td valign="top"><strong>Aparência:</strong></td>
-	<td valign="top"><img src="../images/random.png"></td></tr>
-</table></p>
-
-<h2>Comportamento</h2>
-
-<p> Este componente itera através de uma sequência de números pseudo-aleatórios, que
-avançará para o próximo valor na seqüência cada vez que o <i>clock</i> for gatilhado
-enquanto o componente estiver ativado. Tecnicamente falando, o algoritmo
-usadoa para calcular a sequência é um gerador pseudo-linear congruencial: a partir de
-uma semente
-<var>r</var><sub><small>0</small></sub>, o próximo valor
-<var>r</var><sub><small>1</small></sub> será o número</p>
-<center>
-<var>r</var><sub><small>1</small></sub> =
-(25,214,903,917 <var>r</var><sub><small>0</small></sub> + 11)
-mod 2<sup><small>48</small></sup>
-</center>
-<p> O próximo valor <var>r</var><sub><small>2</small></sub>
-será computado a partir de <var>r</var><sub><small>1</small></sub>
-usando o mesmo cálculo, e assim por diante. Essa sequência é de números de 48 bits;
-o valor produzido pelo componente será formado pelos bits de mais baixa ordem 
-como configurado pelo seu atributo de Bits de Dados, após dispensar os 12 primeiros
-bits de mais baixa ordem da semente atual. </p>
-
-<p> Além da entrada de <i>clock</i>, o componente também inclui uma entrada para 
-habilitação <var> Enable </var>, que fará a entrada de <i>clock</i> ser ignorada 
-quando seu valor for 0, e a entrada <var> Reset </var>, que redefinirá o valor do 
-componente de forma assíncrona ao valor inicial da semente <var>r</var><sub>
-<small>0</small> </sub>.
-</p>
-
-<p> A semente inicial é configurável pelo usuário. Se ela estiver configurada em 0 
-(o padrão), então a semente será baseada no tempo atual, quando instruído
-pela entrada de <var>Reset</var>, o componente iniciará com a mesma semente usada
-anteriormente. Ele adquirirá uma nova semente somente quando toda a simulação 
-for reiniciada. 
-</p>
-
-<h2>Pinos</h2>
-
-<dl>
-
-<dt> Na face leste, marcado por <var> Q </var> (saída, com largura em bits
-de acordo com o atributo Bits de Dados) </dt>
-<dd> Emitirá o valor atualmente armazenado pelo registrador. </dd>
-
-<dt> Na face oeste, pino superior, marcado por um triângulo (entrada, 
-com largura de 1 bit) </dt>
-<dd> <i>Clock</i>: no instante em que essa entrada for acionada, conforme
-especificado pelo atributo Gatilho, o componente passará ao próximo número 
-na sequência. </dd>
-
-<dt> Na face oeste, pino inferior (entrada, com largura de 1 bit) </dt>
-<dd> <i>Enable</i>: O componente estará ativado enquanto essa entrada estiver
-desconectada ou igual a 1; mas se for 0, então a entrada de clock será ignorada. </dd>
-
-<dt> Na face sul (entrada, com largura de 1 bit) </dt>
-<dd> <i>Reset</i>: quando for 1, a sequência pseudoaleatória assincronamente 
-retornará para o valor inicial da semente. </dd>
-
-</dl>
-
-<h2>Atributos</h2>
-
-<p> Quando o componente for selecionado ou estiver sendo acrescentado,
-Alt-0 até ALT-9 irão alterar o seu atributo <q> Bits de Dados</q>.
-</p>
-
-<dl>
-
-<dt> Bits de Dados </dt>
-<dd> A largura em bits do valor armazenado no registrador. </dd>
-
-<dt> Semente </dt>
-<dd> O valor inicial usado para a sequência pseudoaleatoria. Se for 0
-(o padrão), então o valor inicial será baseado no tempo atual em que a 
-simulação iniciar. </dd>
-
-<dt> Gatilho </dt>
-<dd> Serve para configurar como a entrada de <i>clock</i> deverá ser interpretada.
-O valor <q> Borda de Subida </q> indicará que o componente deverá atualizar 
-seu valor no instante em que o <i>clock</i> variar de 0 para 1. O valor
-<q> Borda de Descida </q> indicará que ele deverá ser atualizado no instante 
-em que o <i>clock</i> variar de 1 para 0. </dd>
-
-<dt> Rótulo </dt>
-<dd> O texto para o rótulo associado ao componente. </dd>
-
-<dt> Fonte do Rótulo </dt>
-<dd> A fonte com a qual o rótulo será mostrado. </dd>
-
-</dl>
-
-<h2> Comportamento da ferramenta Testar </h2>
-
-<p> Nenhum. </p>
-
-<h2> Comportamento da ferramenta Texto </h2>
-
-<p> Nenhum. </p>
-
-<p><a href="../index.html">Voltar à <em>Referência para bibliotecas</em></a></p>
-
-</body>
-</html>
-=======
-<html>
-<head>
-<meta http-equiv="content-type" content="text/html; charset=UTF-8">
-<title>Gerador Aleatório</title>
-</head>
-
-<body bgcolor="FFFFFF">
-
-<h1><img  align="center" src="../../../../icons/random.gif" width="32" height="32">
-<em>Gerador Aleatório</em></h1>
-
-<p><table>
-<tr><td><strong>Biblioteca:</strong></td>
-	<td><a href="index.html">Memória</a></td></tr>
-<tr><td><strong>Introdução:</strong></td>
-	<td>2.3.0</td></tr>
-<tr><td valign="top"><strong>Aparência:</strong></td>
-	<td valign="top"><img src="../../../../img-libs/random.png"></td></tr>
-</table></p>
-
-<h2>Comportamento</h2>
-
-<p> Este componente itera através de uma sequência de números pseudo-aleatórios, que
-avançará para o próximo valor na seqüência cada vez que o <i>clock</i> for gatilhado
-enquanto o componente estiver ativado. Tecnicamente falando, o algoritmo
-usadoa para calcular a sequência é um gerador pseudo-linear congruencial: a partir de
-uma semente
-<var>r</var><sub><small>0</small></sub>, o próximo valor
-<var>r</var><sub><small>1</small></sub> será o número</p>
-<center>
-<var>r</var><sub><small>1</small></sub> =
-(25,214,903,917 <var>r</var><sub><small>0</small></sub> + 11)
-mod 2<sup><small>48</small></sup>
-</center>
-<p> O próximo valor <var>r</var><sub><small>2</small></sub>
-será computado a partir de <var>r</var><sub><small>1</small></sub>
-usando o mesmo cálculo, e assim por diante. Essa sequência é de números de 48 bits;
-o valor produzido pelo componente será formado pelos bits de mais baixa ordem 
-como configurado pelo seu atributo de Bits de Dados, após dispensar os 12 primeiros
-bits de mais baixa ordem da semente atual. </p>
-
-<p> Além da entrada de <i>clock</i>, o componente também inclui uma entrada para 
-habilitação <var> Enable </var>, que fará a entrada de <i>clock</i> ser ignorada 
-quando seu valor for 0, e a entrada <var> Reset </var>, que redefinirá o valor do 
-componente de forma assíncrona ao valor inicial da semente <var>r</var><sub>
-<small>0</small> </sub>.
-</p>
-
-<p> A semente inicial é configurável pelo usuário. Se ela estiver configurada em 0 
-(o padrão), então a semente será baseada no tempo atual, quando instruído
-pela entrada de <var>Reset</var>, o componente iniciará com a mesma semente usada
-anteriormente. Ele adquirirá uma nova semente somente quando toda a simulação 
-for reiniciada. 
-</p>
-
-<h2>Pinos</h2>
-
-<dl>
-
-<dt> Na face leste, marcado por <var> Q </var> (saída, com largura em bits
-de acordo com o atributo Bits de Dados) </dt>
-<dd> Emitirá o valor atualmente armazenado pelo registrador. </dd>
-
-<dt> Na face oeste, pino superior, marcado por um triângulo (entrada, 
-com largura de 1 bit) </dt>
-<dd> <i>Clock</i>: no instante em que essa entrada for acionada, conforme
-especificado pelo atributo Gatilho, o componente passará ao próximo número 
-na sequência. </dd>
-
-<dt> Na face oeste, pino inferior (entrada, com largura de 1 bit) </dt>
-<dd> <i>Enable</i>: O componente estará ativado enquanto essa entrada estiver
-desconectada ou igual a 1; mas se for 0, então a entrada de clock será ignorada. </dd>
-
-<dt> Na face sul (entrada, com largura de 1 bit) </dt>
-<dd> <i>Reset</i>: quando for 1, a sequência pseudoaleatória assincronamente 
-retornará para o valor inicial da semente. </dd>
-
-</dl>
-
-<h2>Atributos</h2>
-
-<p> Quando o componente for selecionado ou estiver sendo acrescentado,
-Alt-0 até ALT-9 irão alterar o seu atributo <q> Bits de Dados</q>.
-</p>
-
-<dl>
-
-<dt> Bits de Dados </dt>
-<dd> A largura em bits do valor armazenado no registrador. </dd>
-
-<dt> Semente </dt>
-<dd> O valor inicial usado para a sequência pseudoaleatoria. Se for 0
-(o padrão), então o valor inicial será baseado no tempo atual em que a 
-simulação iniciar. </dd>
-
-<dt> Gatilho </dt>
-<dd> Serve para configurar como a entrada de <i>clock</i> deverá ser interpretada.
-O valor <q> Borda de Subida </q> indicará que o componente deverá atualizar 
-seu valor no instante em que o <i>clock</i> variar de 0 para 1. O valor
-<q> Borda de Descida </q> indicará que ele deverá ser atualizado no instante 
-em que o <i>clock</i> variar de 1 para 0. </dd>
-
-<dt> Rótulo </dt>
-<dd> O texto para o rótulo associado ao componente. </dd>
-
-<dt> Fonte do Rótulo </dt>
-<dd> A fonte com a qual o rótulo será mostrado. </dd>
-
-</dl>
-
-<h2> Comportamento da ferramenta Testar </h2>
-
-<p> Nenhum. </p>
-
-<h2> Comportamento da ferramenta Texto </h2>
-
-<p> Nenhum. </p>
-
-<p><a href="../index.html">Voltar à <em>Referência para bibliotecas</em></a></p>
-
-</body>
-</html>
->>>>>>> 5ecb02a1
+<html>
+<head>
+<meta http-equiv="content-type" content="text/html; charset=UTF-8">
+<title>Gerador Aleatório</title>
+</head>
+
+<body bgcolor="FFFFFF">
+
+<h1><img  align="center" src="../../../../icons/random.gif" width="32" height="32">
+<em>Gerador Aleatório</em></h1>
+
+<p><table>
+<tr><td><strong>Biblioteca:</strong></td>
+	<td><a href="index.html">Memória</a></td></tr>
+<tr><td><strong>Introdução:</strong></td>
+	<td>2.3.0</td></tr>
+<tr><td valign="top"><strong>Aparência:</strong></td>
+	<td valign="top"><img src="../../../../img-libs/random.png"></td></tr>
+</table></p>
+
+<h2>Comportamento</h2>
+
+<p> Este componente itera através de uma sequência de números pseudo-aleatórios, que
+avançará para o próximo valor na seqüência cada vez que o <i>clock</i> for gatilhado
+enquanto o componente estiver ativado. Tecnicamente falando, o algoritmo
+usadoa para calcular a sequência é um gerador pseudo-linear congruencial: a partir de
+uma semente
+<var>r</var><sub><small>0</small></sub>, o próximo valor
+<var>r</var><sub><small>1</small></sub> será o número</p>
+<center>
+<var>r</var><sub><small>1</small></sub> =
+(25,214,903,917 <var>r</var><sub><small>0</small></sub> + 11)
+mod 2<sup><small>48</small></sup>
+</center>
+<p> O próximo valor <var>r</var><sub><small>2</small></sub>
+será computado a partir de <var>r</var><sub><small>1</small></sub>
+usando o mesmo cálculo, e assim por diante. Essa sequência é de números de 48 bits;
+o valor produzido pelo componente será formado pelos bits de mais baixa ordem 
+como configurado pelo seu atributo de Bits de Dados, após dispensar os 12 primeiros
+bits de mais baixa ordem da semente atual. </p>
+
+<p> Além da entrada de <i>clock</i>, o componente também inclui uma entrada para 
+habilitação <var> Enable </var>, que fará a entrada de <i>clock</i> ser ignorada 
+quando seu valor for 0, e a entrada <var> Reset </var>, que redefinirá o valor do 
+componente de forma assíncrona ao valor inicial da semente <var>r</var><sub>
+<small>0</small> </sub>.
+</p>
+
+<p> A semente inicial é configurável pelo usuário. Se ela estiver configurada em 0 
+(o padrão), então a semente será baseada no tempo atual, quando instruído
+pela entrada de <var>Reset</var>, o componente iniciará com a mesma semente usada
+anteriormente. Ele adquirirá uma nova semente somente quando toda a simulação 
+for reiniciada. 
+</p>
+
+<h2>Pinos</h2>
+
+<dl>
+
+<dt> Na face leste, marcado por <var> Q </var> (saída, com largura em bits
+de acordo com o atributo Bits de Dados) </dt>
+<dd> Emitirá o valor atualmente armazenado pelo registrador. </dd>
+
+<dt> Na face oeste, pino superior, marcado por um triângulo (entrada, 
+com largura de 1 bit) </dt>
+<dd> <i>Clock</i>: no instante em que essa entrada for acionada, conforme
+especificado pelo atributo Gatilho, o componente passará ao próximo número 
+na sequência. </dd>
+
+<dt> Na face oeste, pino inferior (entrada, com largura de 1 bit) </dt>
+<dd> <i>Enable</i>: O componente estará ativado enquanto essa entrada estiver
+desconectada ou igual a 1; mas se for 0, então a entrada de clock será ignorada. </dd>
+
+<dt> Na face sul (entrada, com largura de 1 bit) </dt>
+<dd> <i>Reset</i>: quando for 1, a sequência pseudoaleatória assincronamente 
+retornará para o valor inicial da semente. </dd>
+
+</dl>
+
+<h2>Atributos</h2>
+
+<p> Quando o componente for selecionado ou estiver sendo acrescentado,
+Alt-0 até ALT-9 irão alterar o seu atributo <q> Bits de Dados</q>.
+</p>
+
+<dl>
+
+<dt> Bits de Dados </dt>
+<dd> A largura em bits do valor armazenado no registrador. </dd>
+
+<dt> Semente </dt>
+<dd> O valor inicial usado para a sequência pseudoaleatoria. Se for 0
+(o padrão), então o valor inicial será baseado no tempo atual em que a 
+simulação iniciar. </dd>
+
+<dt> Gatilho </dt>
+<dd> Serve para configurar como a entrada de <i>clock</i> deverá ser interpretada.
+O valor <q> Borda de Subida </q> indicará que o componente deverá atualizar 
+seu valor no instante em que o <i>clock</i> variar de 0 para 1. O valor
+<q> Borda de Descida </q> indicará que ele deverá ser atualizado no instante 
+em que o <i>clock</i> variar de 1 para 0. </dd>
+
+<dt> Rótulo </dt>
+<dd> O texto para o rótulo associado ao componente. </dd>
+
+<dt> Fonte do Rótulo </dt>
+<dd> A fonte com a qual o rótulo será mostrado. </dd>
+
+</dl>
+
+<h2> Comportamento da ferramenta Testar </h2>
+
+<p> Nenhum. </p>
+
+<h2> Comportamento da ferramenta Texto </h2>
+
+<p> Nenhum. </p>
+
+<p><a href="../index.html">Voltar à <em>Referência para bibliotecas</em></a></p>
+
+</body>
+</html>