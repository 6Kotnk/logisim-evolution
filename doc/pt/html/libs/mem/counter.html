--- conflicted
+++ resolved
@@ -1,341 +1,169 @@
-<<<<<<< HEAD
-<html>
-<head>
-<meta http-equiv="content-type" content="text/html; charset=UTF-8">
-<title>Contador</title>
-</head>
-
-<body bgcolor="FFFFFF">
-
-<h1><img  align="center" src="../../icons/counter.gif" width="32" height="32">
-<em>Contador</em></h1>
-
-<p><table>
-<tr><td><strong>Biblioteca:</strong></td>
-	<td><a href="index.html">Memória</a></td></tr>
-<tr><td><strong>Introdução:</strong></td>
-	<td>2.3.0</td></tr>
-<tr><td valign="top"><strong>Aparência:</strong></td>
-	<td valign="top"><img src="../images/counter.png"></td></tr>
-</table></p>
-
-<h2>Comportamento</h2>
-
-<p> O contador mantém certo valor, o qual será emitido pela saída
-<var>Q</var>. Cada vez que a entrada de <i>clock</i> (indicada por um triângulo 
-na face sul do componente) variar de acordo com o atributo Gatilho, o valor do 
-contador será atualizado de acordo com as duas entradas na face oeste do componente: 
-a superior será chamada <var>load</var> e a inferior <var>count</var>, e serão 
-interpretadas com se segue.
-
-<center><table><thead>
-<tr><td><var>load</var></td><td><var>count</var></td><td>Ação do gatilho</td></tr>
-</thead><tbody>
-<tr><td align="center">0 ou z</td><td align="center">0</td>
-    <td>Contador permanecerá imutável.</td></tr>
-<tr><td align="center">0 ou z</td><td align="center">1 ou z</td>
-    <td>Contador incrementará.</td></tr>
-<tr><td align="center">1</td><td align="center">0</td>
-    <td>Contador carregará valor encontrado na entrada
-    <var>D</var>.</td></tr>
-<tr><td align="center">1</td><td align="center">1 ou z</td>
-    <td>Contador decrementará.</td></tr>
-</tbody></table></center>
-
-<p> O limite da contagem poderá ser configurado pelo atributo Valor Máximo.
-Quando o contador alcançar esse valor, o próximo incremento levará o contador
-de volta para 0; e se já estiver em 0, um decremento o levará de volta ao
-Valor Máximo.
-</p>
-
-<p> Além da saída <var>Q</var>, o componente também possui uma saída de apenas
-um bit chamada <var>carry</var>. Essa será igual a 1 sempre que o contador
-atingir o valor máximo e as entradas <var>load</var> e <var>count</var> indicarem
-que o componente deverá fazer um incremento no próximo passo - ou quando o contador
-estiver em 0 e as entradas <var>load</var> e <var>count</var> indicarem decremento
-no próximo passo.
-</p>
-
-<p> A entrada <var>clear</var> reiniciará o contador a partir do valor 0
-(em todos os bits) assincronamente; ou seja, enquanto a entrada <var>clr</var>
-estiver em 1, o valor ficará fixo em 0, independente da entrada de <i>clock</i>.
-</p>
-
-<h2>Pinos</h2>
-
-<dl>
-
-<dt> Na face leste, marcado por <var>Q</var> (saída, com largura em bits
-de acordo com o atributo Bits de Dados) </dt>
-<dd> Emitirá o valor atualmente armazenado pelo contador. </dd>
-
-<dt> Na face leste, pino inferior (saída, com largura de 1 bit)</dt>
-<dd> <i>carry</i>: quando <var>load</var> e <var>count</var> indicarem incrementar,
-a saída será 1 sempre que o contador estiver no máximo. Quando <var>load</var>
-e <var>count</var> indicarem decrementar, essa saída será 1 sempre que o contador
-estiver em 0. Todas as outras vezes, a saída será 0. </dd>
-
-<dt> Na face oeste, pino superior (entrada, com largura de 1 bit)</dt>
-<dd> load: Se for 1, enquanto a entrada <var>count</var> for 0, o contador
-irá carregar o valor encontrado na entrada <var>data</var> na próxima variação
-do <i>clock</i> - ou, se a entrada <var>count</var> for 1, o valor do contador
-será decrementado. </dd>
-
-<dt> Na face oeste, pino central marcado por <var>D</var>
-(entrada, com largura em bits de acordo com o atributo Bits de Dados) </dt>
-<dd> Dado: quando o <i>clock</i> variar enquando a entrada <var>load</var> estiver em 1
-e <var>count</var> for 0, o conteúdo do contador irá mudar para o valor encontrado
-nessa entrada. </dd>
-
-<dt> Na face oeste, pino inferior marcado por <var>ct</var> (entrada,
-com largura de 1 bit)</dt>
-<dd> count: quando estiver em 1 ou desconectado, o valor no contador será
-incrementado sempre que a entrada de <i>clock</i> variar - ou decrementado se a
-entrada <var>load</var> também estiver em 1. </dd>
-
-<dt> Na face sul, indicado por um triângulo (entrada, com largura de 1 bit)
-<dd> <i>clock</i>: no instante em que variar conforme especificado pelo atributo 
-Gatilho, o contador irá se atualizar de acordo com as entradas <var>load</var> e
-<var>count</var>. </dd>
-
-<dt> Na face sul, marcado por 0 (entrada, com largura de 1 bit)
-<dd> clear: quando estiver em 0 ou indefinido, essa entrada não terá efeito algum.
-Enquanto permanecer em 1, o valor do contador se manterá em 0 assincronamente.
-Isso ocorrerá assincronamente - ou seja, sem depender do valor corrente da
-entrada de <i>clock</i>. Enquanto permanecer em 1, as outras entradas não terão 
-efeito. </dd>
-
-</dl>
-
-
-<h2>Atributos</h2>
-
-<p> Quando o componente for selecionado ou estiver sendo acrescentado,
-Alt-0 até ALT-9 irão alterar o seu atributo <q> Bits de Dados</q>.
-</p>
-
-<dl>
-
-<dt> Bits de Dados </dt>
-<dd> A largura em bits do valor emitido pelo componente. </dd>
-
-<dt> Valor Máximo </dt>
-<dd> O maior valor possível, a partir do qual o contador irá produzir saída 
-de <i>carry</i>.</dd>
-
-<dt> Ação quando <i>Overflow</i> </dt>
-<dd> O comportamento do contador quanto tentar fazer incremento além do valor máximo
-ou decrementar além de 0. Há quatro ações possíveis:
-<dl>
-<dt> Circular </dt>
-<dd> O próximo valor será 0 (se estiver incrementando - ou valor máximo se decrementando). </dd>
-<dt> Permanecer no Valor </dt>
-<dd> O contador permanecerá no valor máximo (ou 0 se estiver decrementando)</dd>
-<dt> Continuar Contando </dt>
-<dd> O contador continuará incrementando/decrementando, mantendo o número de bits
-conforme o estabelecido pelo atributo Bits de Dados. </dd>
-<dt> Carregar Próximo Valor </dt>
-<dd> O próximo valor será carregado a partir da entrada D.</dd>
-</dl></dd>
-
-<dt> Gatilho </dt>
-<dd> Serve para configurar como a entrada de <i>clock</i> será interpretada.
-O valor <q> Borda de Subida </q> serve para indicar que o contador deverá
-atualizar o seu valor no instante em o clock variar de 0 para 1. O valor
-<q> Borda de Descida </q> indicará que ele deverá realizar a atualização
-no instante em que o <i>clock</i> variar de 1 para 0.
-
-<dt> Rótulo </dt>
-<dd> O texto para o rótulo associado à porta. </dd>
-
-<dt> Fonte do Rótulo </dt>
-<dd> A fonte com a qual o rótulo será mostrado. </dd>
-
-</dl>
-
-<h2> Comportamento da ferramenta Testar </h2>
-
-<p> Ao clicar sobre o contador mudará o foco do teclado para esse componente
-(indicado por um retângulo vermelho), e ao digitar dígitos hexadecimais poderá
-alterar o valor armazenado no contador.
-</p>
-
-<h2> Comportamento da ferramenta Texto </h2>
-
-<p> Permite que o rótulo associado à porta seja editado.</p>
-
-<p><a href="../index.html">Voltar à <em>Referência para bibliotecas</em></a></p>
-
-</body>
-</html>
-=======
-<html>
-<head>
-<meta http-equiv="content-type" content="text/html; charset=UTF-8">
-<title>Contador</title>
-</head>
-
-<body bgcolor="FFFFFF">
-
-<h1><img  align="center" src="../../../../icons/counter.gif" width="32" height="32">
-<em>Contador</em></h1>
-
-<p><table>
-<tr><td><strong>Biblioteca:</strong></td>
-	<td><a href="index.html">Memória</a></td></tr>
-<tr><td><strong>Introdução:</strong></td>
-	<td>2.3.0</td></tr>
-<tr><td valign="top"><strong>Aparência:</strong></td>
-	<td valign="top"><img src="../../../../img-libs/counter.png"></td></tr>
-</table></p>
-
-<h2>Comportamento</h2>
-
-<p> O contador mantém certo valor, o qual será emitido pela saída
-<var>Q</var>. Cada vez que a entrada de <i>clock</i> (indicada por um triângulo 
-na face sul do componente) variar de acordo com o atributo Gatilho, o valor do 
-contador será atualizado de acordo com as duas entradas na face oeste do componente: 
-a superior será chamada <var>load</var> e a inferior <var>count</var>, e serão 
-interpretadas com se segue.
-
-<center><table><thead>
-<tr><td><var>load</var></td><td><var>count</var></td><td>Ação do gatilho</td></tr>
-</thead><tbody>
-<tr><td align="center">0 ou z</td><td align="center">0</td>
-    <td>Contador permanecerá imutável.</td></tr>
-<tr><td align="center">0 ou z</td><td align="center">1 ou z</td>
-    <td>Contador incrementará.</td></tr>
-<tr><td align="center">1</td><td align="center">0</td>
-    <td>Contador carregará valor encontrado na entrada
-    <var>D</var>.</td></tr>
-<tr><td align="center">1</td><td align="center">1 ou z</td>
-    <td>Contador decrementará.</td></tr>
-</tbody></table></center>
-
-<p> O limite da contagem poderá ser configurado pelo atributo Valor Máximo.
-Quando o contador alcançar esse valor, o próximo incremento levará o contador
-de volta para 0; e se já estiver em 0, um decremento o levará de volta ao
-Valor Máximo.
-</p>
-
-<p> Além da saída <var>Q</var>, o componente também possui uma saída de apenas
-um bit chamada <var>carry</var>. Essa será igual a 1 sempre que o contador
-atingir o valor máximo e as entradas <var>load</var> e <var>count</var> indicarem
-que o componente deverá fazer um incremento no próximo passo - ou quando o contador
-estiver em 0 e as entradas <var>load</var> e <var>count</var> indicarem decremento
-no próximo passo.
-</p>
-
-<p> A entrada <var>clear</var> reiniciará o contador a partir do valor 0
-(em todos os bits) assincronamente; ou seja, enquanto a entrada <var>clr</var>
-estiver em 1, o valor ficará fixo em 0, independente da entrada de <i>clock</i>.
-</p>
-
-<h2>Pinos</h2>
-
-<dl>
-
-<dt> Na face leste, marcado por <var>Q</var> (saída, com largura em bits
-de acordo com o atributo Bits de Dados) </dt>
-<dd> Emitirá o valor atualmente armazenado pelo contador. </dd>
-
-<dt> Na face leste, pino inferior (saída, com largura de 1 bit)</dt>
-<dd> <i>carry</i>: quando <var>load</var> e <var>count</var> indicarem incrementar,
-a saída será 1 sempre que o contador estiver no máximo. Quando <var>load</var>
-e <var>count</var> indicarem decrementar, essa saída será 1 sempre que o contador
-estiver em 0. Todas as outras vezes, a saída será 0. </dd>
-
-<dt> Na face oeste, pino superior (entrada, com largura de 1 bit)</dt>
-<dd> load: Se for 1, enquanto a entrada <var>count</var> for 0, o contador
-irá carregar o valor encontrado na entrada <var>data</var> na próxima variação
-do <i>clock</i> - ou, se a entrada <var>count</var> for 1, o valor do contador
-será decrementado. </dd>
-
-<dt> Na face oeste, pino central marcado por <var>D</var>
-(entrada, com largura em bits de acordo com o atributo Bits de Dados) </dt>
-<dd> Dado: quando o <i>clock</i> variar enquando a entrada <var>load</var> estiver em 1
-e <var>count</var> for 0, o conteúdo do contador irá mudar para o valor encontrado
-nessa entrada. </dd>
-
-<dt> Na face oeste, pino inferior marcado por <var>ct</var> (entrada,
-com largura de 1 bit)</dt>
-<dd> count: quando estiver em 1 ou desconectado, o valor no contador será
-incrementado sempre que a entrada de <i>clock</i> variar - ou decrementado se a
-entrada <var>load</var> também estiver em 1. </dd>
-
-<dt> Na face sul, indicado por um triângulo (entrada, com largura de 1 bit)
-<dd> <i>clock</i>: no instante em que variar conforme especificado pelo atributo 
-Gatilho, o contador irá se atualizar de acordo com as entradas <var>load</var> e
-<var>count</var>. </dd>
-
-<dt> Na face sul, marcado por 0 (entrada, com largura de 1 bit)
-<dd> clear: quando estiver em 0 ou indefinido, essa entrada não terá efeito algum.
-Enquanto permanecer em 1, o valor do contador se manterá em 0 assincronamente.
-Isso ocorrerá assincronamente - ou seja, sem depender do valor corrente da
-entrada de <i>clock</i>. Enquanto permanecer em 1, as outras entradas não terão 
-efeito. </dd>
-
-</dl>
-
-
-<h2>Atributos</h2>
-
-<p> Quando o componente for selecionado ou estiver sendo acrescentado,
-Alt-0 até ALT-9 irão alterar o seu atributo <q> Bits de Dados</q>.
-</p>
-
-<dl>
-
-<dt> Bits de Dados </dt>
-<dd> A largura em bits do valor emitido pelo componente. </dd>
-
-<dt> Valor Máximo </dt>
-<dd> O maior valor possível, a partir do qual o contador irá produzir saída 
-de <i>carry</i>.</dd>
-
-<dt> Ação quando <i>Overflow</i> </dt>
-<dd> O comportamento do contador quanto tentar fazer incremento além do valor máximo
-ou decrementar além de 0. Há quatro ações possíveis:
-<dl>
-<dt> Circular </dt>
-<dd> O próximo valor será 0 (se estiver incrementando - ou valor máximo se decrementando). </dd>
-<dt> Permanecer no Valor </dt>
-<dd> O contador permanecerá no valor máximo (ou 0 se estiver decrementando)</dd>
-<dt> Continuar Contando </dt>
-<dd> O contador continuará incrementando/decrementando, mantendo o número de bits
-conforme o estabelecido pelo atributo Bits de Dados. </dd>
-<dt> Carregar Próximo Valor </dt>
-<dd> O próximo valor será carregado a partir da entrada D.</dd>
-</dl></dd>
-
-<dt> Gatilho </dt>
-<dd> Serve para configurar como a entrada de <i>clock</i> será interpretada.
-O valor <q> Borda de Subida </q> serve para indicar que o contador deverá
-atualizar o seu valor no instante em o clock variar de 0 para 1. O valor
-<q> Borda de Descida </q> indicará que ele deverá realizar a atualização
-no instante em que o <i>clock</i> variar de 1 para 0.
-
-<dt> Rótulo </dt>
-<dd> O texto para o rótulo associado à porta. </dd>
-
-<dt> Fonte do Rótulo </dt>
-<dd> A fonte com a qual o rótulo será mostrado. </dd>
-
-</dl>
-
-<h2> Comportamento da ferramenta Testar </h2>
-
-<p> Ao clicar sobre o contador mudará o foco do teclado para esse componente
-(indicado por um retângulo vermelho), e ao digitar dígitos hexadecimais poderá
-alterar o valor armazenado no contador.
-</p>
-
-<h2> Comportamento da ferramenta Texto </h2>
-
-<p> Permite que o rótulo associado à porta seja editado.</p>
-
-<p><a href="../index.html">Voltar à <em>Referência para bibliotecas</em></a></p>
-
-</body>
-</html>
->>>>>>> 5ecb02a1
+<html>
+<head>
+<meta http-equiv="content-type" content="text/html; charset=UTF-8">
+<title>Contador</title>
+</head>
+
+<body bgcolor="FFFFFF">
+
+<h1><img  align="center" src="../../../../icons/counter.gif" width="32" height="32">
+<em>Contador</em></h1>
+
+<p><table>
+<tr><td><strong>Biblioteca:</strong></td>
+	<td><a href="index.html">Memória</a></td></tr>
+<tr><td><strong>Introdução:</strong></td>
+	<td>2.3.0</td></tr>
+<tr><td valign="top"><strong>Aparência:</strong></td>
+	<td valign="top"><img src="../../../../img-libs/counter.png"></td></tr>
+</table></p>
+
+<h2>Comportamento</h2>
+
+<p> O contador mantém certo valor, o qual será emitido pela saída
+<var>Q</var>. Cada vez que a entrada de <i>clock</i> (indicada por um triângulo 
+na face sul do componente) variar de acordo com o atributo Gatilho, o valor do 
+contador será atualizado de acordo com as duas entradas na face oeste do componente: 
+a superior será chamada <var>load</var> e a inferior <var>count</var>, e serão 
+interpretadas com se segue.
+
+<center><table><thead>
+<tr><td><var>load</var></td><td><var>count</var></td><td>Ação do gatilho</td></tr>
+</thead><tbody>
+<tr><td align="center">0 ou z</td><td align="center">0</td>
+    <td>Contador permanecerá imutável.</td></tr>
+<tr><td align="center">0 ou z</td><td align="center">1 ou z</td>
+    <td>Contador incrementará.</td></tr>
+<tr><td align="center">1</td><td align="center">0</td>
+    <td>Contador carregará valor encontrado na entrada
+    <var>D</var>.</td></tr>
+<tr><td align="center">1</td><td align="center">1 ou z</td>
+    <td>Contador decrementará.</td></tr>
+</tbody></table></center>
+
+<p> O limite da contagem poderá ser configurado pelo atributo Valor Máximo.
+Quando o contador alcançar esse valor, o próximo incremento levará o contador
+de volta para 0; e se já estiver em 0, um decremento o levará de volta ao
+Valor Máximo.
+</p>
+
+<p> Além da saída <var>Q</var>, o componente também possui uma saída de apenas
+um bit chamada <var>carry</var>. Essa será igual a 1 sempre que o contador
+atingir o valor máximo e as entradas <var>load</var> e <var>count</var> indicarem
+que o componente deverá fazer um incremento no próximo passo - ou quando o contador
+estiver em 0 e as entradas <var>load</var> e <var>count</var> indicarem decremento
+no próximo passo.
+</p>
+
+<p> A entrada <var>clear</var> reiniciará o contador a partir do valor 0
+(em todos os bits) assincronamente; ou seja, enquanto a entrada <var>clr</var>
+estiver em 1, o valor ficará fixo em 0, independente da entrada de <i>clock</i>.
+</p>
+
+<h2>Pinos</h2>
+
+<dl>
+
+<dt> Na face leste, marcado por <var>Q</var> (saída, com largura em bits
+de acordo com o atributo Bits de Dados) </dt>
+<dd> Emitirá o valor atualmente armazenado pelo contador. </dd>
+
+<dt> Na face leste, pino inferior (saída, com largura de 1 bit)</dt>
+<dd> <i>carry</i>: quando <var>load</var> e <var>count</var> indicarem incrementar,
+a saída será 1 sempre que o contador estiver no máximo. Quando <var>load</var>
+e <var>count</var> indicarem decrementar, essa saída será 1 sempre que o contador
+estiver em 0. Todas as outras vezes, a saída será 0. </dd>
+
+<dt> Na face oeste, pino superior (entrada, com largura de 1 bit)</dt>
+<dd> load: Se for 1, enquanto a entrada <var>count</var> for 0, o contador
+irá carregar o valor encontrado na entrada <var>data</var> na próxima variação
+do <i>clock</i> - ou, se a entrada <var>count</var> for 1, o valor do contador
+será decrementado. </dd>
+
+<dt> Na face oeste, pino central marcado por <var>D</var>
+(entrada, com largura em bits de acordo com o atributo Bits de Dados) </dt>
+<dd> Dado: quando o <i>clock</i> variar enquando a entrada <var>load</var> estiver em 1
+e <var>count</var> for 0, o conteúdo do contador irá mudar para o valor encontrado
+nessa entrada. </dd>
+
+<dt> Na face oeste, pino inferior marcado por <var>ct</var> (entrada,
+com largura de 1 bit)</dt>
+<dd> count: quando estiver em 1 ou desconectado, o valor no contador será
+incrementado sempre que a entrada de <i>clock</i> variar - ou decrementado se a
+entrada <var>load</var> também estiver em 1. </dd>
+
+<dt> Na face sul, indicado por um triângulo (entrada, com largura de 1 bit)
+<dd> <i>clock</i>: no instante em que variar conforme especificado pelo atributo 
+Gatilho, o contador irá se atualizar de acordo com as entradas <var>load</var> e
+<var>count</var>. </dd>
+
+<dt> Na face sul, marcado por 0 (entrada, com largura de 1 bit)
+<dd> clear: quando estiver em 0 ou indefinido, essa entrada não terá efeito algum.
+Enquanto permanecer em 1, o valor do contador se manterá em 0 assincronamente.
+Isso ocorrerá assincronamente - ou seja, sem depender do valor corrente da
+entrada de <i>clock</i>. Enquanto permanecer em 1, as outras entradas não terão 
+efeito. </dd>
+
+</dl>
+
+
+<h2>Atributos</h2>
+
+<p> Quando o componente for selecionado ou estiver sendo acrescentado,
+Alt-0 até ALT-9 irão alterar o seu atributo <q> Bits de Dados</q>.
+</p>
+
+<dl>
+
+<dt> Bits de Dados </dt>
+<dd> A largura em bits do valor emitido pelo componente. </dd>
+
+<dt> Valor Máximo </dt>
+<dd> O maior valor possível, a partir do qual o contador irá produzir saída 
+de <i>carry</i>.</dd>
+
+<dt> Ação quando <i>Overflow</i> </dt>
+<dd> O comportamento do contador quanto tentar fazer incremento além do valor máximo
+ou decrementar além de 0. Há quatro ações possíveis:
+<dl>
+<dt> Circular </dt>
+<dd> O próximo valor será 0 (se estiver incrementando - ou valor máximo se decrementando). </dd>
+<dt> Permanecer no Valor </dt>
+<dd> O contador permanecerá no valor máximo (ou 0 se estiver decrementando)</dd>
+<dt> Continuar Contando </dt>
+<dd> O contador continuará incrementando/decrementando, mantendo o número de bits
+conforme o estabelecido pelo atributo Bits de Dados. </dd>
+<dt> Carregar Próximo Valor </dt>
+<dd> O próximo valor será carregado a partir da entrada D.</dd>
+</dl></dd>
+
+<dt> Gatilho </dt>
+<dd> Serve para configurar como a entrada de <i>clock</i> será interpretada.
+O valor <q> Borda de Subida </q> serve para indicar que o contador deverá
+atualizar o seu valor no instante em o clock variar de 0 para 1. O valor
+<q> Borda de Descida </q> indicará que ele deverá realizar a atualização
+no instante em que o <i>clock</i> variar de 1 para 0.
+
+<dt> Rótulo </dt>
+<dd> O texto para o rótulo associado à porta. </dd>
+
+<dt> Fonte do Rótulo </dt>
+<dd> A fonte com a qual o rótulo será mostrado. </dd>
+
+</dl>
+
+<h2> Comportamento da ferramenta Testar </h2>
+
+<p> Ao clicar sobre o contador mudará o foco do teclado para esse componente
+(indicado por um retângulo vermelho), e ao digitar dígitos hexadecimais poderá
+alterar o valor armazenado no contador.
+</p>
+
+<h2> Comportamento da ferramenta Texto </h2>
+
+<p> Permite que o rótulo associado à porta seja editado.</p>
+
+<p><a href="../index.html">Voltar à <em>Referência para bibliotecas</em></a></p>
+
+</body>
+</html>