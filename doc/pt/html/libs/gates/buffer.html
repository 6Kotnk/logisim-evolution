<<<<<<< HEAD
<html>
<head>
<meta http-equiv="content-type" content="text/html; charset=UTF-8">
<title>Buffer</title>
</head>

<body bgcolor="FFFFFF">

<h1><img  align="center" src="../../icons/bufferGate.gif" width="32" height="32"> 
<em><i>Buffer</i></em></h1>

<p><table>
<tr><td><strong>Biblioteca:</strong></td>
	<td><a href="index.html">Base</a></td></tr>
<tr><td><strong>Introdução:</strong></td>
	<td>2.0 Beta 1</td></tr>
<tr><td valign="top"><strong>Aparência:</strong></td>
	<td valign="top"><img src="../images/buffer.png"></td></tr>
</table></p>

<h2>Comportamento</h2>

<p> O <i>buffer</i> simplesmente passa para a saída à direita o conteúdo recebido 
na entrada do lado esquerdo.
A tabela-verdade para o <i>buffer</i> de um bit é a que se segue.</p>
<center><table>
<tr><th><var>x</var></th><th>out</th></tr>
<tr><td align="center">0</td><td align="center">0</td></tr>
<tr><td align="center">1</td><td align="center">1</td></tr>
</table></center>
<p> Se a entrada não for especificada (ou seja, flutuante), então a saída
também não será especificada - a menos que a opção "Saída de Porta Quando Indefinida"
seja "Erro para Entradas Indefinidas", caso onde a saída será um valor de erro. Se
a entrada for um valor de erro, a saída também o será.
</p>

<p> <i>Buffers</i> são os componentes de menor importância dentre os disponíveis
pelo Logisim;  sua presença na biblioteca Gates é uma questão de completude
(um componente para cada valor de um bit possível na tabela-verdade), pois é 
interessante proporcionar uma funcionalidade equivalente a um elemento real. 
Ainda assim, pode ser ocasionalmente útil para garantir que valores se propaguem 
em apenas uma direção ao longo de uma conexão.
</p>

<h2>Pinos (supondo o component voltado para leste)</h2>

<dl>

<dt> Na face oeste (entrada, com largura em bits de acordo com o
atributo Bits de Dados) </dt>
<dd> A entrada para o componente. </dd>

<dt> Na face leste (saída, com largura em bits de acordo com o
atributo Bits de Dados) </dt>
<dd> A saída, que sempre concordará com a entrada do lado esquerdo. </dd>

</dl>

<h2>Attributes</h2>

<p> Quando o componente for selecionado ou estiver sendo acrescentado,
Alt-0 até ALT-9 irão alterar o seu atributo <q> Bits de Dados</q>,
e as teclas com setas poderão alterar o seu atributo <q> Direção</q>.

<dl>

<dt> Direção </dt>
<dd> A direção do componente (a posição das saídas em relação às entradas). </dd>

<dt> Bits de Dados </dt>
<dd> A largura em bits da entrada e da saída do componente. </dd>

<dt> Rótulo </dt>
<dd> O texto para o rótulo associado à porta. </dd>

<dt> Fonte do Rótulo </dt>
<dd> A fonte com a qual o rótulo será mostrado. </dd>

</dl>

<h2> Comportamento da ferramenta Testar </h2>

<p> Nenhum. </p>

<h2> Comportamento da ferramenta Texto </h2>

<p> Permite que o rótulo associado à porta seja editado.</p>

<p><a href="../index.html">Voltar à <em>Referência para bibliotecas</em></a></p>


</body>
</html>
=======
<html>
<head>
<meta http-equiv="content-type" content="text/html; charset=UTF-8">
<title>Buffer</title>
</head>

<body bgcolor="FFFFFF">

<h1><img  align="center" src="../../../../icons/bufferGate.gif" width="32" height="32"> 
<em><i>Buffer</i></em></h1>

<p><table>
<tr><td><strong>Biblioteca:</strong></td>
	<td><a href="index.html">Base</a></td></tr>
<tr><td><strong>Introdução:</strong></td>
	<td>2.0 Beta 1</td></tr>
<tr><td valign="top"><strong>Aparência:</strong></td>
	<td valign="top"><img src="../../../../img-libs/buffer.png"></td></tr>
</table></p>

<h2>Comportamento</h2>

<p> O <i>buffer</i> simplesmente passa para a saída à direita o conteúdo recebido 
na entrada do lado esquerdo.
A tabela-verdade para o <i>buffer</i> de um bit é a que se segue.</p>
<center><table>
<tr><th><var>x</var></th><th>out</th></tr>
<tr><td align="center">0</td><td align="center">0</td></tr>
<tr><td align="center">1</td><td align="center">1</td></tr>
</table></center>
<p> Se a entrada não for especificada (ou seja, flutuante), então a saída
também não será especificada - a menos que a opção "Saída de Porta Quando Indefinida"
seja "Erro para Entradas Indefinidas", caso onde a saída será um valor de erro. Se
a entrada for um valor de erro, a saída também o será.
</p>

<p> <i>Buffers</i> são os componentes de menor importância dentre os disponíveis
pelo Logisim;  sua presença na biblioteca Gates é uma questão de completude
(um componente para cada valor de um bit possível na tabela-verdade), pois é 
interessante proporcionar uma funcionalidade equivalente a um elemento real. 
Ainda assim, pode ser ocasionalmente útil para garantir que valores se propaguem 
em apenas uma direção ao longo de uma conexão.
</p>

<h2>Pinos (supondo o component voltado para leste)</h2>

<dl>

<dt> Na face oeste (entrada, com largura em bits de acordo com o
atributo Bits de Dados) </dt>
<dd> A entrada para o componente. </dd>

<dt> Na face leste (saída, com largura em bits de acordo com o
atributo Bits de Dados) </dt>
<dd> A saída, que sempre concordará com a entrada do lado esquerdo. </dd>

</dl>

<h2>Attributes</h2>

<p> Quando o componente for selecionado ou estiver sendo acrescentado,
Alt-0 até ALT-9 irão alterar o seu atributo <q> Bits de Dados</q>,
e as teclas com setas poderão alterar o seu atributo <q> Direção</q>.

<dl>

<dt> Direção </dt>
<dd> A direção do componente (a posição das saídas em relação às entradas). </dd>

<dt> Bits de Dados </dt>
<dd> A largura em bits da entrada e da saída do componente. </dd>

<dt> Rótulo </dt>
<dd> O texto para o rótulo associado à porta. </dd>

<dt> Fonte do Rótulo </dt>
<dd> A fonte com a qual o rótulo será mostrado. </dd>

</dl>

<h2> Comportamento da ferramenta Testar </h2>

<p> Nenhum. </p>

<h2> Comportamento da ferramenta Texto </h2>

<p> Permite que o rótulo associado à porta seja editado.</p>

<p><a href="../index.html">Voltar à <em>Referência para bibliotecas</em></a></p>


</body>
</html>
>>>>>>> 5ecb02a1
<|MERGE_RESOLUTION|>--- conflicted
+++ resolved
@@ -1,189 +1,93 @@
-<<<<<<< HEAD
-<html>
-<head>
-<meta http-equiv="content-type" content="text/html; charset=UTF-8">
-<title>Buffer</title>
-</head>
-
-<body bgcolor="FFFFFF">
-
-<h1><img  align="center" src="../../icons/bufferGate.gif" width="32" height="32"> 
-<em><i>Buffer</i></em></h1>
-
-<p><table>
-<tr><td><strong>Biblioteca:</strong></td>
-	<td><a href="index.html">Base</a></td></tr>
-<tr><td><strong>Introdução:</strong></td>
-	<td>2.0 Beta 1</td></tr>
-<tr><td valign="top"><strong>Aparência:</strong></td>
-	<td valign="top"><img src="../images/buffer.png"></td></tr>
-</table></p>
-
-<h2>Comportamento</h2>
-
-<p> O <i>buffer</i> simplesmente passa para a saída à direita o conteúdo recebido 
-na entrada do lado esquerdo.
-A tabela-verdade para o <i>buffer</i> de um bit é a que se segue.</p>
-<center><table>
-<tr><th><var>x</var></th><th>out</th></tr>
-<tr><td align="center">0</td><td align="center">0</td></tr>
-<tr><td align="center">1</td><td align="center">1</td></tr>
-</table></center>
-<p> Se a entrada não for especificada (ou seja, flutuante), então a saída
-também não será especificada - a menos que a opção "Saída de Porta Quando Indefinida"
-seja "Erro para Entradas Indefinidas", caso onde a saída será um valor de erro. Se
-a entrada for um valor de erro, a saída também o será.
-</p>
-
-<p> <i>Buffers</i> são os componentes de menor importância dentre os disponíveis
-pelo Logisim;  sua presença na biblioteca Gates é uma questão de completude
-(um componente para cada valor de um bit possível na tabela-verdade), pois é 
-interessante proporcionar uma funcionalidade equivalente a um elemento real. 
-Ainda assim, pode ser ocasionalmente útil para garantir que valores se propaguem 
-em apenas uma direção ao longo de uma conexão.
-</p>
-
-<h2>Pinos (supondo o component voltado para leste)</h2>
-
-<dl>
-
-<dt> Na face oeste (entrada, com largura em bits de acordo com o
-atributo Bits de Dados) </dt>
-<dd> A entrada para o componente. </dd>
-
-<dt> Na face leste (saída, com largura em bits de acordo com o
-atributo Bits de Dados) </dt>
-<dd> A saída, que sempre concordará com a entrada do lado esquerdo. </dd>
-
-</dl>
-
-<h2>Attributes</h2>
-
-<p> Quando o componente for selecionado ou estiver sendo acrescentado,
-Alt-0 até ALT-9 irão alterar o seu atributo <q> Bits de Dados</q>,
-e as teclas com setas poderão alterar o seu atributo <q> Direção</q>.
-
-<dl>
-
-<dt> Direção </dt>
-<dd> A direção do componente (a posição das saídas em relação às entradas). </dd>
-
-<dt> Bits de Dados </dt>
-<dd> A largura em bits da entrada e da saída do componente. </dd>
-
-<dt> Rótulo </dt>
-<dd> O texto para o rótulo associado à porta. </dd>
-
-<dt> Fonte do Rótulo </dt>
-<dd> A fonte com a qual o rótulo será mostrado. </dd>
-
-</dl>
-
-<h2> Comportamento da ferramenta Testar </h2>
-
-<p> Nenhum. </p>
-
-<h2> Comportamento da ferramenta Texto </h2>
-
-<p> Permite que o rótulo associado à porta seja editado.</p>
-
-<p><a href="../index.html">Voltar à <em>Referência para bibliotecas</em></a></p>
-
-
-</body>
-</html>
-=======
-<html>
-<head>
-<meta http-equiv="content-type" content="text/html; charset=UTF-8">
-<title>Buffer</title>
-</head>
-
-<body bgcolor="FFFFFF">
-
-<h1><img  align="center" src="../../../../icons/bufferGate.gif" width="32" height="32"> 
-<em><i>Buffer</i></em></h1>
-
-<p><table>
-<tr><td><strong>Biblioteca:</strong></td>
-	<td><a href="index.html">Base</a></td></tr>
-<tr><td><strong>Introdução:</strong></td>
-	<td>2.0 Beta 1</td></tr>
-<tr><td valign="top"><strong>Aparência:</strong></td>
-	<td valign="top"><img src="../../../../img-libs/buffer.png"></td></tr>
-</table></p>
-
-<h2>Comportamento</h2>
-
-<p> O <i>buffer</i> simplesmente passa para a saída à direita o conteúdo recebido 
-na entrada do lado esquerdo.
-A tabela-verdade para o <i>buffer</i> de um bit é a que se segue.</p>
-<center><table>
-<tr><th><var>x</var></th><th>out</th></tr>
-<tr><td align="center">0</td><td align="center">0</td></tr>
-<tr><td align="center">1</td><td align="center">1</td></tr>
-</table></center>
-<p> Se a entrada não for especificada (ou seja, flutuante), então a saída
-também não será especificada - a menos que a opção "Saída de Porta Quando Indefinida"
-seja "Erro para Entradas Indefinidas", caso onde a saída será um valor de erro. Se
-a entrada for um valor de erro, a saída também o será.
-</p>
-
-<p> <i>Buffers</i> são os componentes de menor importância dentre os disponíveis
-pelo Logisim;  sua presença na biblioteca Gates é uma questão de completude
-(um componente para cada valor de um bit possível na tabela-verdade), pois é 
-interessante proporcionar uma funcionalidade equivalente a um elemento real. 
-Ainda assim, pode ser ocasionalmente útil para garantir que valores se propaguem 
-em apenas uma direção ao longo de uma conexão.
-</p>
-
-<h2>Pinos (supondo o component voltado para leste)</h2>
-
-<dl>
-
-<dt> Na face oeste (entrada, com largura em bits de acordo com o
-atributo Bits de Dados) </dt>
-<dd> A entrada para o componente. </dd>
-
-<dt> Na face leste (saída, com largura em bits de acordo com o
-atributo Bits de Dados) </dt>
-<dd> A saída, que sempre concordará com a entrada do lado esquerdo. </dd>
-
-</dl>
-
-<h2>Attributes</h2>
-
-<p> Quando o componente for selecionado ou estiver sendo acrescentado,
-Alt-0 até ALT-9 irão alterar o seu atributo <q> Bits de Dados</q>,
-e as teclas com setas poderão alterar o seu atributo <q> Direção</q>.
-
-<dl>
-
-<dt> Direção </dt>
-<dd> A direção do componente (a posição das saídas em relação às entradas). </dd>
-
-<dt> Bits de Dados </dt>
-<dd> A largura em bits da entrada e da saída do componente. </dd>
-
-<dt> Rótulo </dt>
-<dd> O texto para o rótulo associado à porta. </dd>
-
-<dt> Fonte do Rótulo </dt>
-<dd> A fonte com a qual o rótulo será mostrado. </dd>
-
-</dl>
-
-<h2> Comportamento da ferramenta Testar </h2>
-
-<p> Nenhum. </p>
-
-<h2> Comportamento da ferramenta Texto </h2>
-
-<p> Permite que o rótulo associado à porta seja editado.</p>
-
-<p><a href="../index.html">Voltar à <em>Referência para bibliotecas</em></a></p>
-
-
-</body>
-</html>
->>>>>>> 5ecb02a1
+<html>
+<head>
+<meta http-equiv="content-type" content="text/html; charset=UTF-8">
+<title>Buffer</title>
+</head>
+
+<body bgcolor="FFFFFF">
+
+<h1><img  align="center" src="../../../../icons/bufferGate.gif" width="32" height="32"> 
+<em><i>Buffer</i></em></h1>
+
+<p><table>
+<tr><td><strong>Biblioteca:</strong></td>
+	<td><a href="index.html">Base</a></td></tr>
+<tr><td><strong>Introdução:</strong></td>
+	<td>2.0 Beta 1</td></tr>
+<tr><td valign="top"><strong>Aparência:</strong></td>
+	<td valign="top"><img src="../../../../img-libs/buffer.png"></td></tr>
+</table></p>
+
+<h2>Comportamento</h2>
+
+<p> O <i>buffer</i> simplesmente passa para a saída à direita o conteúdo recebido 
+na entrada do lado esquerdo.
+A tabela-verdade para o <i>buffer</i> de um bit é a que se segue.</p>
+<center><table>
+<tr><th><var>x</var></th><th>out</th></tr>
+<tr><td align="center">0</td><td align="center">0</td></tr>
+<tr><td align="center">1</td><td align="center">1</td></tr>
+</table></center>
+<p> Se a entrada não for especificada (ou seja, flutuante), então a saída
+também não será especificada - a menos que a opção "Saída de Porta Quando Indefinida"
+seja "Erro para Entradas Indefinidas", caso onde a saída será um valor de erro. Se
+a entrada for um valor de erro, a saída também o será.
+</p>
+
+<p> <i>Buffers</i> são os componentes de menor importância dentre os disponíveis
+pelo Logisim;  sua presença na biblioteca Gates é uma questão de completude
+(um componente para cada valor de um bit possível na tabela-verdade), pois é 
+interessante proporcionar uma funcionalidade equivalente a um elemento real. 
+Ainda assim, pode ser ocasionalmente útil para garantir que valores se propaguem 
+em apenas uma direção ao longo de uma conexão.
+</p>
+
+<h2>Pinos (supondo o component voltado para leste)</h2>
+
+<dl>
+
+<dt> Na face oeste (entrada, com largura em bits de acordo com o
+atributo Bits de Dados) </dt>
+<dd> A entrada para o componente. </dd>
+
+<dt> Na face leste (saída, com largura em bits de acordo com o
+atributo Bits de Dados) </dt>
+<dd> A saída, que sempre concordará com a entrada do lado esquerdo. </dd>
+
+</dl>
+
+<h2>Attributes</h2>
+
+<p> Quando o componente for selecionado ou estiver sendo acrescentado,
+Alt-0 até ALT-9 irão alterar o seu atributo <q> Bits de Dados</q>,
+e as teclas com setas poderão alterar o seu atributo <q> Direção</q>.
+
+<dl>
+
+<dt> Direção </dt>
+<dd> A direção do componente (a posição das saídas em relação às entradas). </dd>
+
+<dt> Bits de Dados </dt>
+<dd> A largura em bits da entrada e da saída do componente. </dd>
+
+<dt> Rótulo </dt>
+<dd> O texto para o rótulo associado à porta. </dd>
+
+<dt> Fonte do Rótulo </dt>
+<dd> A fonte com a qual o rótulo será mostrado. </dd>
+
+</dl>
+
+<h2> Comportamento da ferramenta Testar </h2>
+
+<p> Nenhum. </p>
+
+<h2> Comportamento da ferramenta Texto </h2>
+
+<p> Permite que o rótulo associado à porta seja editado.</p>
+
+<p><a href="../index.html">Voltar à <em>Referência para bibliotecas</em></a></p>
+
+
+</body>
+</html>