--- conflicted
+++ resolved
@@ -1,353 +1,175 @@
-<<<<<<< HEAD
-<html>
-<head>
-<meta http-equiv="content-type" content="text/html; charset=UTF-8">
-<title>Portas XOR/XNOR/Paridade Ímpar/Paridade Par</title>
-</head>
-
-<body bgcolor="FFFFFF">
-
-<table><tr><td>
-<img  align="center" src="../../icons/xorGate.gif" width="32" height="32">
-<img  align="center" src="../../icons/xnorGate.gif" width="32" height="32">
-<img  align="center" src="../../icons/parityOddGate.gif" width="32" height="32">
-<img  align="center" src="../../icons/parityEvenGate.gif" width="32" height="32"><br>
-<img  align="center" src="../../icons/xorGateRect.gif" width="32" height="32">
-<img  align="center" src="../../icons/xnorGateRect.gif" width="32" height="32">
-<img  align="center" src="../../icons/parityOddGate.gif" width="32" height="32">
-<img  align="center" src="../../icons/parityEvenGate.gif" width="32" height="32">
-</td><td valign="center"><h1><em>Portas XOR/XNOR/Paridade Ímpar/Paridade Par</em></h1></table>
-
-<p><table>
-<tr><td><strong>Biblioteca:</strong></td>
-	<td><a href="index.html">Base</a></td></tr>
-<tr><td><strong>Introdução:</strong></td>
-	<td>2.0 Beta 1 para XOR/Paridade Ímpar/Par; 2.0 Beta 6 para XNOR</td></tr>
-<tr><td valign="top"><strong>Aparência:</strong></td>
-	<td valign="top"><img src="../images/xor.png"></td></tr>
-</table></p>
-
-<h2>Comportamento</h2>
-
-<p> Portas XOR/XNOR/Paridade Ímpar/Paridade Par servem para calcular as respectivas
-funções das entradas, e emitir o resultado à saída.
-</p>
-
-<p> Por padrão, todos as entradas que não estiverem conectadas serão consideradas
-desligadas e, portanto, ignoradas - isso é, se a entrada realmente não tiver algo
-ligado a ela, nem mesmo um fio.
-Dessa forma, você poderá inserir um porta com 5 entradas, mas se conectar somente
-duas entradas, ele irá funcionar como uma porta de 2 entradas; isso irá aliviá-lo do
-trabalho de ter de se preocupar com a configuração do número de entradas cada vez
-que você criar uma porta.
-(Se todas as entradas estiverem desconectadas, a saída será o valor de erro <em>X</em>.)
-Alguns usuários, no entanto, preferem que o Logisim insista que todas as entradas
-devam estar ligado, pois isso corresponde melhor às portas do mundo real.
-Você poderá permitir esse comportamento, se usar em Projeto &gt; Opções ...
-na guia Simulação, o item de menu <q> Erro para entradas indefinidas </q> para
-<q> Saída de Porta Quando Indefinida. </q>
-</p>
-
-<p> A tabela-verdade para portas com duas entradas é a que se segue. </p>
-
-<center><table>
-<tr><th><var>x</var></th><th><var>y</var></th><th>XOR</th>
-	<th>XNOR</th><th>Odd</th><th>Even</th></tr>
-<tr><td align="center">0</td><td align="center">0</td>
-  <td align="center">0</td><td align="center">1</td>
-  <td align="center">0</td><td align="center">1</td></tr>
-<tr><td align="center">0</td><td align="center">1</td>
-  <td align="center">1</td><td align="center">0</td>
-  <td align="center">1</td><td align="center">0</td></tr>
-<tr><td align="center">1</td><td align="center">0</td>
-  <td align="center">1</td><td align="center">0</td>
-  <td align="center">1</td><td align="center">0</td></tr>
-<tr><td align="center">1</td><td align="center">1</td>
-  <td align="center">0</td><td align="center">1</td>
-  <td align="center">0</td><td align="center">1</td></tr>
-</table></center>
-<p> Como você pode ver, a porta Paridade Ímpar e o porta XOR se comportam
-de forma idêntica com duas entradas, da mesma forma, o fazem as portas
-Paridade Par e XNOR.
-Mas, se houver mais de duas entradas especificadas, a porta XOR emitirá
-1 apenas quando houver exatamente uma entrada igual a 1, enquanto a porta 
-Paridade Ímpar irá emitir 1 apenas se houver um número ímpar de entradas iguais a 1.
-O porta XNOR irá emitir 1 só quando <em>não</em> houver exatamente uma entrada
-igual a 1, enquanto a porta Paridade Par irá emitir 1 se houver uma quantidade
-par de entradas iguais a 1. As portas XOR e XNOR incluem um atributo chamado
-Comportamento para Entradas Múltiplas que lhes permite serem configuradas para usar o
-comportamento das portas Paridade Ímpar e até mesmo o da Paridade Par. 
-</p>
-
-<p> Se alguma entrada for um valor de erro (por exemplo, se os valores estiverem
-entrando em conflito em uma mesma conexão) ou flutuante, a saída também o será.
-</p>
-
-<p> As versões multibit de cada porta executarão a mesma operação descrita acima 
-bit a bit sobre suas entradas. </p>
-
-<strong> Nota: </strong> Muitas autoridades alegam que a porta XOR convencional
-deve ter comportamento equivalente ao da Paridade Ímpar, mas não há não um acordo 
-sobre isso. O comportamento padrão do Logisim para as portas XOR é baseado
-no padrão IEEE 91. É também coerente significado intuitivo subjacente ao 
-<em> termo ou exclusivo </em>: um garçom perguntando se você quer um prato de 
-purê de batatas, cenouras, ervilhas, ou couve-flor só aceitará uma escolha, 
-e não três, independentemente do que algumas autoridades possam dizer.
-(Devo admitir, porém, que eu não sujeitei essa declaração a um teste rigoroso.)
-Você poderá configurar as portas XOR e XNOR para usar a paridade, alterando o seu 
-atributo ao <q> Comportamento para Entradas Múltiplas </q>.
-</p>
-
-<h2>Pinos (supondo o component voltado para leste)</h2>
-
-<dl>
-
-<dt> Na face oeste (entradas, com largura em bits de acordo com o
-atributo Bits de Dados) </dt>
-<dd> <p> As entradas para o componente. Haverá tantos delas quanto o
-especificado pelo atributo Número de Entradas. 
-</p>
-
-<p> Observar que se você estiver usando portas convencionais, o lado oeste das 
-portas XOR e XNOR será curvo. No entanto, os pinos de entrada estarão sobre uma linha.
-O Logisim irá traçar marcas curtas para indicar essas entradas; se você ultrapassar
-essas indicações, ele irá supor que a intenção seria apenas atingi-los.
-Em "Prévia da Impressão", essas marcas não serão desenhadas a menos que estejam
-conectados a fios. </p> </dd>
-
-<dt> Na face leste (saída, com largura em bits de acordo com o
-atributo Bits de Dados) </dt>
-<dd> <p> A porta de saída, cujo valor será calculado com base nos valores atuais
-das entradas conforme descrito acima. </p> </dd>
-
-</dl>
-
-<h2>Atributos</h2>
-
-<p> Quando o componente for selecionado ou estiver sendo acrescentado,
-os dígitos de '0 'a '9' poderão alterar o atributo <q> Número de Entradas </q>,
-Alt-0 até ALT-9 irão alterar o seu atributo <q> Bits de Dados</q>,
-e as teclas com setas poderão alterar o seu atributo <q> Direção</q>.
-</p>
-
-<dl>
-
-<dt> Direção </dt>
-<dd> A direção do componente (a posição das saídas em relação às entradas). </dd>
-
-<dt> Bits de Dados </dt>
-<dd> A largura em bits das entradas e das saídas do componente. </dd>
-
-<dt> Tamanho da Porta </dt>
-<dd> Serve para determinar se é para desenhar uma versão maior ou menor do
-componente. Isso não afetará o número de entradas, o que será especificada
-pelo atributo Número de Entradas. No entanto, se o número de entradas for maior que 3
-(para o formato menor) ou 5 (para o formato maior), então a porta será desenhada 
-com <q> "asas" </q> para acomodar as entradas adicionais além daquelas normalmente
-oferecidas. </dd>
-
-<dt> Número de Entradas </dt>
-<dd> Serve para determinar quantos pinos o componente terá em sua face oeste. </dd>
-
-<dt> Rótulo </dt>
-<dd> O texto para o rótulo associado à porta. </dd>
-
-<dt> Fonte do Rótulo </dt>
-<dd> A fonte com a qual o rótulo será mostrado. </dd>
-
-<dt> Comportamento para Entradas Múltiplas (XOR e XNOR apenas) </dt>
-<dd> Quando houver três ou mais entradas, as saídas das portas XOR/XNOR
-serão baseadas se apenas uma entrada for igual a 1 (padrão),
-ou em um número ímpar de entradas forem iguais a 1. </dd>
-
-</dl>
-
-<h2> Comportamento da ferramenta Testar </h2>
-
-<p> Nenhum. </p>
-
-<h2> Comportamento da ferramenta Texto </h2>
-
-<p> Permite que o rótulo associado à porta seja editado.</p>
-
-<p><a href="../index.html">Voltar à <em>Referência para bibliotecas</em></a></p>
-
-</body>
-</html>
-=======
-<html>
-<head>
-<meta http-equiv="content-type" content="text/html; charset=UTF-8">
-<title>Portas XOR/XNOR/Paridade Ímpar/Paridade Par</title>
-</head>
-
-<body bgcolor="FFFFFF">
-
-<table><tr><td>
-<img  align="center" src="../../../../icons/xorGate.gif" width="32" height="32">
-<img  align="center" src="../../../../icons/xnorGate.gif" width="32" height="32">
-<img  align="center" src="../../../../icons/parityOddGate.gif" width="32" height="32">
-<img  align="center" src="../../../../icons/parityEvenGate.gif" width="32" height="32"><br>
-<img  align="center" src="../../../../icons/xorGateRect.gif" width="32" height="32">
-<img  align="center" src="../../../../icons/xnorGateRect.gif" width="32" height="32">
-<img  align="center" src="../../../../icons/parityOddGate.gif" width="32" height="32">
-<img  align="center" src="../../../../icons/parityEvenGate.gif" width="32" height="32">
-</td><td valign="center"><h1><em>Portas XOR/XNOR/Paridade Ímpar/Paridade Par</em></h1></table>
-
-<p><table>
-<tr><td><strong>Biblioteca:</strong></td>
-	<td><a href="index.html">Base</a></td></tr>
-<tr><td><strong>Introdução:</strong></td>
-	<td>2.0 Beta 1 para XOR/Paridade Ímpar/Par; 2.0 Beta 6 para XNOR</td></tr>
-<tr><td valign="top"><strong>Aparência:</strong></td>
-	<td valign="top"><img src="../../../../img-libs/xor.png"></td></tr>
-</table></p>
-
-<h2>Comportamento</h2>
-
-<p> Portas XOR/XNOR/Paridade Ímpar/Paridade Par servem para calcular as respectivas
-funções das entradas, e emitir o resultado à saída.
-</p>
-
-<p> Por padrão, todos as entradas que não estiverem conectadas serão consideradas
-desligadas e, portanto, ignoradas - isso é, se a entrada realmente não tiver algo
-ligado a ela, nem mesmo um fio.
-Dessa forma, você poderá inserir um porta com 5 entradas, mas se conectar somente
-duas entradas, ele irá funcionar como uma porta de 2 entradas; isso irá aliviá-lo do
-trabalho de ter de se preocupar com a configuração do número de entradas cada vez
-que você criar uma porta.
-(Se todas as entradas estiverem desconectadas, a saída será o valor de erro <em>X</em>.)
-Alguns usuários, no entanto, preferem que o Logisim insista que todas as entradas
-devam estar ligado, pois isso corresponde melhor às portas do mundo real.
-Você poderá permitir esse comportamento, se usar em Projeto &gt; Opções ...
-na guia Simulação, o item de menu <q> Erro para entradas indefinidas </q> para
-<q> Saída de Porta Quando Indefinida. </q>
-</p>
-
-<p> A tabela-verdade para portas com duas entradas é a que se segue. </p>
-
-<center><table>
-<tr><th><var>x</var></th><th><var>y</var></th><th>XOR</th>
-	<th>XNOR</th><th>Odd</th><th>Even</th></tr>
-<tr><td align="center">0</td><td align="center">0</td>
-  <td align="center">0</td><td align="center">1</td>
-  <td align="center">0</td><td align="center">1</td></tr>
-<tr><td align="center">0</td><td align="center">1</td>
-  <td align="center">1</td><td align="center">0</td>
-  <td align="center">1</td><td align="center">0</td></tr>
-<tr><td align="center">1</td><td align="center">0</td>
-  <td align="center">1</td><td align="center">0</td>
-  <td align="center">1</td><td align="center">0</td></tr>
-<tr><td align="center">1</td><td align="center">1</td>
-  <td align="center">0</td><td align="center">1</td>
-  <td align="center">0</td><td align="center">1</td></tr>
-</table></center>
-<p> Como você pode ver, a porta Paridade Ímpar e o porta XOR se comportam
-de forma idêntica com duas entradas, da mesma forma, o fazem as portas
-Paridade Par e XNOR.
-Mas, se houver mais de duas entradas especificadas, a porta XOR emitirá
-1 apenas quando houver exatamente uma entrada igual a 1, enquanto a porta 
-Paridade Ímpar irá emitir 1 apenas se houver um número ímpar de entradas iguais a 1.
-O porta XNOR irá emitir 1 só quando <em>não</em> houver exatamente uma entrada
-igual a 1, enquanto a porta Paridade Par irá emitir 1 se houver uma quantidade
-par de entradas iguais a 1. As portas XOR e XNOR incluem um atributo chamado
-Comportamento para Entradas Múltiplas que lhes permite serem configuradas para usar o
-comportamento das portas Paridade Ímpar e até mesmo o da Paridade Par. 
-</p>
-
-<p> Se alguma entrada for um valor de erro (por exemplo, se os valores estiverem
-entrando em conflito em uma mesma conexão) ou flutuante, a saída também o será.
-</p>
-
-<p> As versões multibit de cada porta executarão a mesma operação descrita acima 
-bit a bit sobre suas entradas. </p>
-
-<strong> Nota: </strong> Muitas autoridades alegam que a porta XOR convencional
-deve ter comportamento equivalente ao da Paridade Ímpar, mas não há não um acordo 
-sobre isso. O comportamento padrão do Logisim para as portas XOR é baseado
-no padrão IEEE 91. É também coerente significado intuitivo subjacente ao 
-<em> termo ou exclusivo </em>: um garçom perguntando se você quer um prato de 
-purê de batatas, cenouras, ervilhas, ou couve-flor só aceitará uma escolha, 
-e não três, independentemente do que algumas autoridades possam dizer.
-(Devo admitir, porém, que eu não sujeitei essa declaração a um teste rigoroso.)
-Você poderá configurar as portas XOR e XNOR para usar a paridade, alterando o seu 
-atributo ao <q> Comportamento para Entradas Múltiplas </q>.
-</p>
-
-<h2>Pinos (supondo o component voltado para leste)</h2>
-
-<dl>
-
-<dt> Na face oeste (entradas, com largura em bits de acordo com o
-atributo Bits de Dados) </dt>
-<dd> <p> As entradas para o componente. Haverá tantos delas quanto o
-especificado pelo atributo Número de Entradas. 
-</p>
-
-<p> Observar que se você estiver usando portas convencionais, o lado oeste das 
-portas XOR e XNOR será curvo. No entanto, os pinos de entrada estarão sobre uma linha.
-O Logisim irá traçar marcas curtas para indicar essas entradas; se você ultrapassar
-essas indicações, ele irá supor que a intenção seria apenas atingi-los.
-Em "Prévia da Impressão", essas marcas não serão desenhadas a menos que estejam
-conectados a fios. </p> </dd>
-
-<dt> Na face leste (saída, com largura em bits de acordo com o
-atributo Bits de Dados) </dt>
-<dd> <p> A porta de saída, cujo valor será calculado com base nos valores atuais
-das entradas conforme descrito acima. </p> </dd>
-
-</dl>
-
-<h2>Atributos</h2>
-
-<p> Quando o componente for selecionado ou estiver sendo acrescentado,
-os dígitos de '0 'a '9' poderão alterar o atributo <q> Número de Entradas </q>,
-Alt-0 até ALT-9 irão alterar o seu atributo <q> Bits de Dados</q>,
-e as teclas com setas poderão alterar o seu atributo <q> Direção</q>.
-</p>
-
-<dl>
-
-<dt> Direção </dt>
-<dd> A direção do componente (a posição das saídas em relação às entradas). </dd>
-
-<dt> Bits de Dados </dt>
-<dd> A largura em bits das entradas e das saídas do componente. </dd>
-
-<dt> Tamanho da Porta </dt>
-<dd> Serve para determinar se é para desenhar uma versão maior ou menor do
-componente. Isso não afetará o número de entradas, o que será especificada
-pelo atributo Número de Entradas. No entanto, se o número de entradas for maior que 3
-(para o formato menor) ou 5 (para o formato maior), então a porta será desenhada 
-com <q> "asas" </q> para acomodar as entradas adicionais além daquelas normalmente
-oferecidas. </dd>
-
-<dt> Número de Entradas </dt>
-<dd> Serve para determinar quantos pinos o componente terá em sua face oeste. </dd>
-
-<dt> Rótulo </dt>
-<dd> O texto para o rótulo associado à porta. </dd>
-
-<dt> Fonte do Rótulo </dt>
-<dd> A fonte com a qual o rótulo será mostrado. </dd>
-
-<dt> Comportamento para Entradas Múltiplas (XOR e XNOR apenas) </dt>
-<dd> Quando houver três ou mais entradas, as saídas das portas XOR/XNOR
-serão baseadas se apenas uma entrada for igual a 1 (padrão),
-ou em um número ímpar de entradas forem iguais a 1. </dd>
-
-</dl>
-
-<h2> Comportamento da ferramenta Testar </h2>
-
-<p> Nenhum. </p>
-
-<h2> Comportamento da ferramenta Texto </h2>
-
-<p> Permite que o rótulo associado à porta seja editado.</p>
-
-<p><a href="../index.html">Voltar à <em>Referência para bibliotecas</em></a></p>
-
-</body>
-</html>
->>>>>>> 5ecb02a1
+<html>
+<head>
+<meta http-equiv="content-type" content="text/html; charset=UTF-8">
+<title>Portas XOR/XNOR/Paridade Ímpar/Paridade Par</title>
+</head>
+
+<body bgcolor="FFFFFF">
+
+<table><tr><td>
+<img  align="center" src="../../../../icons/xorGate.gif" width="32" height="32">
+<img  align="center" src="../../../../icons/xnorGate.gif" width="32" height="32">
+<img  align="center" src="../../../../icons/parityOddGate.gif" width="32" height="32">
+<img  align="center" src="../../../../icons/parityEvenGate.gif" width="32" height="32"><br>
+<img  align="center" src="../../../../icons/xorGateRect.gif" width="32" height="32">
+<img  align="center" src="../../../../icons/xnorGateRect.gif" width="32" height="32">
+<img  align="center" src="../../../../icons/parityOddGate.gif" width="32" height="32">
+<img  align="center" src="../../../../icons/parityEvenGate.gif" width="32" height="32">
+</td><td valign="center"><h1><em>Portas XOR/XNOR/Paridade Ímpar/Paridade Par</em></h1></table>
+
+<p><table>
+<tr><td><strong>Biblioteca:</strong></td>
+	<td><a href="index.html">Base</a></td></tr>
+<tr><td><strong>Introdução:</strong></td>
+	<td>2.0 Beta 1 para XOR/Paridade Ímpar/Par; 2.0 Beta 6 para XNOR</td></tr>
+<tr><td valign="top"><strong>Aparência:</strong></td>
+	<td valign="top"><img src="../../../../img-libs/xor.png"></td></tr>
+</table></p>
+
+<h2>Comportamento</h2>
+
+<p> Portas XOR/XNOR/Paridade Ímpar/Paridade Par servem para calcular as respectivas
+funções das entradas, e emitir o resultado à saída.
+</p>
+
+<p> Por padrão, todos as entradas que não estiverem conectadas serão consideradas
+desligadas e, portanto, ignoradas - isso é, se a entrada realmente não tiver algo
+ligado a ela, nem mesmo um fio.
+Dessa forma, você poderá inserir um porta com 5 entradas, mas se conectar somente
+duas entradas, ele irá funcionar como uma porta de 2 entradas; isso irá aliviá-lo do
+trabalho de ter de se preocupar com a configuração do número de entradas cada vez
+que você criar uma porta.
+(Se todas as entradas estiverem desconectadas, a saída será o valor de erro <em>X</em>.)
+Alguns usuários, no entanto, preferem que o Logisim insista que todas as entradas
+devam estar ligado, pois isso corresponde melhor às portas do mundo real.
+Você poderá permitir esse comportamento, se usar em Projeto &gt; Opções ...
+na guia Simulação, o item de menu <q> Erro para entradas indefinidas </q> para
+<q> Saída de Porta Quando Indefinida. </q>
+</p>
+
+<p> A tabela-verdade para portas com duas entradas é a que se segue. </p>
+
+<center><table>
+<tr><th><var>x</var></th><th><var>y</var></th><th>XOR</th>
+	<th>XNOR</th><th>Odd</th><th>Even</th></tr>
+<tr><td align="center">0</td><td align="center">0</td>
+  <td align="center">0</td><td align="center">1</td>
+  <td align="center">0</td><td align="center">1</td></tr>
+<tr><td align="center">0</td><td align="center">1</td>
+  <td align="center">1</td><td align="center">0</td>
+  <td align="center">1</td><td align="center">0</td></tr>
+<tr><td align="center">1</td><td align="center">0</td>
+  <td align="center">1</td><td align="center">0</td>
+  <td align="center">1</td><td align="center">0</td></tr>
+<tr><td align="center">1</td><td align="center">1</td>
+  <td align="center">0</td><td align="center">1</td>
+  <td align="center">0</td><td align="center">1</td></tr>
+</table></center>
+<p> Como você pode ver, a porta Paridade Ímpar e o porta XOR se comportam
+de forma idêntica com duas entradas, da mesma forma, o fazem as portas
+Paridade Par e XNOR.
+Mas, se houver mais de duas entradas especificadas, a porta XOR emitirá
+1 apenas quando houver exatamente uma entrada igual a 1, enquanto a porta 
+Paridade Ímpar irá emitir 1 apenas se houver um número ímpar de entradas iguais a 1.
+O porta XNOR irá emitir 1 só quando <em>não</em> houver exatamente uma entrada
+igual a 1, enquanto a porta Paridade Par irá emitir 1 se houver uma quantidade
+par de entradas iguais a 1. As portas XOR e XNOR incluem um atributo chamado
+Comportamento para Entradas Múltiplas que lhes permite serem configuradas para usar o
+comportamento das portas Paridade Ímpar e até mesmo o da Paridade Par. 
+</p>
+
+<p> Se alguma entrada for um valor de erro (por exemplo, se os valores estiverem
+entrando em conflito em uma mesma conexão) ou flutuante, a saída também o será.
+</p>
+
+<p> As versões multibit de cada porta executarão a mesma operação descrita acima 
+bit a bit sobre suas entradas. </p>
+
+<strong> Nota: </strong> Muitas autoridades alegam que a porta XOR convencional
+deve ter comportamento equivalente ao da Paridade Ímpar, mas não há não um acordo 
+sobre isso. O comportamento padrão do Logisim para as portas XOR é baseado
+no padrão IEEE 91. É também coerente significado intuitivo subjacente ao 
+<em> termo ou exclusivo </em>: um garçom perguntando se você quer um prato de 
+purê de batatas, cenouras, ervilhas, ou couve-flor só aceitará uma escolha, 
+e não três, independentemente do que algumas autoridades possam dizer.
+(Devo admitir, porém, que eu não sujeitei essa declaração a um teste rigoroso.)
+Você poderá configurar as portas XOR e XNOR para usar a paridade, alterando o seu 
+atributo ao <q> Comportamento para Entradas Múltiplas </q>.
+</p>
+
+<h2>Pinos (supondo o component voltado para leste)</h2>
+
+<dl>
+
+<dt> Na face oeste (entradas, com largura em bits de acordo com o
+atributo Bits de Dados) </dt>
+<dd> <p> As entradas para o componente. Haverá tantos delas quanto o
+especificado pelo atributo Número de Entradas. 
+</p>
+
+<p> Observar que se você estiver usando portas convencionais, o lado oeste das 
+portas XOR e XNOR será curvo. No entanto, os pinos de entrada estarão sobre uma linha.
+O Logisim irá traçar marcas curtas para indicar essas entradas; se você ultrapassar
+essas indicações, ele irá supor que a intenção seria apenas atingi-los.
+Em "Prévia da Impressão", essas marcas não serão desenhadas a menos que estejam
+conectados a fios. </p> </dd>
+
+<dt> Na face leste (saída, com largura em bits de acordo com o
+atributo Bits de Dados) </dt>
+<dd> <p> A porta de saída, cujo valor será calculado com base nos valores atuais
+das entradas conforme descrito acima. </p> </dd>
+
+</dl>
+
+<h2>Atributos</h2>
+
+<p> Quando o componente for selecionado ou estiver sendo acrescentado,
+os dígitos de '0 'a '9' poderão alterar o atributo <q> Número de Entradas </q>,
+Alt-0 até ALT-9 irão alterar o seu atributo <q> Bits de Dados</q>,
+e as teclas com setas poderão alterar o seu atributo <q> Direção</q>.
+</p>
+
+<dl>
+
+<dt> Direção </dt>
+<dd> A direção do componente (a posição das saídas em relação às entradas). </dd>
+
+<dt> Bits de Dados </dt>
+<dd> A largura em bits das entradas e das saídas do componente. </dd>
+
+<dt> Tamanho da Porta </dt>
+<dd> Serve para determinar se é para desenhar uma versão maior ou menor do
+componente. Isso não afetará o número de entradas, o que será especificada
+pelo atributo Número de Entradas. No entanto, se o número de entradas for maior que 3
+(para o formato menor) ou 5 (para o formato maior), então a porta será desenhada 
+com <q> "asas" </q> para acomodar as entradas adicionais além daquelas normalmente
+oferecidas. </dd>
+
+<dt> Número de Entradas </dt>
+<dd> Serve para determinar quantos pinos o componente terá em sua face oeste. </dd>
+
+<dt> Rótulo </dt>
+<dd> O texto para o rótulo associado à porta. </dd>
+
+<dt> Fonte do Rótulo </dt>
+<dd> A fonte com a qual o rótulo será mostrado. </dd>
+
+<dt> Comportamento para Entradas Múltiplas (XOR e XNOR apenas) </dt>
+<dd> Quando houver três ou mais entradas, as saídas das portas XOR/XNOR
+serão baseadas se apenas uma entrada for igual a 1 (padrão),
+ou em um número ímpar de entradas forem iguais a 1. </dd>
+
+</dl>
+
+<h2> Comportamento da ferramenta Testar </h2>
+
+<p> Nenhum. </p>
+
+<h2> Comportamento da ferramenta Texto </h2>
+
+<p> Permite que o rótulo associado à porta seja editado.</p>
+
+<p><a href="../index.html">Voltar à <em>Referência para bibliotecas</em></a></p>
+
+</body>
+</html>