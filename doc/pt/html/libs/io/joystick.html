--- conflicted
+++ resolved
@@ -1,151 +1,74 @@
-<<<<<<< HEAD
-<html>
-<head>
-<meta http-equiv="content-type" content="text/html; charset=UTF-8">
-<title>Joystick</title>
-</head>
-
-<body bgcolor="FFFFFF">
-
-<h1><img  align="center" src="../../icons/joystick.gif" width="32" height="32">
-<em>Joystick</em></h1>
-
-<p><table>
-<tr><td><strong>Biblioteca:</strong></td>
-	<td><a href="index.html">Entrada/Saída</a></td></tr>
-<tr><td><strong>Introdução:</strong></td>
-	<td>2.2.0</td></tr>
-<tr><td valign="top"><strong>Aparência:</strong></td>
-	<td valign="top"><img src="../images/joystick.png"></td></tr>
-</table></p>
-
-<h2>Comportamento</h2>
-
-<p> O usuário poderá arrastar o botão vermelho na área quadricular arredondada, 
-e as saídas serão atualizadas para indicar as coordenadas atuais de <var>x</var> - e
-<var>y</var>. Isso serve para emular como funcionam os conhecidos <i>joysticks</i> dos
-jogos clássicos do tipo arcade. </p>
-
-<h2> Pinos </h2>
-
-<dl>
-
-<dt> Na face oeste, pino superior (saída, com tamanho dado pelo atributo
-Largura em Bits) </dt>
-<dd> Indicará a coordenada <var>x</var>, e deverá ser interpretado como um inteiro
-sem sinal cujo valor nunca será 0. Assim, um valor igual a 1 representará o extremo à
-esquerda, e o valor máximo para a largura do bit indicará o extremo à direita.
-Quando o botão está em repouso (no centro), o valor terá o padrão de bits 10 ... 00. </dd>
-
-<dt> Na face oeste, pino inferiro (saída, com tamanho dado pelo atributo
-Largura em Bits) </dt>
-<dd> Indicará a coordenada <var>y</var>, cujo valor irá variar conforme com o pino da
-coordenada <var>x</var>. Quando o botão for levado para cima, essa saída terá
-valor igual a 1, e quando o botão for levado para baixo, a saída será o
-valor máximo para a largura de bits selecionada. </dd>
-
-</dl>
-
-<h2> Atributos </h2>
-
-<dl>
-
-<dt> Largura em Bits </dt>
-<dd> O número de bits usado para indicar cada uma das coordenadas do botão. </dd>
-
-<dt> Cor </dt>
-<dd> A cor do botão como será desenhada na tela. </dd>
-
-</dl>
-
-<h2> comportamento da ferramenta Testar </h2>
-
-<p> Ao pressionar o botão do mouse enquanto dentro da área <i>joystick</i> movimentará
-o botão para aquela posição e atualizará as saídas. Ao arrastar o mouse continuará 
-a mover o botão e atualizar as saídas, enquanto mantiver o botão dentro da área do 
-<i>joystick</i>. Ao liberar o botão do mouse voltará à sua posição de repouso. </p>
-
-<h2> Comportamento da ferramenta Texto </h2>
-
-<p> Nenhum. </p>
-
-<p><a href="../index.html">Voltar à <em>Referência para bibliotecas</em></a></p>
-
-</body>
-</html>
-=======
-<html>
-<head>
-<meta http-equiv="content-type" content="text/html; charset=UTF-8">
-<title>Joystick</title>
-</head>
-
-<body bgcolor="FFFFFF">
-
-<h1><img  align="center" src="../../../../icons/joystick.gif" width="32" height="32">
-<em>Joystick</em></h1>
-
-<p><table>
-<tr><td><strong>Biblioteca:</strong></td>
-	<td><a href="index.html">Entrada/Saída</a></td></tr>
-<tr><td><strong>Introdução:</strong></td>
-	<td>2.2.0</td></tr>
-<tr><td valign="top"><strong>Aparência:</strong></td>
-	<td valign="top"><img src="../../../../img-libs/joystick.png"></td></tr>
-</table></p>
-
-<h2>Comportamento</h2>
-
-<p> O usuário poderá arrastar o botão vermelho na área quadricular arredondada, 
-e as saídas serão atualizadas para indicar as coordenadas atuais de <var>x</var> - e
-<var>y</var>. Isso serve para emular como funcionam os conhecidos <i>joysticks</i> dos
-jogos clássicos do tipo arcade. </p>
-
-<h2> Pinos </h2>
-
-<dl>
-
-<dt> Na face oeste, pino superior (saída, com tamanho dado pelo atributo
-Largura em Bits) </dt>
-<dd> Indicará a coordenada <var>x</var>, e deverá ser interpretado como um inteiro
-sem sinal cujo valor nunca será 0. Assim, um valor igual a 1 representará o extremo à
-esquerda, e o valor máximo para a largura do bit indicará o extremo à direita.
-Quando o botão está em repouso (no centro), o valor terá o padrão de bits 10 ... 00. </dd>
-
-<dt> Na face oeste, pino inferiro (saída, com tamanho dado pelo atributo
-Largura em Bits) </dt>
-<dd> Indicará a coordenada <var>y</var>, cujo valor irá variar conforme com o pino da
-coordenada <var>x</var>. Quando o botão for levado para cima, essa saída terá
-valor igual a 1, e quando o botão for levado para baixo, a saída será o
-valor máximo para a largura de bits selecionada. </dd>
-
-</dl>
-
-<h2> Atributos </h2>
-
-<dl>
-
-<dt> Largura em Bits </dt>
-<dd> O número de bits usado para indicar cada uma das coordenadas do botão. </dd>
-
-<dt> Cor </dt>
-<dd> A cor do botão como será desenhada na tela. </dd>
-
-</dl>
-
-<h2> comportamento da ferramenta Testar </h2>
-
-<p> Ao pressionar o botão do mouse enquanto dentro da área <i>joystick</i> movimentará
-o botão para aquela posição e atualizará as saídas. Ao arrastar o mouse continuará 
-a mover o botão e atualizar as saídas, enquanto mantiver o botão dentro da área do 
-<i>joystick</i>. Ao liberar o botão do mouse voltará à sua posição de repouso. </p>
-
-<h2> Comportamento da ferramenta Texto </h2>
-
-<p> Nenhum. </p>
-
-<p><a href="../index.html">Voltar à <em>Referência para bibliotecas</em></a></p>
-
-</body>
-</html>
->>>>>>> 5ecb02a1
+<html>
+<head>
+<meta http-equiv="content-type" content="text/html; charset=UTF-8">
+<title>Joystick</title>
+</head>
+
+<body bgcolor="FFFFFF">
+
+<h1><img  align="center" src="../../../../icons/joystick.gif" width="32" height="32">
+<em>Joystick</em></h1>
+
+<p><table>
+<tr><td><strong>Biblioteca:</strong></td>
+	<td><a href="index.html">Entrada/Saída</a></td></tr>
+<tr><td><strong>Introdução:</strong></td>
+	<td>2.2.0</td></tr>
+<tr><td valign="top"><strong>Aparência:</strong></td>
+	<td valign="top"><img src="../../../../img-libs/joystick.png"></td></tr>
+</table></p>
+
+<h2>Comportamento</h2>
+
+<p> O usuário poderá arrastar o botão vermelho na área quadricular arredondada, 
+e as saídas serão atualizadas para indicar as coordenadas atuais de <var>x</var> - e
+<var>y</var>. Isso serve para emular como funcionam os conhecidos <i>joysticks</i> dos
+jogos clássicos do tipo arcade. </p>
+
+<h2> Pinos </h2>
+
+<dl>
+
+<dt> Na face oeste, pino superior (saída, com tamanho dado pelo atributo
+Largura em Bits) </dt>
+<dd> Indicará a coordenada <var>x</var>, e deverá ser interpretado como um inteiro
+sem sinal cujo valor nunca será 0. Assim, um valor igual a 1 representará o extremo à
+esquerda, e o valor máximo para a largura do bit indicará o extremo à direita.
+Quando o botão está em repouso (no centro), o valor terá o padrão de bits 10 ... 00. </dd>
+
+<dt> Na face oeste, pino inferiro (saída, com tamanho dado pelo atributo
+Largura em Bits) </dt>
+<dd> Indicará a coordenada <var>y</var>, cujo valor irá variar conforme com o pino da
+coordenada <var>x</var>. Quando o botão for levado para cima, essa saída terá
+valor igual a 1, e quando o botão for levado para baixo, a saída será o
+valor máximo para a largura de bits selecionada. </dd>
+
+</dl>
+
+<h2> Atributos </h2>
+
+<dl>
+
+<dt> Largura em Bits </dt>
+<dd> O número de bits usado para indicar cada uma das coordenadas do botão. </dd>
+
+<dt> Cor </dt>
+<dd> A cor do botão como será desenhada na tela. </dd>
+
+</dl>
+
+<h2> comportamento da ferramenta Testar </h2>
+
+<p> Ao pressionar o botão do mouse enquanto dentro da área <i>joystick</i> movimentará
+o botão para aquela posição e atualizará as saídas. Ao arrastar o mouse continuará 
+a mover o botão e atualizar as saídas, enquanto mantiver o botão dentro da área do 
+<i>joystick</i>. Ao liberar o botão do mouse voltará à sua posição de repouso. </p>
+
+<h2> Comportamento da ferramenta Texto </h2>
+
+<p> Nenhum. </p>
+
+<p><a href="../index.html">Voltar à <em>Referência para bibliotecas</em></a></p>
+
+</body>
+</html>