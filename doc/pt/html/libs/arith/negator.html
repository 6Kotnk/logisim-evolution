--- conflicted
+++ resolved
@@ -1,139 +1,68 @@
-<<<<<<< HEAD
-<html>
-<head>
-<meta http-equiv="content-type" content="text/html; charset=UTF-8">
-<title>Negador</title>
-</head>
-
-<body bgcolor="FFFFFF">
-
-<h1><img  align="center" src="../../icons/negator.gif" width="32" height="32">
-<em>Negador</em></h1>
-
-<p><table>
-<tr><td><strong>Biblioteca:</strong></td>
-	<td><a href="index.html">Aritmética</a></td></tr>
-<tr><td><strong>Introdução:</strong></td>
-	<td>2.0 Beta 22</td></tr>
-<tr><td valign="top"><strong>Aparência:</strong></td>
-	<td valign="top"><img src="../images/negator.png"></td></tr>
-</table></p>
-
-<h2>Comportamento</h2>
-
-<p> Serve para calcular o complemento de dois da entrada. Essa operação será
-realizada através da manutenção de todos os bits de ordem inferior até o
-primeiro 1 de mais baixa ordem, e completando todos os bits acima disso. </p>
-
-<p> Se o valor à entrada já for o menor valor negativo, então a operação
-não se realizará (pois não poderá ser representada na forma de complemento de dois),
-e permanecerá como o menor valor negativo. </p>
-
-<h2>Pinos</h2>
-
-<dl>
-
-<dt> Na face oeste (entrada, com largura em bits de acordo com o atributo Bits de Dados)
-<dd> O valor para se negar.
-
-<dt> Na face leste, marcado por -<var>x</var> (saída, com largura de bits de acordo com o atributo Bits de Dados)
-<dd> A negação da entrada. Se a entrada ultrapassar o menor valor negativo representável
-no atributo <var>Bits de Dados</var>, então, a saída coincidirá com a entrada.
-
-</dl>
-
-<h2>Atributos</h2>
-
-<p> Quando o componente for selecionado ou estiver sendo acrescentado,
-Alt-0 até ALT-9 irão alterar o seu atributo <q> Bits de Dados </q>.
-</p>
-
-<dl>
-
-<dt> Bits de dados</dt>
-<dd> Largura dos bits de dados da entrada e da saída do componente.</dd>
-
-</dl>
-
-<h2> Comportamento da ferramenta Testar </h2>
-
-<p> Nenhum. </p>
-
-<h2> Comportamento da ferramenta Texto </h2>
-
-<p> Nenhum. </p>
-
-<p><a href="../index.html">Voltar à <em>Referência para bibliotecas</em></a></p>
-
-</body>
-</html>
-=======
-<html>
-<head>
-<meta http-equiv="content-type" content="text/html; charset=UTF-8">
-<title>Negador</title>
-</head>
-
-<body bgcolor="FFFFFF">
-
-<h1><img  align="center" src="../../../../icons/negator.gif" width="32" height="32">
-<em>Negador</em></h1>
-
-<p><table>
-<tr><td><strong>Biblioteca:</strong></td>
-	<td><a href="index.html">Aritmética</a></td></tr>
-<tr><td><strong>Introdução:</strong></td>
-	<td>2.0 Beta 22</td></tr>
-<tr><td valign="top"><strong>Aparência:</strong></td>
-	<td valign="top"><img src="../../../../img-libs/negator.png"></td></tr>
-</table></p>
-
-<h2>Comportamento</h2>
-
-<p> Serve para calcular o complemento de dois da entrada. Essa operação será
-realizada através da manutenção de todos os bits de ordem inferior até o
-primeiro 1 de mais baixa ordem, e completando todos os bits acima disso. </p>
-
-<p> Se o valor à entrada já for o menor valor negativo, então a operação
-não se realizará (pois não poderá ser representada na forma de complemento de dois),
-e permanecerá como o menor valor negativo. </p>
-
-<h2>Pinos</h2>
-
-<dl>
-
-<dt> Na face oeste (entrada, com largura em bits de acordo com o atributo Bits de Dados)
-<dd> O valor para se negar.
-
-<dt> Na face leste, marcado por -<var>x</var> (saída, com largura de bits de acordo com o atributo Bits de Dados)
-<dd> A negação da entrada. Se a entrada ultrapassar o menor valor negativo representável
-no atributo <var>Bits de Dados</var>, então, a saída coincidirá com a entrada.
-
-</dl>
-
-<h2>Atributos</h2>
-
-<p> Quando o componente for selecionado ou estiver sendo acrescentado,
-Alt-0 até ALT-9 irão alterar o seu atributo <q> Bits de Dados </q>.
-</p>
-
-<dl>
-
-<dt> Bits de dados</dt>
-<dd> Largura dos bits de dados da entrada e da saída do componente.</dd>
-
-</dl>
-
-<h2> Comportamento da ferramenta Testar </h2>
-
-<p> Nenhum. </p>
-
-<h2> Comportamento da ferramenta Texto </h2>
-
-<p> Nenhum. </p>
-
-<p><a href="../index.html">Voltar à <em>Referência para bibliotecas</em></a></p>
-
-</body>
-</html>
->>>>>>> 5ecb02a1
+<html>
+<head>
+<meta http-equiv="content-type" content="text/html; charset=UTF-8">
+<title>Negador</title>
+</head>
+
+<body bgcolor="FFFFFF">
+
+<h1><img  align="center" src="../../../../icons/negator.gif" width="32" height="32">
+<em>Negador</em></h1>
+
+<p><table>
+<tr><td><strong>Biblioteca:</strong></td>
+	<td><a href="index.html">Aritmética</a></td></tr>
+<tr><td><strong>Introdução:</strong></td>
+	<td>2.0 Beta 22</td></tr>
+<tr><td valign="top"><strong>Aparência:</strong></td>
+	<td valign="top"><img src="../../../../img-libs/negator.png"></td></tr>
+</table></p>
+
+<h2>Comportamento</h2>
+
+<p> Serve para calcular o complemento de dois da entrada. Essa operação será
+realizada através da manutenção de todos os bits de ordem inferior até o
+primeiro 1 de mais baixa ordem, e completando todos os bits acima disso. </p>
+
+<p> Se o valor à entrada já for o menor valor negativo, então a operação
+não se realizará (pois não poderá ser representada na forma de complemento de dois),
+e permanecerá como o menor valor negativo. </p>
+
+<h2>Pinos</h2>
+
+<dl>
+
+<dt> Na face oeste (entrada, com largura em bits de acordo com o atributo Bits de Dados)
+<dd> O valor para se negar.
+
+<dt> Na face leste, marcado por -<var>x</var> (saída, com largura de bits de acordo com o atributo Bits de Dados)
+<dd> A negação da entrada. Se a entrada ultrapassar o menor valor negativo representável
+no atributo <var>Bits de Dados</var>, então, a saída coincidirá com a entrada.
+
+</dl>
+
+<h2>Atributos</h2>
+
+<p> Quando o componente for selecionado ou estiver sendo acrescentado,
+Alt-0 até ALT-9 irão alterar o seu atributo <q> Bits de Dados </q>.
+</p>
+
+<dl>
+
+<dt> Bits de dados</dt>
+<dd> Largura dos bits de dados da entrada e da saída do componente.</dd>
+
+</dl>
+
+<h2> Comportamento da ferramenta Testar </h2>
+
+<p> Nenhum. </p>
+
+<h2> Comportamento da ferramenta Texto </h2>
+
+<p> Nenhum. </p>
+
+<p><a href="../index.html">Voltar à <em>Referência para bibliotecas</em></a></p>
+
+</body>
+</html>