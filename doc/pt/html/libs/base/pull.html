--- conflicted
+++ resolved
@@ -1,153 +1,75 @@
-<<<<<<< HEAD
-<html>
-<head>
-<meta http-equiv="content-type" content="text/html; charset=UTF-8">
-<title>Resistor para Ajuste</title>
-</head>
-
-<body bgcolor="FFFFFF">
-
-<h1>
-<img  align="center" src="../../icons/pullshap.gif" width="32" height="32">
-<img  align="center" src="../../icons/pullrect.gif" width="32" height="32">
-<em>Resistor para Ajuste</em></h1>
-
-<p><table>
-<tr><td><strong>Biblioteca:</strong></td>
-	<td><a href="index.html">Base</a></td></tr>
-<tr><td><strong>Introdução:</strong></td>
-	<td>2.5.0</td></tr>
-<tr><td valign="top"><strong>Aparência:</strong></td>
-	<td valign="top">
-	<table><tbody>
-	<tr><td>Portas convencionais:</td>
-		<td><img src="../images/pull-shaped.png"></td></tr>
-	<tr><td>Portas retangulares:</td>
-		<td><img src="../images/pull-rect.png"></td></tr>
-	</tbody></table></td></tr>
-</table></p>
-
-<h2>Comportamento</h2>
-
-<p> Quando conectado a um ponto, esse componente terá efeito apenas quando o valor
-nesse ponto for flutuante (Z). Nesse caso, o resistor de ajuste fará com que a
-conexão concorde com valor especificado pelo atributo<q> Direção de Ajuste</q>.
-</p>
-
-<p> Se estiver conectado a um valor multibit, então cada bit que estiver flutuando
-será ajustado para a direção especificada, enquanto os bits, que não estiverem
-flutuando, não serão alterados.
-</p>
-
-<h2>Pinos</h2>
-
-<p> O resitor possui apenas um pino, que será uma saída e terá largura em bits
-inferida do componente ao qual estiver conectado.
-</p>
-
-<h2>Atributos</h2>
-
-<p> Quando o componente for selecionado ou estiver sendo acrescentado,
-as teclas com setas poderão alterar o seu atributo <q> Direção</q>.
-</p>
-
-<dl>
-
-<dt> Direção </dt>
-<dd> A direção do pino do componente em relação ao seu centro. </dd>
-
-<dt> Direção para Ajuste </dt>
-<dd> Serve para especificar para qual valor um sinal flutuante deverá ser ajustado.
-Isso poderá ser para 0, 1, ou valor de erro. </dd>
-
-</dl>
-
-<h2> Comportamento da ferramenta Testar </h2>
-
-<p> Nenhum. </p>
-
-<h2> Comportamento da ferramenta Texto </h2>
-
-<p> Nenhum. </p>
-
-<p><a href="../index.html">Voltar à <em>Referência para bibliotecas</em></a></p>
-
-</body>
-</html>
-=======
-<html>
-<head>
-<meta http-equiv="content-type" content="text/html; charset=UTF-8">
-<title>Resistor para Ajuste</title>
-</head>
-
-<body bgcolor="FFFFFF">
-
-<h1>
-<img  align="center" src="../../../../icons/pullshap.gif" width="32" height="32">
-<img  align="center" src="../../../../icons/pullrect.gif" width="32" height="32">
-<em>Resistor para Ajuste</em></h1>
-
-<p><table>
-<tr><td><strong>Biblioteca:</strong></td>
-	<td><a href="index.html">Base</a></td></tr>
-<tr><td><strong>Introdução:</strong></td>
-	<td>2.5.0</td></tr>
-<tr><td valign="top"><strong>Aparência:</strong></td>
-	<td valign="top">
-	<table><tbody>
-	<tr><td>Portas convencionais:</td>
-		<td><img src="../../../../img-libs/pull-shaped.png"></td></tr>
-	<tr><td>Portas retangulares:</td>
-		<td><img src="../../../../img-libs/pull-rect.png"></td></tr>
-	</tbody></table></td></tr>
-</table></p>
-
-<h2>Comportamento</h2>
-
-<p> Quando conectado a um ponto, esse componente terá efeito apenas quando o valor
-nesse ponto for flutuante (Z). Nesse caso, o resistor de ajuste fará com que a
-conexão concorde com valor especificado pelo atributo<q> Direção de Ajuste</q>.
-</p>
-
-<p> Se estiver conectado a um valor multibit, então cada bit que estiver flutuando
-será ajustado para a direção especificada, enquanto os bits, que não estiverem
-flutuando, não serão alterados.
-</p>
-
-<h2>Pinos</h2>
-
-<p> O resitor possui apenas um pino, que será uma saída e terá largura em bits
-inferida do componente ao qual estiver conectado.
-</p>
-
-<h2>Atributos</h2>
-
-<p> Quando o componente for selecionado ou estiver sendo acrescentado,
-as teclas com setas poderão alterar o seu atributo <q> Direção</q>.
-</p>
-
-<dl>
-
-<dt> Direção </dt>
-<dd> A direção do pino do componente em relação ao seu centro. </dd>
-
-<dt> Direção para Ajuste </dt>
-<dd> Serve para especificar para qual valor um sinal flutuante deverá ser ajustado.
-Isso poderá ser para 0, 1, ou valor de erro. </dd>
-
-</dl>
-
-<h2> Comportamento da ferramenta Testar </h2>
-
-<p> Nenhum. </p>
-
-<h2> Comportamento da ferramenta Texto </h2>
-
-<p> Nenhum. </p>
-
-<p><a href="../index.html">Voltar à <em>Referência para bibliotecas</em></a></p>
-
-</body>
-</html>
->>>>>>> 5ecb02a1
+<html>
+<head>
+<meta http-equiv="content-type" content="text/html; charset=UTF-8">
+<title>Resistor para Ajuste</title>
+</head>
+
+<body bgcolor="FFFFFF">
+
+<h1>
+<img  align="center" src="../../../../icons/pullshap.gif" width="32" height="32">
+<img  align="center" src="../../../../icons/pullrect.gif" width="32" height="32">
+<em>Resistor para Ajuste</em></h1>
+
+<p><table>
+<tr><td><strong>Biblioteca:</strong></td>
+	<td><a href="index.html">Base</a></td></tr>
+<tr><td><strong>Introdução:</strong></td>
+	<td>2.5.0</td></tr>
+<tr><td valign="top"><strong>Aparência:</strong></td>
+	<td valign="top">
+	<table><tbody>
+	<tr><td>Portas convencionais:</td>
+		<td><img src="../../../../img-libs/pull-shaped.png"></td></tr>
+	<tr><td>Portas retangulares:</td>
+		<td><img src="../../../../img-libs/pull-rect.png"></td></tr>
+	</tbody></table></td></tr>
+</table></p>
+
+<h2>Comportamento</h2>
+
+<p> Quando conectado a um ponto, esse componente terá efeito apenas quando o valor
+nesse ponto for flutuante (Z). Nesse caso, o resistor de ajuste fará com que a
+conexão concorde com valor especificado pelo atributo<q> Direção de Ajuste</q>.
+</p>
+
+<p> Se estiver conectado a um valor multibit, então cada bit que estiver flutuando
+será ajustado para a direção especificada, enquanto os bits, que não estiverem
+flutuando, não serão alterados.
+</p>
+
+<h2>Pinos</h2>
+
+<p> O resitor possui apenas um pino, que será uma saída e terá largura em bits
+inferida do componente ao qual estiver conectado.
+</p>
+
+<h2>Atributos</h2>
+
+<p> Quando o componente for selecionado ou estiver sendo acrescentado,
+as teclas com setas poderão alterar o seu atributo <q> Direção</q>.
+</p>
+
+<dl>
+
+<dt> Direção </dt>
+<dd> A direção do pino do componente em relação ao seu centro. </dd>
+
+<dt> Direção para Ajuste </dt>
+<dd> Serve para especificar para qual valor um sinal flutuante deverá ser ajustado.
+Isso poderá ser para 0, 1, ou valor de erro. </dd>
+
+</dl>
+
+<h2> Comportamento da ferramenta Testar </h2>
+
+<p> Nenhum. </p>
+
+<h2> Comportamento da ferramenta Texto </h2>
+
+<p> Nenhum. </p>
+
+<p><a href="../index.html">Voltar à <em>Referência para bibliotecas</em></a></p>
+
+</body>
+</html>