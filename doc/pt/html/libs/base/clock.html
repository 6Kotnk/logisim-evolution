<<<<<<< HEAD
<html>
<head>
<meta http-equiv="content-type" content="text/html; charset=UTF-8">
<title>Clock</title>
</head>

<body bgcolor="FFFFFF">

<h1><img  align="center" src="../../icons/clock.gif" width="32" height="32">
<em><i>Clock</i></em></h1>

<p><table>
<tr><td><strong>Biblioteca:</strong></td>
	<td><a href="index.html">Base</a></td></tr>
<tr><td><strong>Introdução:</strong></td>
	<td>2.0 Beta 13</td></tr>
<tr><td valign="top"><strong>Aparência:</strong></td>
	<td valign="top"><img src="../images/clock.png"></td></tr>
</table></p>

<h2>Comportamento</h2>

<p> O <i>clock</i> alternará seu valor à saída periodicamente enquanto as variações 
(<i>ticks</i>) forem habilitadas via 
<a href="../../guide/menu/simulate.html">Menu Simulação</a>.
(As variações (<i>ticks</i>) estarão desabilitadas por padrão.)
Uma variação (<i>tick</i>") é a unidade de tempo do Logisim; a velocidade em que deve
ocorrer poderá ser selecionada pelo submenu Frequência de <i>Tick</i> no menu Simulação.
O ciclo do <i>clock</i> pode ser configurado para usar os atributos Duração em Alto e
Duração em Baixo.
</p>

<p> Observar que a simulação de <i>clocks</i> no Logisim's é pouco realista:
em circuitos reais, vários <i>clocks</i> podem derivar de outros e dificilmente
estão em sincronia. Mas em Logisim, todos eles experimentarão a mesma
taxa de variação de tempo.
</p>

<h2>Pinos</h2>

<p> O <i>clock</i> tem apenas um pino, uma saída com largura de 1 bit,
cujo valor representará o estado corrente do <i>clock</i>. A posição desse pino
será especificada pelo atributo Direção. O valor do <i>clock</i> irá alternar
conforme programado sempre que as variações (<i>ticks</i>) forem habilitadas,
e sempre que o componente for clicado pela <a href="poke.html">
ferramenta Testar</a>.
</p>

<h2>Atributos</h2>

<p> Quando o componente for selecionado ou estiver sendo acrescentado,
as teclas com setas poderão alterar o seu atributo <q> Direção </q>.

<dl>

<dt> Direção </dt>
<dd> A face do componente onde o pino de saída deverá estar. </dd>

<dt> Duração em Alto </dt>
<dd> Quanto tempo em cada ciclo que a saída do <i>clock</i> deverá ficar em 1. </dd>

<dt> Duração em Baixo </dt>
<dd> Quanto tempo em cada ciclo que a saída do <i>clock</i> deverá ficar em 0. </dd>

<dt> Rótulo </dt>
<dd> O texto para o rótulo associado à porta. </dd>

<dt> Posição do Rótulo </dt>
<dd> A posição relativa do rótulo em relação ao componente. </dd>

<dt> Fonte do Rótulo </dt>
<dd> A fonte com a qual o rótulo será mostrado. </dd>

</dl>

<h2> Comportamento da ferramenta Testar </h2>

<p> Ao clicar o componente <i>clock</i>, ele irá alternar o valor de sua saída corrente
de imediato. </p>

<h2> Comportamento da ferramenta Texto </h2>

<p> Permite que o rótulo associado ao componente seja editado.</p>

<p><a href="../index.html">Voltar à <em>Referência para bibliotecas</em></a></p>

</body>
</html>
=======
<html>
<head>
<meta http-equiv="content-type" content="text/html; charset=UTF-8">
<title>Clock</title>
</head>

<body bgcolor="FFFFFF">

<h1><img  align="center" src="../../../../icons/clock.gif" width="32" height="32">
<em><i>Clock</i></em></h1>

<p><table>
<tr><td><strong>Biblioteca:</strong></td>
	<td><a href="index.html">Base</a></td></tr>
<tr><td><strong>Introdução:</strong></td>
	<td>2.0 Beta 13</td></tr>
<tr><td valign="top"><strong>Aparência:</strong></td>
	<td valign="top"><img src="../../../../img-libs/clock.png"></td></tr>
</table></p>

<h2>Comportamento</h2>

<p> O <i>clock</i> alternará seu valor à saída periodicamente enquanto as variações 
(<i>ticks</i>) forem habilitadas via 
<a href="../../guide/menu/simulate.html">Menu Simulação</a>.
(As variações (<i>ticks</i>) estarão desabilitadas por padrão.)
Uma variação (<i>tick</i>") é a unidade de tempo do Logisim; a velocidade em que deve
ocorrer poderá ser selecionada pelo submenu Frequência de <i>Tick</i> no menu Simulação.
O ciclo do <i>clock</i> pode ser configurado para usar os atributos Duração em Alto e
Duração em Baixo.
</p>

<p> Observar que a simulação de <i>clocks</i> no Logisim's é pouco realista:
em circuitos reais, vários <i>clocks</i> podem derivar de outros e dificilmente
estão em sincronia. Mas em Logisim, todos eles experimentarão a mesma
taxa de variação de tempo.
</p>

<h2>Pinos</h2>

<p> O <i>clock</i> tem apenas um pino, uma saída com largura de 1 bit,
cujo valor representará o estado corrente do <i>clock</i>. A posição desse pino
será especificada pelo atributo Direção. O valor do <i>clock</i> irá alternar
conforme programado sempre que as variações (<i>ticks</i>) forem habilitadas,
e sempre que o componente for clicado pela <a href="poke.html">
ferramenta Testar</a>.
</p>

<h2>Atributos</h2>

<p> Quando o componente for selecionado ou estiver sendo acrescentado,
as teclas com setas poderão alterar o seu atributo <q> Direção </q>.

<dl>

<dt> Direção </dt>
<dd> A face do componente onde o pino de saída deverá estar. </dd>

<dt> Duração em Alto </dt>
<dd> Quanto tempo em cada ciclo que a saída do <i>clock</i> deverá ficar em 1. </dd>

<dt> Duração em Baixo </dt>
<dd> Quanto tempo em cada ciclo que a saída do <i>clock</i> deverá ficar em 0. </dd>

<dt> Rótulo </dt>
<dd> O texto para o rótulo associado à porta. </dd>

<dt> Posição do Rótulo </dt>
<dd> A posição relativa do rótulo em relação ao componente. </dd>

<dt> Fonte do Rótulo </dt>
<dd> A fonte com a qual o rótulo será mostrado. </dd>

</dl>

<h2> Comportamento da ferramenta Testar </h2>

<p> Ao clicar o componente <i>clock</i>, ele irá alternar o valor de sua saída corrente
de imediato. </p>

<h2> Comportamento da ferramenta Texto </h2>

<p> Permite que o rótulo associado ao componente seja editado.</p>

<p><a href="../index.html">Voltar à <em>Referência para bibliotecas</em></a></p>

</body>
</html>
>>>>>>> 5ecb02a1
<|MERGE_RESOLUTION|>--- conflicted
+++ resolved
@@ -1,179 +1,88 @@
-<<<<<<< HEAD
-<html>
-<head>
-<meta http-equiv="content-type" content="text/html; charset=UTF-8">
-<title>Clock</title>
-</head>
-
-<body bgcolor="FFFFFF">
-
-<h1><img  align="center" src="../../icons/clock.gif" width="32" height="32">
-<em><i>Clock</i></em></h1>
-
-<p><table>
-<tr><td><strong>Biblioteca:</strong></td>
-	<td><a href="index.html">Base</a></td></tr>
-<tr><td><strong>Introdução:</strong></td>
-	<td>2.0 Beta 13</td></tr>
-<tr><td valign="top"><strong>Aparência:</strong></td>
-	<td valign="top"><img src="../images/clock.png"></td></tr>
-</table></p>
-
-<h2>Comportamento</h2>
-
-<p> O <i>clock</i> alternará seu valor à saída periodicamente enquanto as variações 
-(<i>ticks</i>) forem habilitadas via 
-<a href="../../guide/menu/simulate.html">Menu Simulação</a>.
-(As variações (<i>ticks</i>) estarão desabilitadas por padrão.)
-Uma variação (<i>tick</i>") é a unidade de tempo do Logisim; a velocidade em que deve
-ocorrer poderá ser selecionada pelo submenu Frequência de <i>Tick</i> no menu Simulação.
-O ciclo do <i>clock</i> pode ser configurado para usar os atributos Duração em Alto e
-Duração em Baixo.
-</p>
-
-<p> Observar que a simulação de <i>clocks</i> no Logisim's é pouco realista:
-em circuitos reais, vários <i>clocks</i> podem derivar de outros e dificilmente
-estão em sincronia. Mas em Logisim, todos eles experimentarão a mesma
-taxa de variação de tempo.
-</p>
-
-<h2>Pinos</h2>
-
-<p> O <i>clock</i> tem apenas um pino, uma saída com largura de 1 bit,
-cujo valor representará o estado corrente do <i>clock</i>. A posição desse pino
-será especificada pelo atributo Direção. O valor do <i>clock</i> irá alternar
-conforme programado sempre que as variações (<i>ticks</i>) forem habilitadas,
-e sempre que o componente for clicado pela <a href="poke.html">
-ferramenta Testar</a>.
-</p>
-
-<h2>Atributos</h2>
-
-<p> Quando o componente for selecionado ou estiver sendo acrescentado,
-as teclas com setas poderão alterar o seu atributo <q> Direção </q>.
-
-<dl>
-
-<dt> Direção </dt>
-<dd> A face do componente onde o pino de saída deverá estar. </dd>
-
-<dt> Duração em Alto </dt>
-<dd> Quanto tempo em cada ciclo que a saída do <i>clock</i> deverá ficar em 1. </dd>
-
-<dt> Duração em Baixo </dt>
-<dd> Quanto tempo em cada ciclo que a saída do <i>clock</i> deverá ficar em 0. </dd>
-
-<dt> Rótulo </dt>
-<dd> O texto para o rótulo associado à porta. </dd>
-
-<dt> Posição do Rótulo </dt>
-<dd> A posição relativa do rótulo em relação ao componente. </dd>
-
-<dt> Fonte do Rótulo </dt>
-<dd> A fonte com a qual o rótulo será mostrado. </dd>
-
-</dl>
-
-<h2> Comportamento da ferramenta Testar </h2>
-
-<p> Ao clicar o componente <i>clock</i>, ele irá alternar o valor de sua saída corrente
-de imediato. </p>
-
-<h2> Comportamento da ferramenta Texto </h2>
-
-<p> Permite que o rótulo associado ao componente seja editado.</p>
-
-<p><a href="../index.html">Voltar à <em>Referência para bibliotecas</em></a></p>
-
-</body>
-</html>
-=======
-<html>
-<head>
-<meta http-equiv="content-type" content="text/html; charset=UTF-8">
-<title>Clock</title>
-</head>
-
-<body bgcolor="FFFFFF">
-
-<h1><img  align="center" src="../../../../icons/clock.gif" width="32" height="32">
-<em><i>Clock</i></em></h1>
-
-<p><table>
-<tr><td><strong>Biblioteca:</strong></td>
-	<td><a href="index.html">Base</a></td></tr>
-<tr><td><strong>Introdução:</strong></td>
-	<td>2.0 Beta 13</td></tr>
-<tr><td valign="top"><strong>Aparência:</strong></td>
-	<td valign="top"><img src="../../../../img-libs/clock.png"></td></tr>
-</table></p>
-
-<h2>Comportamento</h2>
-
-<p> O <i>clock</i> alternará seu valor à saída periodicamente enquanto as variações 
-(<i>ticks</i>) forem habilitadas via 
-<a href="../../guide/menu/simulate.html">Menu Simulação</a>.
-(As variações (<i>ticks</i>) estarão desabilitadas por padrão.)
-Uma variação (<i>tick</i>") é a unidade de tempo do Logisim; a velocidade em que deve
-ocorrer poderá ser selecionada pelo submenu Frequência de <i>Tick</i> no menu Simulação.
-O ciclo do <i>clock</i> pode ser configurado para usar os atributos Duração em Alto e
-Duração em Baixo.
-</p>
-
-<p> Observar que a simulação de <i>clocks</i> no Logisim's é pouco realista:
-em circuitos reais, vários <i>clocks</i> podem derivar de outros e dificilmente
-estão em sincronia. Mas em Logisim, todos eles experimentarão a mesma
-taxa de variação de tempo.
-</p>
-
-<h2>Pinos</h2>
-
-<p> O <i>clock</i> tem apenas um pino, uma saída com largura de 1 bit,
-cujo valor representará o estado corrente do <i>clock</i>. A posição desse pino
-será especificada pelo atributo Direção. O valor do <i>clock</i> irá alternar
-conforme programado sempre que as variações (<i>ticks</i>) forem habilitadas,
-e sempre que o componente for clicado pela <a href="poke.html">
-ferramenta Testar</a>.
-</p>
-
-<h2>Atributos</h2>
-
-<p> Quando o componente for selecionado ou estiver sendo acrescentado,
-as teclas com setas poderão alterar o seu atributo <q> Direção </q>.
-
-<dl>
-
-<dt> Direção </dt>
-<dd> A face do componente onde o pino de saída deverá estar. </dd>
-
-<dt> Duração em Alto </dt>
-<dd> Quanto tempo em cada ciclo que a saída do <i>clock</i> deverá ficar em 1. </dd>
-
-<dt> Duração em Baixo </dt>
-<dd> Quanto tempo em cada ciclo que a saída do <i>clock</i> deverá ficar em 0. </dd>
-
-<dt> Rótulo </dt>
-<dd> O texto para o rótulo associado à porta. </dd>
-
-<dt> Posição do Rótulo </dt>
-<dd> A posição relativa do rótulo em relação ao componente. </dd>
-
-<dt> Fonte do Rótulo </dt>
-<dd> A fonte com a qual o rótulo será mostrado. </dd>
-
-</dl>
-
-<h2> Comportamento da ferramenta Testar </h2>
-
-<p> Ao clicar o componente <i>clock</i>, ele irá alternar o valor de sua saída corrente
-de imediato. </p>
-
-<h2> Comportamento da ferramenta Texto </h2>
-
-<p> Permite que o rótulo associado ao componente seja editado.</p>
-
-<p><a href="../index.html">Voltar à <em>Referência para bibliotecas</em></a></p>
-
-</body>
-</html>
->>>>>>> 5ecb02a1
+<html>
+<head>
+<meta http-equiv="content-type" content="text/html; charset=UTF-8">
+<title>Clock</title>
+</head>
+
+<body bgcolor="FFFFFF">
+
+<h1><img  align="center" src="../../../../icons/clock.gif" width="32" height="32">
+<em><i>Clock</i></em></h1>
+
+<p><table>
+<tr><td><strong>Biblioteca:</strong></td>
+	<td><a href="index.html">Base</a></td></tr>
+<tr><td><strong>Introdução:</strong></td>
+	<td>2.0 Beta 13</td></tr>
+<tr><td valign="top"><strong>Aparência:</strong></td>
+	<td valign="top"><img src="../../../../img-libs/clock.png"></td></tr>
+</table></p>
+
+<h2>Comportamento</h2>
+
+<p> O <i>clock</i> alternará seu valor à saída periodicamente enquanto as variações 
+(<i>ticks</i>) forem habilitadas via 
+<a href="../../guide/menu/simulate.html">Menu Simulação</a>.
+(As variações (<i>ticks</i>) estarão desabilitadas por padrão.)
+Uma variação (<i>tick</i>") é a unidade de tempo do Logisim; a velocidade em que deve
+ocorrer poderá ser selecionada pelo submenu Frequência de <i>Tick</i> no menu Simulação.
+O ciclo do <i>clock</i> pode ser configurado para usar os atributos Duração em Alto e
+Duração em Baixo.
+</p>
+
+<p> Observar que a simulação de <i>clocks</i> no Logisim's é pouco realista:
+em circuitos reais, vários <i>clocks</i> podem derivar de outros e dificilmente
+estão em sincronia. Mas em Logisim, todos eles experimentarão a mesma
+taxa de variação de tempo.
+</p>
+
+<h2>Pinos</h2>
+
+<p> O <i>clock</i> tem apenas um pino, uma saída com largura de 1 bit,
+cujo valor representará o estado corrente do <i>clock</i>. A posição desse pino
+será especificada pelo atributo Direção. O valor do <i>clock</i> irá alternar
+conforme programado sempre que as variações (<i>ticks</i>) forem habilitadas,
+e sempre que o componente for clicado pela <a href="poke.html">
+ferramenta Testar</a>.
+</p>
+
+<h2>Atributos</h2>
+
+<p> Quando o componente for selecionado ou estiver sendo acrescentado,
+as teclas com setas poderão alterar o seu atributo <q> Direção </q>.
+
+<dl>
+
+<dt> Direção </dt>
+<dd> A face do componente onde o pino de saída deverá estar. </dd>
+
+<dt> Duração em Alto </dt>
+<dd> Quanto tempo em cada ciclo que a saída do <i>clock</i> deverá ficar em 1. </dd>
+
+<dt> Duração em Baixo </dt>
+<dd> Quanto tempo em cada ciclo que a saída do <i>clock</i> deverá ficar em 0. </dd>
+
+<dt> Rótulo </dt>
+<dd> O texto para o rótulo associado à porta. </dd>
+
+<dt> Posição do Rótulo </dt>
+<dd> A posição relativa do rótulo em relação ao componente. </dd>
+
+<dt> Fonte do Rótulo </dt>
+<dd> A fonte com a qual o rótulo será mostrado. </dd>
+
+</dl>
+
+<h2> Comportamento da ferramenta Testar </h2>
+
+<p> Ao clicar o componente <i>clock</i>, ele irá alternar o valor de sua saída corrente
+de imediato. </p>
+
+<h2> Comportamento da ferramenta Texto </h2>
+
+<p> Permite que o rótulo associado ao componente seja editado.</p>
+
+<p><a href="../index.html">Voltar à <em>Referência para bibliotecas</em></a></p>
+
+</body>
+</html>