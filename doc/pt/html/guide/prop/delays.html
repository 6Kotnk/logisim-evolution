<<<<<<< HEAD
<html>
<head>
<meta http-equiv="content-type" content="text/html; charset=UTF-8">
<title>Atrasos em porta (Gate delays)</title>
</head>

<body bgcolor="FFFFFF">

<h1>Atrasos em porta (Gate delays)</h1>

<p> Como um exemplo do nível de sofisticação do algoritmo do Logisim,
considere o circuito a seguir. 
</p>

<center><img src="../../../../en/img-guide/prop-const0.png" width="171" height="55"></center>

<p> "Obviamente" sempre terá saídas em 0. Mas, na verdade, as portas não
reagem instantaneamente às suas entradas, e nem tampouco o Logisim.
Como resultado, quando as entradas nesse circuito variam de 0 para 1, a
porta AND brevemente verá duas entradas iguais a 1, e irá emitir um breve 1.
Você não vai vê-lo na tela. Mas esse efeito é perceptível quando se
utilizar a saída da porta AND como entrada de <i>clock</i> de um <i>flip-flop</i> 
tipo D. 
</p>

<center><img src="../../../../en/img-guide/prop-using-const0.png" width="231" height="68"></center>

<p> Se testar a entrada, variando de 0 para 1, isso levará a um valor instantâneo
igual a 1 que irá para o <i>flip-flop</i> tipo D e, portanto, 
o valor do <i>flip-flop</i> irá alternar cada vez que o circuito de entrada 
for de 0 para 1.
</p>

<p> Cada componente tem um atraso associado a ele. Componentes mais sofisticados
construídos em Logisim tendem a ter atrasos maiores, mas esses atrasos são um tanto
arbitrários e podem não refletir a realidade.
</p>

<p> Do ponto de vista técnico, é relativamente fácil lidar com
esse nível de sofisticação em um único circuito. Lidar com atrasos de porta
em subcircuitos, porém, é um pouco mais complexo; o Logisim tem a pretensão de
abordar isso corretamente, colocando todos os valores primitivos de propagação
do componente em uma programação única, independentemente do subcircuito em que o 
componente se encontrar. 
</p>

<p> (Via a opção <a href="../opts/index.html"> Opções de projeto </a> na janela
<a guia href="../opts/simulate.html"> Simulação</a>, você poderá configurar o Logisim
para adicionar um atraso aleatório, ocasional, para a propagação de um componente.
Isso tem o objetivo de simular a desigualdade de circuitos reais. Em particular, um 
<i>latch</i> SR construído com duas portas NOR irá oscilar sem essa aleatoriedade, 
já que ambas as portas irão processar suas entradas em sincronia. Essa aleatoriedade é
desabilitada por padrão.)
</p>

<p> Notar que pararei de dizer o Logisim sempre tratará bem atrasos de porta.
Mas pelo menos ele tentará.
</p>

<p><strong>Próximo:</strong> <a href="oscillate.html">Erros de oscilação</a>.</p>

</body>
</html>
=======
<!DOCTYPE html PUBLIC "-//W3C//DTD HTML 4.01 Transitional//EN">
<html>
  <head>
    <meta name="viewport" content="width=device-width, initial-scale=1.0">
    <meta name="created" content="2018-10-23T06:18:10.521000000">
    <meta name="changed" content="2018-10-23T06:18:42.262000000">
    <meta http-equiv="content-type" content="text/html; charset=utf-8">
    <meta http-equiv="Content-Language" content="pt">
    <title>Atrasos em porta (Gate delays)</title>
    <link rel="stylesheet" type="text/css" href="..\..\style.css">
  </head>
  <body>
    <div class="maindiv">

<h1>Atrasos em porta (Gate delays)</h1>

<p> Como um exemplo do nível de sofisticação do algoritmo do Logisim,
considere o circuito a seguir. 
</p>

<center><img src="../../../../img-guide/prop-const0.png"></center>

<p> "Obviamente" sempre terá saídas em 0. Mas, na verdade, as portas não
reagem instantaneamente às suas entradas, e nem tampouco o Logisim.
Como resultado, quando as entradas nesse circuito variam de 0 para 1, a
porta AND brevemente verá duas entradas iguais a 1, e irá emitir um breve 1.
Você não vai vê-lo na tela. Mas esse efeito é perceptível quando se
utilizar a saída da porta AND como entrada de <i>clock</i> de um <i>flip-flop</i> 
tipo D. 
</p>

<center><img src="../../../../img-guide/prop-using-const0.png"></center>

<p> Se testar a entrada, variando de 0 para 1, isso levará a um valor instantâneo
igual a 1 que irá para o <i>flip-flop</i> tipo D e, portanto, 
o valor do <i>flip-flop</i> irá alternar cada vez que o circuito de entrada 
for de 0 para 1.
</p>

<p> Cada componente tem um atraso associado a ele. Componentes mais sofisticados
construídos em Logisim tendem a ter atrasos maiores, mas esses atrasos são um tanto
arbitrários e podem não refletir a realidade.
</p>

<p> Do ponto de vista técnico, é relativamente fácil lidar com
esse nível de sofisticação em um único circuito. Lidar com atrasos de porta
em subcircuitos, porém, é um pouco mais complexo; o Logisim tem a pretensão de
abordar isso corretamente, colocando todos os valores primitivos de propagação
do componente em uma programação única, independentemente do subcircuito em que o 
componente se encontrar. 
</p>

<p> (Via a opção <a href="../opts/index.html"> Opções de projeto </a> na janela
<a guia href="../opts/simulate.html"> Simulação</a>, você poderá configurar o Logisim
para adicionar um atraso aleatório, ocasional, para a propagação de um componente.
Isso tem o objetivo de simular a desigualdade de circuitos reais. Em particular, um 
<i>latch</i> SR construído com duas portas NOR irá oscilar sem essa aleatoriedade, 
já que ambas as portas irão processar suas entradas em sincronia. Essa aleatoriedade é
desabilitada por padrão.)
</p>

<p> Notar que pararei de dizer o Logisim sempre tratará bem atrasos de porta.
Mas pelo menos ele tentará.
</p>

<p><strong>Próximo:</strong> <a href="oscillate.html">Erros de oscilação</a>.</p>
</div>
</body>
</html>
>>>>>>> 5ecb02a1
<|MERGE_RESOLUTION|>--- conflicted
+++ resolved
@@ -1,135 +1,69 @@
-<<<<<<< HEAD
-<html>
-<head>
-<meta http-equiv="content-type" content="text/html; charset=UTF-8">
-<title>Atrasos em porta (Gate delays)</title>
-</head>
-
-<body bgcolor="FFFFFF">
-
-<h1>Atrasos em porta (Gate delays)</h1>
-
-<p> Como um exemplo do nível de sofisticação do algoritmo do Logisim,
-considere o circuito a seguir. 
-</p>
-
-<center><img src="../../../../en/img-guide/prop-const0.png" width="171" height="55"></center>
-
-<p> "Obviamente" sempre terá saídas em 0. Mas, na verdade, as portas não
-reagem instantaneamente às suas entradas, e nem tampouco o Logisim.
-Como resultado, quando as entradas nesse circuito variam de 0 para 1, a
-porta AND brevemente verá duas entradas iguais a 1, e irá emitir um breve 1.
-Você não vai vê-lo na tela. Mas esse efeito é perceptível quando se
-utilizar a saída da porta AND como entrada de <i>clock</i> de um <i>flip-flop</i> 
-tipo D. 
-</p>
-
-<center><img src="../../../../en/img-guide/prop-using-const0.png" width="231" height="68"></center>
-
-<p> Se testar a entrada, variando de 0 para 1, isso levará a um valor instantâneo
-igual a 1 que irá para o <i>flip-flop</i> tipo D e, portanto, 
-o valor do <i>flip-flop</i> irá alternar cada vez que o circuito de entrada 
-for de 0 para 1.
-</p>
-
-<p> Cada componente tem um atraso associado a ele. Componentes mais sofisticados
-construídos em Logisim tendem a ter atrasos maiores, mas esses atrasos são um tanto
-arbitrários e podem não refletir a realidade.
-</p>
-
-<p> Do ponto de vista técnico, é relativamente fácil lidar com
-esse nível de sofisticação em um único circuito. Lidar com atrasos de porta
-em subcircuitos, porém, é um pouco mais complexo; o Logisim tem a pretensão de
-abordar isso corretamente, colocando todos os valores primitivos de propagação
-do componente em uma programação única, independentemente do subcircuito em que o 
-componente se encontrar. 
-</p>
-
-<p> (Via a opção <a href="../opts/index.html"> Opções de projeto </a> na janela
-<a guia href="../opts/simulate.html"> Simulação</a>, você poderá configurar o Logisim
-para adicionar um atraso aleatório, ocasional, para a propagação de um componente.
-Isso tem o objetivo de simular a desigualdade de circuitos reais. Em particular, um 
-<i>latch</i> SR construído com duas portas NOR irá oscilar sem essa aleatoriedade, 
-já que ambas as portas irão processar suas entradas em sincronia. Essa aleatoriedade é
-desabilitada por padrão.)
-</p>
-
-<p> Notar que pararei de dizer o Logisim sempre tratará bem atrasos de porta.
-Mas pelo menos ele tentará.
-</p>
-
-<p><strong>Próximo:</strong> <a href="oscillate.html">Erros de oscilação</a>.</p>
-
-</body>
-</html>
-=======
-<!DOCTYPE html PUBLIC "-//W3C//DTD HTML 4.01 Transitional//EN">
-<html>
-  <head>
-    <meta name="viewport" content="width=device-width, initial-scale=1.0">
-    <meta name="created" content="2018-10-23T06:18:10.521000000">
-    <meta name="changed" content="2018-10-23T06:18:42.262000000">
-    <meta http-equiv="content-type" content="text/html; charset=utf-8">
-    <meta http-equiv="Content-Language" content="pt">
-    <title>Atrasos em porta (Gate delays)</title>
-    <link rel="stylesheet" type="text/css" href="..\..\style.css">
-  </head>
-  <body>
-    <div class="maindiv">
-
-<h1>Atrasos em porta (Gate delays)</h1>
-
-<p> Como um exemplo do nível de sofisticação do algoritmo do Logisim,
-considere o circuito a seguir. 
-</p>
-
-<center><img src="../../../../img-guide/prop-const0.png"></center>
-
-<p> "Obviamente" sempre terá saídas em 0. Mas, na verdade, as portas não
-reagem instantaneamente às suas entradas, e nem tampouco o Logisim.
-Como resultado, quando as entradas nesse circuito variam de 0 para 1, a
-porta AND brevemente verá duas entradas iguais a 1, e irá emitir um breve 1.
-Você não vai vê-lo na tela. Mas esse efeito é perceptível quando se
-utilizar a saída da porta AND como entrada de <i>clock</i> de um <i>flip-flop</i> 
-tipo D. 
-</p>
-
-<center><img src="../../../../img-guide/prop-using-const0.png"></center>
-
-<p> Se testar a entrada, variando de 0 para 1, isso levará a um valor instantâneo
-igual a 1 que irá para o <i>flip-flop</i> tipo D e, portanto, 
-o valor do <i>flip-flop</i> irá alternar cada vez que o circuito de entrada 
-for de 0 para 1.
-</p>
-
-<p> Cada componente tem um atraso associado a ele. Componentes mais sofisticados
-construídos em Logisim tendem a ter atrasos maiores, mas esses atrasos são um tanto
-arbitrários e podem não refletir a realidade.
-</p>
-
-<p> Do ponto de vista técnico, é relativamente fácil lidar com
-esse nível de sofisticação em um único circuito. Lidar com atrasos de porta
-em subcircuitos, porém, é um pouco mais complexo; o Logisim tem a pretensão de
-abordar isso corretamente, colocando todos os valores primitivos de propagação
-do componente em uma programação única, independentemente do subcircuito em que o 
-componente se encontrar. 
-</p>
-
-<p> (Via a opção <a href="../opts/index.html"> Opções de projeto </a> na janela
-<a guia href="../opts/simulate.html"> Simulação</a>, você poderá configurar o Logisim
-para adicionar um atraso aleatório, ocasional, para a propagação de um componente.
-Isso tem o objetivo de simular a desigualdade de circuitos reais. Em particular, um 
-<i>latch</i> SR construído com duas portas NOR irá oscilar sem essa aleatoriedade, 
-já que ambas as portas irão processar suas entradas em sincronia. Essa aleatoriedade é
-desabilitada por padrão.)
-</p>
-
-<p> Notar que pararei de dizer o Logisim sempre tratará bem atrasos de porta.
-Mas pelo menos ele tentará.
-</p>
-
-<p><strong>Próximo:</strong> <a href="oscillate.html">Erros de oscilação</a>.</p>
-</div>
-</body>
-</html>
->>>>>>> 5ecb02a1
+<!DOCTYPE html PUBLIC "-//W3C//DTD HTML 4.01 Transitional//EN">
+<html>
+  <head>
+    <meta name="viewport" content="width=device-width, initial-scale=1.0">
+    <meta name="created" content="2018-10-23T06:18:10.521000000">
+    <meta name="changed" content="2018-10-23T06:18:42.262000000">
+    <meta http-equiv="content-type" content="text/html; charset=utf-8">
+    <meta http-equiv="Content-Language" content="pt">
+    <title>Atrasos em porta (Gate delays)</title>
+    <link rel="stylesheet" type="text/css" href="..\..\style.css">
+  </head>
+  <body>
+    <div class="maindiv">
+
+<h1>Atrasos em porta (Gate delays)</h1>
+
+<p> Como um exemplo do nível de sofisticação do algoritmo do Logisim,
+considere o circuito a seguir. 
+</p>
+
+<center><img src="../../../../img-guide/prop-const0.png"></center>
+
+<p> "Obviamente" sempre terá saídas em 0. Mas, na verdade, as portas não
+reagem instantaneamente às suas entradas, e nem tampouco o Logisim.
+Como resultado, quando as entradas nesse circuito variam de 0 para 1, a
+porta AND brevemente verá duas entradas iguais a 1, e irá emitir um breve 1.
+Você não vai vê-lo na tela. Mas esse efeito é perceptível quando se
+utilizar a saída da porta AND como entrada de <i>clock</i> de um <i>flip-flop</i> 
+tipo D. 
+</p>
+
+<center><img src="../../../../img-guide/prop-using-const0.png"></center>
+
+<p> Se testar a entrada, variando de 0 para 1, isso levará a um valor instantâneo
+igual a 1 que irá para o <i>flip-flop</i> tipo D e, portanto, 
+o valor do <i>flip-flop</i> irá alternar cada vez que o circuito de entrada 
+for de 0 para 1.
+</p>
+
+<p> Cada componente tem um atraso associado a ele. Componentes mais sofisticados
+construídos em Logisim tendem a ter atrasos maiores, mas esses atrasos são um tanto
+arbitrários e podem não refletir a realidade.
+</p>
+
+<p> Do ponto de vista técnico, é relativamente fácil lidar com
+esse nível de sofisticação em um único circuito. Lidar com atrasos de porta
+em subcircuitos, porém, é um pouco mais complexo; o Logisim tem a pretensão de
+abordar isso corretamente, colocando todos os valores primitivos de propagação
+do componente em uma programação única, independentemente do subcircuito em que o 
+componente se encontrar. 
+</p>
+
+<p> (Via a opção <a href="../opts/index.html"> Opções de projeto </a> na janela
+<a guia href="../opts/simulate.html"> Simulação</a>, você poderá configurar o Logisim
+para adicionar um atraso aleatório, ocasional, para a propagação de um componente.
+Isso tem o objetivo de simular a desigualdade de circuitos reais. Em particular, um 
+<i>latch</i> SR construído com duas portas NOR irá oscilar sem essa aleatoriedade, 
+já que ambas as portas irão processar suas entradas em sincronia. Essa aleatoriedade é
+desabilitada por padrão.)
+</p>
+
+<p> Notar que pararei de dizer o Logisim sempre tratará bem atrasos de porta.
+Mas pelo menos ele tentará.
+</p>
+
+<p><strong>Próximo:</strong> <a href="oscillate.html">Erros de oscilação</a>.</p>
+</div>
+</body>
+</html>