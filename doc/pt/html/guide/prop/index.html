<<<<<<< HEAD
<html>
<head>
<meta http-equiv="content-type" content="text/html; charset=UTF-8">
<title>Propagação de valor</title>
</head>

<body bgcolor="FFFFFF">

<h1>Propagação de valor</h1>

<p> O algoritmo do Logisim para simular a propagação de valores através
circuitos não é algo com que você normalmente precise se preocupar. Basta
dizer que o algoritmo é sofisticado o suficiente para dar conta dos atrasos
em portas, mas não é realista o bastante para lidar com fenômenos mais
complexos como variações de voltagens ou condições conflitantes. 
</p>

<p> Você ainda quer saber mais?
<blockquote> 
     <a href="delays.html"> Atrasos de portas </a>
<br> <a href="oscillate.html"> Erros de oscilação </a>
<br> <a href="shortcome.html"> Deficiências </a>
</blockquote></p>

<p><strong>Próximo:</strong> <a href="delays.html">Atrasos de porta (Gate delays)</a>.</p>

</body>
</html>
=======
<!DOCTYPE html PUBLIC "-//W3C//DTD HTML 4.01 Transitional//EN">
<html>
  <head>
    <meta name="viewport" content="width=device-width, initial-scale=1.0">
    <meta name="created" content="2018-10-23T06:18:10.521000000">
    <meta name="changed" content="2018-10-23T06:18:42.262000000">
    <meta http-equiv="content-type" content="text/html; charset=utf-8">
    <meta http-equiv="Content-Language" content="pt">
    <title>Propagação de valor</title>
    <link rel="stylesheet" type="text/css" href="..\..\style.css">
  </head>
  <body>
    <div class="maindiv">

<h1>Propagação de valor</h1>

<p> O algoritmo do Logisim para simular a propagação de valores através
circuitos não é algo com que você normalmente precise se preocupar. Basta
dizer que o algoritmo é sofisticado o suficiente para dar conta dos atrasos
em portas, mas não é realista o bastante para lidar com fenômenos mais
complexos como variações de voltagens ou condições conflitantes. 
</p>

<p> Você ainda quer saber mais?
<blockquote> 
     <a href="delays.html"> Atrasos de portas </a>
<br> <a href="oscillate.html"> Erros de oscilação </a>
<br> <a href="shortcome.html"> Deficiências </a>
</blockquote></p>

<p><strong>Próximo:</strong> <a href="delays.html">Atrasos de porta (Gate delays)</a>.</p>
</div>
</body>
</html>
>>>>>>> 5ecb02a1
<|MERGE_RESOLUTION|>--- conflicted
+++ resolved
@@ -1,65 +1,34 @@
-<<<<<<< HEAD
-<html>
-<head>
-<meta http-equiv="content-type" content="text/html; charset=UTF-8">
-<title>Propagação de valor</title>
-</head>
-
-<body bgcolor="FFFFFF">
-
-<h1>Propagação de valor</h1>
-
-<p> O algoritmo do Logisim para simular a propagação de valores através
-circuitos não é algo com que você normalmente precise se preocupar. Basta
-dizer que o algoritmo é sofisticado o suficiente para dar conta dos atrasos
-em portas, mas não é realista o bastante para lidar com fenômenos mais
-complexos como variações de voltagens ou condições conflitantes. 
-</p>
-
-<p> Você ainda quer saber mais?
-<blockquote> 
-     <a href="delays.html"> Atrasos de portas </a>
-<br> <a href="oscillate.html"> Erros de oscilação </a>
-<br> <a href="shortcome.html"> Deficiências </a>
-</blockquote></p>
-
-<p><strong>Próximo:</strong> <a href="delays.html">Atrasos de porta (Gate delays)</a>.</p>
-
-</body>
-</html>
-=======
-<!DOCTYPE html PUBLIC "-//W3C//DTD HTML 4.01 Transitional//EN">
-<html>
-  <head>
-    <meta name="viewport" content="width=device-width, initial-scale=1.0">
-    <meta name="created" content="2018-10-23T06:18:10.521000000">
-    <meta name="changed" content="2018-10-23T06:18:42.262000000">
-    <meta http-equiv="content-type" content="text/html; charset=utf-8">
-    <meta http-equiv="Content-Language" content="pt">
-    <title>Propagação de valor</title>
-    <link rel="stylesheet" type="text/css" href="..\..\style.css">
-  </head>
-  <body>
-    <div class="maindiv">
-
-<h1>Propagação de valor</h1>
-
-<p> O algoritmo do Logisim para simular a propagação de valores através
-circuitos não é algo com que você normalmente precise se preocupar. Basta
-dizer que o algoritmo é sofisticado o suficiente para dar conta dos atrasos
-em portas, mas não é realista o bastante para lidar com fenômenos mais
-complexos como variações de voltagens ou condições conflitantes. 
-</p>
-
-<p> Você ainda quer saber mais?
-<blockquote> 
-     <a href="delays.html"> Atrasos de portas </a>
-<br> <a href="oscillate.html"> Erros de oscilação </a>
-<br> <a href="shortcome.html"> Deficiências </a>
-</blockquote></p>
-
-<p><strong>Próximo:</strong> <a href="delays.html">Atrasos de porta (Gate delays)</a>.</p>
-</div>
-</body>
-</html>
->>>>>>> 5ecb02a1
+<!DOCTYPE html PUBLIC "-//W3C//DTD HTML 4.01 Transitional//EN">
+<html>
+  <head>
+    <meta name="viewport" content="width=device-width, initial-scale=1.0">
+    <meta name="created" content="2018-10-23T06:18:10.521000000">
+    <meta name="changed" content="2018-10-23T06:18:42.262000000">
+    <meta http-equiv="content-type" content="text/html; charset=utf-8">
+    <meta http-equiv="Content-Language" content="pt">
+    <title>Propagação de valor</title>
+    <link rel="stylesheet" type="text/css" href="..\..\style.css">
+  </head>
+  <body>
+    <div class="maindiv">
+
+<h1>Propagação de valor</h1>
+
+<p> O algoritmo do Logisim para simular a propagação de valores através
+circuitos não é algo com que você normalmente precise se preocupar. Basta
+dizer que o algoritmo é sofisticado o suficiente para dar conta dos atrasos
+em portas, mas não é realista o bastante para lidar com fenômenos mais
+complexos como variações de voltagens ou condições conflitantes. 
+</p>
+
+<p> Você ainda quer saber mais?
+<blockquote> 
+     <a href="delays.html"> Atrasos de portas </a>
+<br> <a href="oscillate.html"> Erros de oscilação </a>
+<br> <a href="shortcome.html"> Deficiências </a>
+</blockquote></p>
+
+<p><strong>Próximo:</strong> <a href="delays.html">Atrasos de porta (Gate delays)</a>.</p>
+</div>
+</body>
+</html>