--- conflicted
+++ resolved
@@ -1,130 +1,67 @@
-<<<<<<< HEAD
-<html>
-<head>
-<meta http-equiv="content-type" content="text/html; charset=UTF-8">
-<title>Para criar cabos</title>
-</head>
-<body bgcolor="FFFFFF">
-
-<h1>Para criar cabos</h1>
-
-<p> Cada entrada e saída em cada componente de um circuito tem uma largura de bits
-associada a ela. Na maioria das vezes a largura do bit será 1, e não haverá como
-mudar isso, mas muitos dos componentes predefinidos do Logisim incluem atributos 
-cujas as larguras de bits de suas entradas e saídas poderão ser escolhidas.
-</p>
-
-<p> A tela abaixo apresenta um circuito simples onde se encontra uma operação AND
-de duas entradas de três bits cada. Observe que os três bits da saída resultam
-dessas entradas. Todos os componentes tiveram seus atributos Bits de Dados alterados
-para lidar com três bits, na tela, como exemplo, alguns dos atributos da porta AND 
-também são mostrados, e dentre eles atributo dos bits de dados (Data Bits) igual a 3.
-</p>
-
-<center><img src="../../../../en/img-guide/bundles-create.png" width="502" height="251"></center>
-<h5>(Figura do original em inglês)</h5></center>
-
-<p> Todos os componentes no Logisim possuem uma largura definida para cada bit 
-de entrada e saída. Por outro lado, a largura em bits de uma conexão é indefinida. 
-Ela se adaptará aos componentes a que estiver ligada.
-Se um fio conectar dois componentes que exijam larguras diferentes,
-o Logisim irá reclamar que são "larguras incompatíveis" e indicará onde
-com indicações em cor laranja.
-Abaixo, o atributo de bits de dados (Data Bits) do pino de saída foi alterado para 1, 
-e por isso o Logisim reclama que não pode conectar um valor de três bits com outro
-de um bit apenas.
-</p>
-
-<center><img src="../../../../en/img-guide/bundles-error.png" width="502" height="251"></center>
-<h5>(Figura do original em inglês)</h5></center>
-
-<p> Conexões entre elementos incompatíveis (desenhadas em cor laranja) não 
-transportarão sinais.
-</p>
-
-<p> Para conexões de um único bit, é possível ver logo o que o fio transporta
-através das cores verde-claro ou verde-escuro do Logisim, dependendo do valor.
-Ele não apresentará valores para as conexões multi-bit: elas ficarão simplesmente
-em preto. Você poderá, no entanto, examinar a conexão, clicando com a ferramenta 
-Testar (Poke) (<img src="../../icons/poke.gif">). 
-</p>
-
-<center><img src="../../../../en/img-guide/bundles-probe.png" width="502" height="251"></center> 
-<h5>(Figura do original em inglês)</h5></center>
-
-<p> Esse recurso para sondagem é útil para depuração de circuitos usando
-cabos. </p>
-
-<p><strong>Próximo:</strong> <a href="splitting.html">Distribuidores (Splitters)</a>.</p>
-
-</body>
-</html>
-=======
-<!DOCTYPE html PUBLIC "-//W3C//DTD HTML 4.01 Transitional//EN">
-<html>
-  <head>
-    <meta name="viewport" content="width=device-width, initial-scale=1.0">
-    <meta name="created" content="2018-10-23T06:18:10.521000000">
-    <meta name="changed" content="2018-10-23T06:18:42.262000000">
-    <meta http-equiv="content-type" content="text/html; charset=utf-8">
-    <meta http-equiv="Content-Language" content="pt">
-    <title>Para criar cabos</title>
-    <link rel="stylesheet" type="text/css" href="..\..\style.css">
-  </head>
-  <body>
-    <div class="maindiv">
-
-<h1>Para criar cabos</h1>
-
-<p> Cada entrada e saída em cada componente de um circuito tem uma largura de bits
-associada a ela. Na maioria das vezes a largura do bit será 1, e não haverá como
-mudar isso, mas muitos dos componentes predefinidos do Logisim incluem atributos 
-cujas as larguras de bits de suas entradas e saídas poderão ser escolhidas.
-</p>
-
-<p> A tela abaixo apresenta um circuito simples onde se encontra uma operação AND
-de duas entradas de três bits cada. Observe que os três bits da saída resultam
-dessas entradas. Todos os componentes tiveram seus atributos Bits de Dados alterados
-para lidar com três bits, na tela, como exemplo, alguns dos atributos da porta AND 
-também são mostrados, e dentre eles atributo dos bits de dados (Data Bits) igual a 3.
-</p>
-
-<center><img src="../../../img-guide/bundles-create.png"></center>
-</center>
-
-<p> Todos os componentes no Logisim possuem uma largura definida para cada bit 
-de entrada e saída. Por outro lado, a largura em bits de uma conexão é indefinida. 
-Ela se adaptará aos componentes a que estiver ligada.
-Se um fio conectar dois componentes que exijam larguras diferentes,
-o Logisim irá reclamar que são "larguras incompatíveis" e indicará onde
-com indicações em cor laranja.
-Abaixo, o atributo de bits de dados (Data Bits) do pino de saída foi alterado para 1, 
-e por isso o Logisim reclama que não pode conectar um valor de três bits com outro
-de um bit apenas.
-</p>
-
-<center><img class="notscal" src="../../../img-guide/bundles-error.png"></center>
-<h5>(Figura do original em inglês)</h5></center>
-
-<p> Conexões entre elementos incompatíveis (desenhadas em cor laranja) não 
-transportarão sinais.
-</p>
-
-<p> Para conexões de um único bit, é possível ver logo o que o fio transporta
-através das cores verde-claro ou verde-escuro do Logisim, dependendo do valor.
-Ele não apresentará valores para as conexões multi-bit: elas ficarão simplesmente
-em preto. Você poderá, no entanto, examinar a conexão, clicando com a ferramenta 
-Testar (Poke) (<img class="intxt" src="../../../../icons/poke.gif">). 
-</p>
-
-<center><img  class="notscal" src="../../../../img-guide/bundles-probe.png"></center> 
-<h5>(Figura do original em inglês)</h5></center>
-
-<p> Esse recurso para sondagem é útil para depuração de circuitos usando
-cabos. </p>
-
-<p><strong>Próximo:</strong> <a href="splitting.html">Distribuidores (Splitters)</a>.</p>
-</div>
-</body>
-</html>
->>>>>>> 5ecb02a1
+<!DOCTYPE html PUBLIC "-//W3C//DTD HTML 4.01 Transitional//EN">
+<html>
+  <head>
+    <meta name="viewport" content="width=device-width, initial-scale=1.0">
+    <meta name="created" content="2018-10-23T06:18:10.521000000">
+    <meta name="changed" content="2018-10-23T06:18:42.262000000">
+    <meta http-equiv="content-type" content="text/html; charset=utf-8">
+    <meta http-equiv="Content-Language" content="pt">
+    <title>Para criar cabos</title>
+    <link rel="stylesheet" type="text/css" href="..\..\style.css">
+  </head>
+  <body>
+    <div class="maindiv">
+
+<h1>Para criar cabos</h1>
+
+<p> Cada entrada e saída em cada componente de um circuito tem uma largura de bits
+associada a ela. Na maioria das vezes a largura do bit será 1, e não haverá como
+mudar isso, mas muitos dos componentes predefinidos do Logisim incluem atributos 
+cujas as larguras de bits de suas entradas e saídas poderão ser escolhidas.
+</p>
+
+<p> A tela abaixo apresenta um circuito simples onde se encontra uma operação AND
+de duas entradas de três bits cada. Observe que os três bits da saída resultam
+dessas entradas. Todos os componentes tiveram seus atributos Bits de Dados alterados
+para lidar com três bits, na tela, como exemplo, alguns dos atributos da porta AND 
+também são mostrados, e dentre eles atributo dos bits de dados (Data Bits) igual a 3.
+</p>
+
+<center><img src="../../../img-guide/bundles-create.png"></center>
+</center>
+
+<p> Todos os componentes no Logisim possuem uma largura definida para cada bit 
+de entrada e saída. Por outro lado, a largura em bits de uma conexão é indefinida. 
+Ela se adaptará aos componentes a que estiver ligada.
+Se um fio conectar dois componentes que exijam larguras diferentes,
+o Logisim irá reclamar que são "larguras incompatíveis" e indicará onde
+com indicações em cor laranja.
+Abaixo, o atributo de bits de dados (Data Bits) do pino de saída foi alterado para 1, 
+e por isso o Logisim reclama que não pode conectar um valor de três bits com outro
+de um bit apenas.
+</p>
+
+<center><img class="notscal" src="../../../img-guide/bundles-error.png"></center>
+<h5>(Figura do original em inglês)</h5></center>
+
+<p> Conexões entre elementos incompatíveis (desenhadas em cor laranja) não 
+transportarão sinais.
+</p>
+
+<p> Para conexões de um único bit, é possível ver logo o que o fio transporta
+através das cores verde-claro ou verde-escuro do Logisim, dependendo do valor.
+Ele não apresentará valores para as conexões multi-bit: elas ficarão simplesmente
+em preto. Você poderá, no entanto, examinar a conexão, clicando com a ferramenta 
+Testar (Poke) (<img class="intxt" src="../../../../icons/poke.gif">). 
+</p>
+
+<center><img  class="notscal" src="../../../../img-guide/bundles-probe.png"></center> 
+<h5>(Figura do original em inglês)</h5></center>
+
+<p> Esse recurso para sondagem é útil para depuração de circuitos usando
+cabos. </p>
+
+<p><strong>Próximo:</strong> <a href="splitting.html">Distribuidores (Splitters)</a>.</p>
+</div>
+</body>
+</html>