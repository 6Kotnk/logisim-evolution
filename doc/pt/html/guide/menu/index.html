<<<<<<< HEAD
<html>
<head>
<meta http-equiv="content-type" content="text/html; charset=UTF-8">
<title>Menu Referência (Reference)</title>
</head>
<body bgcolor="FFFFFF">

<h1>Menu Referência (Reference)</h1>

<p> Esta seção explica os seis menus que acompanham a janela principal do Logisim.
</p>

<blockquote>
<a href="file.html"> O menu Arquivo </a>
<br> <a href="edit.html"> O menu Editar </a>
<br> <a href="project.html"> O menu Projeto </a>
<br> <a href="simulate.html"> O menu Simular </a>
<br> <a href="winhelp.html"> Os menus Janela e Ajuda </a>
</blockquote>
Muitos itens do menu se referem especificamente ao projeto em foco.
Mas algumas janelas do Logisim (particularmente <a href ="../analyze/index.html ">
Análise Combinacional </a> e <a href="../prefs/index.html"> Preferências da Aplicação </a>)
não estão associadas aos projetos. Para essas janelas, os itens de menu específicos
de projeto estarão desativados.

<p><strong>Próximo:</strong> <a href="file.html">O menu Arquivo (File)</a>.</p>

</body>
</html>
=======
<!DOCTYPE html PUBLIC "-//W3C//DTD HTML 4.01 Transitional//EN">
<html>
  <head>
    <meta name="viewport" content="width=device-width, initial-scale=1.0">
    <meta name="created" content="2018-10-23T06:18:10.521000000">
    <meta name="changed" content="2018-10-23T06:18:42.262000000">
    <meta http-equiv="content-type" content="text/html; charset=utf-8">
    <meta http-equiv="Content-Language" content="pt">
    <title>Menu Referência (Reference)</title>
    <link rel="stylesheet" type="text/css" href="..\..\style.css">
  </head>
  <body>
    <div class="maindiv">

<h1>Menu Referência (Reference)</h1>

<p> Esta seção explica os seis menus que acompanham a janela principal do Logisim.
</p>

<blockquote>
<a href="file.html"> O menu Arquivo </a>
<br> <a href="edit.html"> O menu Editar </a>
<br> <a href="project.html"> O menu Projeto </a>
<br> <a href="simulate.html"> O menu Simular </a>
<br> <a href="winhelp.html"> Os menus Janela e Ajuda </a>
</blockquote>
Muitos itens do menu se referem especificamente ao projeto em foco.
Mas algumas janelas do Logisim (particularmente <a href ="../analyze/index.html ">
Análise Combinacional </a> e <a href="../prefs/index.html"> Preferências da Aplicação </a>)
não estão associadas aos projetos. Para essas janelas, os itens de menu específicos
de projeto estarão desativados.

<p><strong>Próximo:</strong> <a href="file.html">O menu Arquivo (File)</a>.</p>
</div>
</body>
</html>
>>>>>>> 5ecb02a1
<|MERGE_RESOLUTION|>--- conflicted
+++ resolved
@@ -1,68 +1,36 @@
-<<<<<<< HEAD
-<html>
-<head>
-<meta http-equiv="content-type" content="text/html; charset=UTF-8">
-<title>Menu Referência (Reference)</title>
-</head>
-<body bgcolor="FFFFFF">
-
-<h1>Menu Referência (Reference)</h1>
-
-<p> Esta seção explica os seis menus que acompanham a janela principal do Logisim.
-</p>
-
-<blockquote>
-<a href="file.html"> O menu Arquivo </a>
-<br> <a href="edit.html"> O menu Editar </a>
-<br> <a href="project.html"> O menu Projeto </a>
-<br> <a href="simulate.html"> O menu Simular </a>
-<br> <a href="winhelp.html"> Os menus Janela e Ajuda </a>
-</blockquote>
-Muitos itens do menu se referem especificamente ao projeto em foco.
-Mas algumas janelas do Logisim (particularmente <a href ="../analyze/index.html ">
-Análise Combinacional </a> e <a href="../prefs/index.html"> Preferências da Aplicação </a>)
-não estão associadas aos projetos. Para essas janelas, os itens de menu específicos
-de projeto estarão desativados.
-
-<p><strong>Próximo:</strong> <a href="file.html">O menu Arquivo (File)</a>.</p>
-
-</body>
-</html>
-=======
-<!DOCTYPE html PUBLIC "-//W3C//DTD HTML 4.01 Transitional//EN">
-<html>
-  <head>
-    <meta name="viewport" content="width=device-width, initial-scale=1.0">
-    <meta name="created" content="2018-10-23T06:18:10.521000000">
-    <meta name="changed" content="2018-10-23T06:18:42.262000000">
-    <meta http-equiv="content-type" content="text/html; charset=utf-8">
-    <meta http-equiv="Content-Language" content="pt">
-    <title>Menu Referência (Reference)</title>
-    <link rel="stylesheet" type="text/css" href="..\..\style.css">
-  </head>
-  <body>
-    <div class="maindiv">
-
-<h1>Menu Referência (Reference)</h1>
-
-<p> Esta seção explica os seis menus que acompanham a janela principal do Logisim.
-</p>
-
-<blockquote>
-<a href="file.html"> O menu Arquivo </a>
-<br> <a href="edit.html"> O menu Editar </a>
-<br> <a href="project.html"> O menu Projeto </a>
-<br> <a href="simulate.html"> O menu Simular </a>
-<br> <a href="winhelp.html"> Os menus Janela e Ajuda </a>
-</blockquote>
-Muitos itens do menu se referem especificamente ao projeto em foco.
-Mas algumas janelas do Logisim (particularmente <a href ="../analyze/index.html ">
-Análise Combinacional </a> e <a href="../prefs/index.html"> Preferências da Aplicação </a>)
-não estão associadas aos projetos. Para essas janelas, os itens de menu específicos
-de projeto estarão desativados.
-
-<p><strong>Próximo:</strong> <a href="file.html">O menu Arquivo (File)</a>.</p>
-</div>
-</body>
-</html>
->>>>>>> 5ecb02a1
+<!DOCTYPE html PUBLIC "-//W3C//DTD HTML 4.01 Transitional//EN">
+<html>
+  <head>
+    <meta name="viewport" content="width=device-width, initial-scale=1.0">
+    <meta name="created" content="2018-10-23T06:18:10.521000000">
+    <meta name="changed" content="2018-10-23T06:18:42.262000000">
+    <meta http-equiv="content-type" content="text/html; charset=utf-8">
+    <meta http-equiv="Content-Language" content="pt">
+    <title>Menu Referência (Reference)</title>
+    <link rel="stylesheet" type="text/css" href="..\..\style.css">
+  </head>
+  <body>
+    <div class="maindiv">
+
+<h1>Menu Referência (Reference)</h1>
+
+<p> Esta seção explica os seis menus que acompanham a janela principal do Logisim.
+</p>
+
+<blockquote>
+<a href="file.html"> O menu Arquivo </a>
+<br> <a href="edit.html"> O menu Editar </a>
+<br> <a href="project.html"> O menu Projeto </a>
+<br> <a href="simulate.html"> O menu Simular </a>
+<br> <a href="winhelp.html"> Os menus Janela e Ajuda </a>
+</blockquote>
+Muitos itens do menu se referem especificamente ao projeto em foco.
+Mas algumas janelas do Logisim (particularmente <a href ="../analyze/index.html ">
+Análise Combinacional </a> e <a href="../prefs/index.html"> Preferências da Aplicação </a>)
+não estão associadas aos projetos. Para essas janelas, os itens de menu específicos
+de projeto estarão desativados.
+
+<p><strong>Próximo:</strong> <a href="file.html">O menu Arquivo (File)</a>.</p>
+</div>
+</body>
+</html>