--- conflicted
+++ resolved
@@ -1,280 +1,142 @@
-<<<<<<< HEAD
-<html>
-<head>
-<meta http-equiv="content-type" content="text/html; charset=UTF-8">
-<title>O menu Arquivo (File)</title>
-</head>
-<body bgcolor="FFFFFF">
-
-<h1>O menu Arquivo (File)</h1>
-
-<dl>
-
-<dt> <strong> Novo </strong> </dt>
-<dd> <p> Abrir um novo projeto em uma nova janela. O projeto irá
-inicialmente ser uma cópia do <a href="../prefs/template.html">
-gabarito atualmente selecionado</a>.
-</p> </dd>
-
-<dt> <strong> Abrir ...</strong> </dt>
-<dd> <p> Abrir um arquivo existente como um projeto em uma nova janela.
-</p> </dd>
-
-<dt> <strong> Fechar </strong> </dt>
-<dd> <p> Fechar todas as janelas associadas atualmente com o projeto em foco.
-</p> </dd>
-
-<dt> <strong> Salvar </strong> </dt>
-<dd> <p> Salvar o projeto atualmente em foco, substituindo o que estiver
-anteriormente no arquivo. 
-</p> </dd>
-
-<dt> <strong> Salvar como ... </strong> </dt>
-<dd> <p> Salvar o projeto atualmente em foco, solicitando que o usuário
-salve em um arquivo diferente do anterior. 
-</p> </dd>
-
-<dt> <strong> Exportar imagem ... </strong> </dt>
-<dd> <p> Criar arquivo de imagem (ou imagens) correspondente(s) aos circuitos.
-A caixa de diálogo de configuração será descrita abaixo.
-</p> </dd>
-
-<dt> <strong> Imprimir ... </strong> </dt>
-<dd> <p> Enviar circuito(s) para uma impressora. A caixa de diálogo de configuração
-será descrita abaixo. 
-</p> </dd>
-
-<dt> <strong> Preferências ... </strong> </dt>
-<dd> <p> Exibir a janela <a href="../prefs/index.html"> preferências da aplicação </a> 
-(Em sistemas Mac OS, isso irá aparecer no menu do Logisim.)
-</p> </dd>
-
-<dt> Sair <strong> </strong> </dt>
-<dd> <p> Fechar todos os projetos atualmente abertos e terminar o Logisim.
-(Em sistemas Mac OS, isso irá aparecer como Quit no menu do Logisim.)
-</p> </dd>
-
-</dl>
-
-<h2> Configurar exportação </h2>
-
-<p> Ao selecionar Exportar imagem ..., o Logisim exibirá uma caixa de diálogo
-com quatro opções:
-</p>
-<ul>
-
-<li> <b> Circuitos: </b> Uma lista onde você poderá selecionar um ou mais circuitos
-que deverão ser exportados em arquivos de imagem. (Circuitos em branco não serão
-exibidos como opções.) 
-</li>
-
-<li> <b> Formato da Imagem: </b> Você poderá criar PNG, GIF e JPEG. Recomendamos os 
-arquivos PNG. O formato GIF é bem antigo, e no formato JPEG poderão ser
-introduzidos outros elementos na imagem, uma vez que esse formato é realmente mais
-significativo para imagens fotográficas. 
-</li>
-
-<li> <b> Fator de escala: </b> Você poderá dimensionar as imagens que serão 
-transferidas para os arquivos de imagem usando esse controle.
-</li>
-
-<li> <b> Prévia da impressão: </b> Se quiser usar
-"<a href="../opts/canvas.html"> prévia da impressão </a>" ao exportar circuitos.
-</li>
-
-</ul>
-<p> Após clicar em OK, o Logisim irá mostrar uma janela de seleção de arquivos
-em caixa de diálogo. Se você já tiver selecionado um circuito, indicar então
-o arquivo no qual a imagem deverá ser colocada. Se você tiver selecionado vários 
-circuitos, escolher uma pasta (diretório) onde os arquivos deverão  ser colocados; 
-o Logisim providenciará os nomes das imagens com base nos nomes dos circuitos
-(<tt> main.png </tt>, por exemplo).
-</p>
-
-<h2> Configurar impressão </h2>
-
-<p> Quando você escolher Imprimir ..., o Logisim exibirá uma caixa de diálogo para
-configurar o que será impresso. 
-</p>
-
-<ul>
-
-<li> <b> Circuitos: </b> Exibirá uma lista onde você poderá selecionar um ou mais 
-circuitos para serem impressos. (Circuitos em branco não serão exibidos como opções). 
-O Logisim irá imprimir um circuito por página. Se o circuito for muito
-grande para a página, a imagem será redimensionada convenientemente.
-</li>
-
-<li> <b> Cabeçalho: </b> Mostrará o texto que deverá aparecer centrado na parte 
-superior de cada página. As seguintes substituições serão feitas no texto.
-<center> <table>
-<tr> <td> <tt> n% </tt> </td> Nome <td> do circuito na página </td> </tr>
-<tr> <td> <tt>% p </tt> </td> Número de página </td> </tr>
-<tr> <td>% <tt> P </tt> </td> Total de páginas </td> </tr>
-<tr> <td> <tt>%% </tt> </td> Um único sinal ('%')</td> </tr>
-</table> </center> </li>
-
-<li> <b> Girar para ajustar: </b> Se estiver assinalada, irá o Logisim rotacionar
-cada circuito em 90 graus, quando o circuito for  muito grande para
-caber a página, e não precisar ser escalado para menor, se puder ser girado em 
-90 graus.
-</li>
-
-<li> <b> Prévia da impressão: </b> Se quiser usar
-"<a href="../opts/layout.html"> prévia da impressão </a>" antes de imprimir 
-os circuitos. 
-</li>
-
-</ul>
-<p> Após clicar em OK, o Logisim irá mostrar a configuração da página padrão
-em uma caixa de diálogo antes de imprimir os circuitos. 
-</p>
-
-<p><strong>Próximo:</strong> <a href="edit.html">O menu Editar</a>.</p>
-
-</body>
-</html>
-=======
-<!DOCTYPE html PUBLIC "-//W3C//DTD HTML 4.01 Transitional//EN">
-<html>
-  <head>
-    <meta name="viewport" content="width=device-width, initial-scale=1.0">
-    <meta name="created" content="2018-10-23T06:18:10.521000000">
-    <meta name="changed" content="2018-10-23T06:18:42.262000000">
-    <meta http-equiv="content-type" content="text/html; charset=utf-8">
-    <meta http-equiv="Content-Language" content="pt">
-    <title>O menu Arquivo (File)</title>
-    <link rel="stylesheet" type="text/css" href="..\..\style.css">
-  </head>
-  <body>
-    <div class="maindiv">
-
-<h1>O menu Arquivo (File)</h1>
-
-<dl>
-
-<dt> <strong> Novo </strong> </dt>
-<dd> <p> Abrir um novo projeto em uma nova janela. O projeto irá
-inicialmente ser uma cópia do <a href="../prefs/template.html">
-gabarito atualmente selecionado</a>.
-</p> </dd>
-
-<dt> <strong> Abrir ...</strong> </dt>
-<dd> <p> Abrir um arquivo existente como um projeto em uma nova janela.
-</p> </dd>
-
-<dt> <strong> Fechar </strong> </dt>
-<dd> <p> Fechar todas as janelas associadas atualmente com o projeto em foco.
-</p> </dd>
-
-<dt> <strong> Salvar </strong> </dt>
-<dd> <p> Salvar o projeto atualmente em foco, substituindo o que estiver
-anteriormente no arquivo. 
-</p> </dd>
-
-<dt> <strong> Salvar como ... </strong> </dt>
-<dd> <p> Salvar o projeto atualmente em foco, solicitando que o usuário
-salve em um arquivo diferente do anterior. 
-</p> </dd>
-
-<dt> <strong> Exportar imagem ... </strong> </dt>
-<dd> <p> Criar arquivo de imagem (ou imagens) correspondente(s) aos circuitos.
-A caixa de diálogo de configuração será descrita abaixo.
-</p> </dd>
-
-<dt> <strong> Imprimir ... </strong> </dt>
-<dd> <p> Enviar circuito(s) para uma impressora. A caixa de diálogo de configuração
-será descrita abaixo. 
-</p> </dd>
-
-<dt> <strong> Preferências ... </strong> </dt>
-<dd> <p> Exibir a janela <a href="../prefs/index.html"> preferências da aplicação </a> 
-(Em sistemas Mac OS, isso irá aparecer no menu do Logisim.)
-</p> </dd>
-
-<dt> Sair <strong> </strong> </dt>
-<dd> <p> Fechar todos os projetos atualmente abertos e terminar o Logisim.
-(Em sistemas Mac OS, isso irá aparecer como Quit no menu do Logisim.)
-</p> </dd>
-
-</dl>
-
-<h2> Configurar exportação </h2>
-
-<p> Ao selecionar Exportar imagem ..., o Logisim exibirá uma caixa de diálogo
-com quatro opções:
-</p>
-<ul>
-
-<li> <b> Circuitos: </b> Uma lista onde você poderá selecionar um ou mais circuitos
-que deverão ser exportados em arquivos de imagem. (Circuitos em branco não serão
-exibidos como opções.) 
-</li>
-
-<li> <b> Formato da Imagem: </b> Você poderá criar PNG, GIF e JPEG. Recomendamos os 
-arquivos PNG. O formato GIF é bem antigo, e no formato JPEG poderão ser
-introduzidos outros elementos na imagem, uma vez que esse formato é realmente mais
-significativo para imagens fotográficas. 
-</li>
-
-<li> <b> Fator de escala: </b> Você poderá dimensionar as imagens que serão 
-transferidas para os arquivos de imagem usando esse controle.
-</li>
-
-<li> <b> Prévia da impressão: </b> Se quiser usar
-"<a href="../opts/canvas.html"> prévia da impressão </a>" ao exportar circuitos.
-</li>
-
-</ul>
-<p> Após clicar em OK, o Logisim irá mostrar uma janela de seleção de arquivos
-em caixa de diálogo. Se você já tiver selecionado um circuito, indicar então
-o arquivo no qual a imagem deverá ser colocada. Se você tiver selecionado vários 
-circuitos, escolher uma pasta (diretório) onde os arquivos deverão  ser colocados; 
-o Logisim providenciará os nomes das imagens com base nos nomes dos circuitos
-(<tt> main.png </tt>, por exemplo).
-</p>
-
-<h2> Configurar impressão </h2>
-
-<p> Quando você escolher Imprimir ..., o Logisim exibirá uma caixa de diálogo para
-configurar o que será impresso. 
-</p>
-
-<ul>
-
-<li> <b> Circuitos: </b> Exibirá uma lista onde você poderá selecionar um ou mais 
-circuitos para serem impressos. (Circuitos em branco não serão exibidos como opções). 
-O Logisim irá imprimir um circuito por página. Se o circuito for muito
-grande para a página, a imagem será redimensionada convenientemente.
-</li>
-
-<li> <b> Cabeçalho: </b> Mostrará o texto que deverá aparecer centrado na parte 
-superior de cada página. As seguintes substituições serão feitas no texto.
-<center> <table>
-<tr> <td> <tt> n% </tt> </td> Nome <td> do circuito na página </td> </tr>
-<tr> <td> <tt>% p </tt> </td> Número de página </td> </tr>
-<tr> <td>% <tt> P </tt> </td> Total de páginas </td> </tr>
-<tr> <td> <tt>%% </tt> </td> Um único sinal ('%')</td> </tr>
-</table> </center> </li>
-
-<li> <b> Girar para ajustar: </b> Se estiver assinalada, irá o Logisim rotacionar
-cada circuito em 90 graus, quando o circuito for  muito grande para
-caber a página, e não precisar ser escalado para menor, se puder ser girado em 
-90 graus.
-</li>
-
-<li> <b> Prévia da impressão: </b> Se quiser usar
-"<a href="../opts/layout.html"> prévia da impressão </a>" antes de imprimir 
-os circuitos. 
-</li>
-
-</ul>
-<p> Após clicar em OK, o Logisim irá mostrar a configuração da página padrão
-em uma caixa de diálogo antes de imprimir os circuitos. 
-</p>
-
-<p><strong>Próximo:</strong> <a href="edit.html">O menu Editar</a>.</p>
-</div>
-</body>
-</html>
->>>>>>> 5ecb02a1
+<!DOCTYPE html PUBLIC "-//W3C//DTD HTML 4.01 Transitional//EN">
+<html>
+  <head>
+    <meta name="viewport" content="width=device-width, initial-scale=1.0">
+    <meta name="created" content="2018-10-23T06:18:10.521000000">
+    <meta name="changed" content="2018-10-23T06:18:42.262000000">
+    <meta http-equiv="content-type" content="text/html; charset=utf-8">
+    <meta http-equiv="Content-Language" content="pt">
+    <title>O menu Arquivo (File)</title>
+    <link rel="stylesheet" type="text/css" href="..\..\style.css">
+  </head>
+  <body>
+    <div class="maindiv">
+
+<h1>O menu Arquivo (File)</h1>
+
+<dl>
+
+<dt> <strong> Novo </strong> </dt>
+<dd> <p> Abrir um novo projeto em uma nova janela. O projeto irá
+inicialmente ser uma cópia do <a href="../prefs/template.html">
+gabarito atualmente selecionado</a>.
+</p> </dd>
+
+<dt> <strong> Abrir ...</strong> </dt>
+<dd> <p> Abrir um arquivo existente como um projeto em uma nova janela.
+</p> </dd>
+
+<dt> <strong> Fechar </strong> </dt>
+<dd> <p> Fechar todas as janelas associadas atualmente com o projeto em foco.
+</p> </dd>
+
+<dt> <strong> Salvar </strong> </dt>
+<dd> <p> Salvar o projeto atualmente em foco, substituindo o que estiver
+anteriormente no arquivo. 
+</p> </dd>
+
+<dt> <strong> Salvar como ... </strong> </dt>
+<dd> <p> Salvar o projeto atualmente em foco, solicitando que o usuário
+salve em um arquivo diferente do anterior. 
+</p> </dd>
+
+<dt> <strong> Exportar imagem ... </strong> </dt>
+<dd> <p> Criar arquivo de imagem (ou imagens) correspondente(s) aos circuitos.
+A caixa de diálogo de configuração será descrita abaixo.
+</p> </dd>
+
+<dt> <strong> Imprimir ... </strong> </dt>
+<dd> <p> Enviar circuito(s) para uma impressora. A caixa de diálogo de configuração
+será descrita abaixo. 
+</p> </dd>
+
+<dt> <strong> Preferências ... </strong> </dt>
+<dd> <p> Exibir a janela <a href="../prefs/index.html"> preferências da aplicação </a> 
+(Em sistemas Mac OS, isso irá aparecer no menu do Logisim.)
+</p> </dd>
+
+<dt> Sair <strong> </strong> </dt>
+<dd> <p> Fechar todos os projetos atualmente abertos e terminar o Logisim.
+(Em sistemas Mac OS, isso irá aparecer como Quit no menu do Logisim.)
+</p> </dd>
+
+</dl>
+
+<h2> Configurar exportação </h2>
+
+<p> Ao selecionar Exportar imagem ..., o Logisim exibirá uma caixa de diálogo
+com quatro opções:
+</p>
+<ul>
+
+<li> <b> Circuitos: </b> Uma lista onde você poderá selecionar um ou mais circuitos
+que deverão ser exportados em arquivos de imagem. (Circuitos em branco não serão
+exibidos como opções.) 
+</li>
+
+<li> <b> Formato da Imagem: </b> Você poderá criar PNG, GIF e JPEG. Recomendamos os 
+arquivos PNG. O formato GIF é bem antigo, e no formato JPEG poderão ser
+introduzidos outros elementos na imagem, uma vez que esse formato é realmente mais
+significativo para imagens fotográficas. 
+</li>
+
+<li> <b> Fator de escala: </b> Você poderá dimensionar as imagens que serão 
+transferidas para os arquivos de imagem usando esse controle.
+</li>
+
+<li> <b> Prévia da impressão: </b> Se quiser usar
+"<a href="../opts/canvas.html"> prévia da impressão </a>" ao exportar circuitos.
+</li>
+
+</ul>
+<p> Após clicar em OK, o Logisim irá mostrar uma janela de seleção de arquivos
+em caixa de diálogo. Se você já tiver selecionado um circuito, indicar então
+o arquivo no qual a imagem deverá ser colocada. Se você tiver selecionado vários 
+circuitos, escolher uma pasta (diretório) onde os arquivos deverão  ser colocados; 
+o Logisim providenciará os nomes das imagens com base nos nomes dos circuitos
+(<tt> main.png </tt>, por exemplo).
+</p>
+
+<h2> Configurar impressão </h2>
+
+<p> Quando você escolher Imprimir ..., o Logisim exibirá uma caixa de diálogo para
+configurar o que será impresso. 
+</p>
+
+<ul>
+
+<li> <b> Circuitos: </b> Exibirá uma lista onde você poderá selecionar um ou mais 
+circuitos para serem impressos. (Circuitos em branco não serão exibidos como opções). 
+O Logisim irá imprimir um circuito por página. Se o circuito for muito
+grande para a página, a imagem será redimensionada convenientemente.
+</li>
+
+<li> <b> Cabeçalho: </b> Mostrará o texto que deverá aparecer centrado na parte 
+superior de cada página. As seguintes substituições serão feitas no texto.
+<center> <table>
+<tr> <td> <tt> n% </tt> </td> Nome <td> do circuito na página </td> </tr>
+<tr> <td> <tt>% p </tt> </td> Número de página </td> </tr>
+<tr> <td>% <tt> P </tt> </td> Total de páginas </td> </tr>
+<tr> <td> <tt>%% </tt> </td> Um único sinal ('%')</td> </tr>
+</table> </center> </li>
+
+<li> <b> Girar para ajustar: </b> Se estiver assinalada, irá o Logisim rotacionar
+cada circuito em 90 graus, quando o circuito for  muito grande para
+caber a página, e não precisar ser escalado para menor, se puder ser girado em 
+90 graus.
+</li>
+
+<li> <b> Prévia da impressão: </b> Se quiser usar
+"<a href="../opts/layout.html"> prévia da impressão </a>" antes de imprimir 
+os circuitos. 
+</li>
+
+</ul>
+<p> Após clicar em OK, o Logisim irá mostrar a configuração da página padrão
+em uma caixa de diálogo antes de imprimir os circuitos. 
+</p>
+
+<p><strong>Próximo:</strong> <a href="edit.html">O menu Editar</a>.</p>
+</div>
+</body>
+</html>