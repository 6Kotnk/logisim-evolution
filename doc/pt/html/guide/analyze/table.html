<<<<<<< HEAD
<html>
<head>
<meta http-equiv="content-type" content="text/html; charset=UTF-8">
<title>Editar a tabela-verdade</title>
</head>
<body bgcolor="FFFFFF">

<h1>Editar a tabela-verdade</h1>

<p> Ao abrir a janela da Análise Combinacional, você irá ver que é
composto de cinco guias.</p>

<center><img src="../../../../en/img-guide/analyze-var.png" width="466" height="321"></center>
<h5>(Figura do original em inglês)</h5></center>

<p> Esta página descreve as três primeiras guias: Entradas (Inputs), Saídas (Outputs)
e Tabela (Table). A próxima página do manual descreverá as duas últimas guias:
Expressão (Expression) e Minimizada (Minimized).
</p>

<h2> As guias Entradas e Saídas </h2>

<p> A guia Entradas permitirá visualizar e editar a lista de entradas.
Para adicionar novas entradas, digite-as no campo apropriado na parte inferior 
do painel, e clique em Adicionar. Se você quiser mudar o nome de uma entrada existente,
selecione-a na lista que aparecer na parte superior do painel à esquerda, em seguida,
digite o nome e clique em Renomear. 
</p>

<p> Para remover uma entrada, selecione-a na lista e clique em Remover.
Você também poderá reordenar as entradas (isso afetará a ordem das
colunas na tabela-verdade e no circuito gerado), utilizando os botões para
mover para cima (Move Up) ou para baixo (Move Down) sobre uma entrada 
selecionada. 
</p>

<p> Todas as ações afetarão a tabela verdade imediatamente.
</p>

<p> A guia Saídas funciona exatamente da mesma maneira como a guia Entradas,
exceto, claro, que funcionará com a lista de saídas.
</p>

<h2> A guia Tabela </h2>

<p> O único item nessa guia é a tabela-verdade corrente,
diagramado na ordem convencional, com as entradas nas colunas à esquerda e 
as saídas nas colunas à direita.
</p>

<p> Você poderá editar os valores atuais nas colunas de saída
clicando sobre eles. Os valores irão variar de 0, 1, e <em>x</em>
(que representará um "don't care"). Como veremos na próxima página, esses valores
"don't care" permitirão calcular expressões minimizadas com alguma flexibilidade.
</p>

<p> Você também poderá navegar e editar a tabela-verdade usando o teclado.
E poderá copiar e colar valores usando a área de transferência.
A área de transferência poderá ser transferida para qualquer aplicação que suporte
texto delimitado por tabulação (como em uma planilha).
</p>

<p> Se a tabela-verdade for baseada em um circuito existente, você poderá ver 
alguns quadrados róseos nas colunas das saídas marcados com "!!". Eles corresponderão 
a erros que ocorrerem enquanto for feito o cálculo do valor para aquela linha - 
ou quando o circuito estiver oscilando, ou ainda quando resultar em erro 
(o que será retratado como uma conexão vermelha no circuito Logisim). 
Ao passar o mouse sobre a entrada isso deverá trazer uma dica descrevendo 
o tipo de erro gerado. Uma vez que você tenha clicado sobre uma entrada de erro,
você entrará no ciclo 0-1-<em>x</em>; não haverá como voltar.
</p>

<p><strong>Próximo:</strong> <a href="expr.html">Criar expressões</a>.</p>

</body>
</html>
=======
<!DOCTYPE html PUBLIC "-//W3C//DTD HTML 4.01 Transitional//EN">
<html>
  <head>
    <meta name="viewport" content="width=device-width, initial-scale=1.0">
    <meta name="created" content="2018-10-23T06:18:10.521000000">
    <meta name="changed" content="2018-10-23T06:18:42.262000000">
    <meta http-equiv="content-type" content="text/html; charset=utf-8">
    <meta http-equiv="Content-Language" content="pt">
    <title>Editar a tabela-verdade</title>
    <link rel="stylesheet" type="text/css" href="..\..\style.css">
  </head>
  <body>
    <div class="maindiv">

<h1>Editar a tabela-verdade</h1>

<p> Ao abrir a janela da Análise Combinacional, você irá ver que é
composto de cinco guias.</p>

<center><img src="../../../img-guide/analyze-var.png" width="466" height="321"></center>
<h5>(Figura do original em inglês)</h5></center>

<p> Esta página descreve as três primeiras guias: Entradas (Inputs), Saídas (Outputs)
e Tabela (Table). A próxima página do manual descreverá as duas últimas guias:
Expressão (Expression) e Minimizada (Minimized).
</p>

<h2> As guias Entradas e Saídas </h2>

<p> A guia Entradas permitirá visualizar e editar a lista de entradas.
Para adicionar novas entradas, digite-as no campo apropriado na parte inferior 
do painel, e clique em Adicionar. Se você quiser mudar o nome de uma entrada existente,
selecione-a na lista que aparecer na parte superior do painel à esquerda, em seguida,
digite o nome e clique em Renomear. 
</p>

<p> Para remover uma entrada, selecione-a na lista e clique em Remover.
Você também poderá reordenar as entradas (isso afetará a ordem das
colunas na tabela-verdade e no circuito gerado), utilizando os botões para
mover para cima (Move Up) ou para baixo (Move Down) sobre uma entrada 
selecionada. 
</p>

<p> Todas as ações afetarão a tabela verdade imediatamente.
</p>

<p> A guia Saídas funciona exatamente da mesma maneira como a guia Entradas,
exceto, claro, que funcionará com a lista de saídas.
</p>

<h2> A guia Tabela </h2>

<p> O único item nessa guia é a tabela-verdade corrente,
diagramado na ordem convencional, com as entradas nas colunas à esquerda e 
as saídas nas colunas à direita.
</p>

<p> Você poderá editar os valores atuais nas colunas de saída
clicando sobre eles. Os valores irão variar de 0, 1, e <em>x</em>
(que representará um "don't care"). Como veremos na próxima página, esses valores
"don't care" permitirão calcular expressões minimizadas com alguma flexibilidade.
</p>

<p> Você também poderá navegar e editar a tabela-verdade usando o teclado.
E poderá copiar e colar valores usando a área de transferência.
A área de transferência poderá ser transferida para qualquer aplicação que suporte
texto delimitado por tabulação (como em uma planilha).
</p>

<p> Se a tabela-verdade for baseada em um circuito existente, você poderá ver 
alguns quadrados róseos nas colunas das saídas marcados com "!!". Eles corresponderão 
a erros que ocorrerem enquanto for feito o cálculo do valor para aquela linha - 
ou quando o circuito estiver oscilando, ou ainda quando resultar em erro 
(o que será retratado como uma conexão vermelha no circuito Logisim). 
Ao passar o mouse sobre a entrada isso deverá trazer uma dica descrevendo 
o tipo de erro gerado. Uma vez que você tenha clicado sobre uma entrada de erro,
você entrará no ciclo 0-1-<em>x</em>; não haverá como voltar.
</p>

<p><strong>Próximo:</strong> <a href="expr.html">Criar expressões</a>.</p>
</diV>
</body>
</html>
>>>>>>> 5ecb02a1
<|MERGE_RESOLUTION|>--- conflicted
+++ resolved
@@ -1,162 +1,83 @@
-<<<<<<< HEAD
-<html>
-<head>
-<meta http-equiv="content-type" content="text/html; charset=UTF-8">
-<title>Editar a tabela-verdade</title>
-</head>
-<body bgcolor="FFFFFF">
-
-<h1>Editar a tabela-verdade</h1>
-
-<p> Ao abrir a janela da Análise Combinacional, você irá ver que é
-composto de cinco guias.</p>
-
-<center><img src="../../../../en/img-guide/analyze-var.png" width="466" height="321"></center>
-<h5>(Figura do original em inglês)</h5></center>
-
-<p> Esta página descreve as três primeiras guias: Entradas (Inputs), Saídas (Outputs)
-e Tabela (Table). A próxima página do manual descreverá as duas últimas guias:
-Expressão (Expression) e Minimizada (Minimized).
-</p>
-
-<h2> As guias Entradas e Saídas </h2>
-
-<p> A guia Entradas permitirá visualizar e editar a lista de entradas.
-Para adicionar novas entradas, digite-as no campo apropriado na parte inferior 
-do painel, e clique em Adicionar. Se você quiser mudar o nome de uma entrada existente,
-selecione-a na lista que aparecer na parte superior do painel à esquerda, em seguida,
-digite o nome e clique em Renomear. 
-</p>
-
-<p> Para remover uma entrada, selecione-a na lista e clique em Remover.
-Você também poderá reordenar as entradas (isso afetará a ordem das
-colunas na tabela-verdade e no circuito gerado), utilizando os botões para
-mover para cima (Move Up) ou para baixo (Move Down) sobre uma entrada 
-selecionada. 
-</p>
-
-<p> Todas as ações afetarão a tabela verdade imediatamente.
-</p>
-
-<p> A guia Saídas funciona exatamente da mesma maneira como a guia Entradas,
-exceto, claro, que funcionará com a lista de saídas.
-</p>
-
-<h2> A guia Tabela </h2>
-
-<p> O único item nessa guia é a tabela-verdade corrente,
-diagramado na ordem convencional, com as entradas nas colunas à esquerda e 
-as saídas nas colunas à direita.
-</p>
-
-<p> Você poderá editar os valores atuais nas colunas de saída
-clicando sobre eles. Os valores irão variar de 0, 1, e <em>x</em>
-(que representará um "don't care"). Como veremos na próxima página, esses valores
-"don't care" permitirão calcular expressões minimizadas com alguma flexibilidade.
-</p>
-
-<p> Você também poderá navegar e editar a tabela-verdade usando o teclado.
-E poderá copiar e colar valores usando a área de transferência.
-A área de transferência poderá ser transferida para qualquer aplicação que suporte
-texto delimitado por tabulação (como em uma planilha).
-</p>
-
-<p> Se a tabela-verdade for baseada em um circuito existente, você poderá ver 
-alguns quadrados róseos nas colunas das saídas marcados com "!!". Eles corresponderão 
-a erros que ocorrerem enquanto for feito o cálculo do valor para aquela linha - 
-ou quando o circuito estiver oscilando, ou ainda quando resultar em erro 
-(o que será retratado como uma conexão vermelha no circuito Logisim). 
-Ao passar o mouse sobre a entrada isso deverá trazer uma dica descrevendo 
-o tipo de erro gerado. Uma vez que você tenha clicado sobre uma entrada de erro,
-você entrará no ciclo 0-1-<em>x</em>; não haverá como voltar.
-</p>
-
-<p><strong>Próximo:</strong> <a href="expr.html">Criar expressões</a>.</p>
-
-</body>
-</html>
-=======
-<!DOCTYPE html PUBLIC "-//W3C//DTD HTML 4.01 Transitional//EN">
-<html>
-  <head>
-    <meta name="viewport" content="width=device-width, initial-scale=1.0">
-    <meta name="created" content="2018-10-23T06:18:10.521000000">
-    <meta name="changed" content="2018-10-23T06:18:42.262000000">
-    <meta http-equiv="content-type" content="text/html; charset=utf-8">
-    <meta http-equiv="Content-Language" content="pt">
-    <title>Editar a tabela-verdade</title>
-    <link rel="stylesheet" type="text/css" href="..\..\style.css">
-  </head>
-  <body>
-    <div class="maindiv">
-
-<h1>Editar a tabela-verdade</h1>
-
-<p> Ao abrir a janela da Análise Combinacional, você irá ver que é
-composto de cinco guias.</p>
-
-<center><img src="../../../img-guide/analyze-var.png" width="466" height="321"></center>
-<h5>(Figura do original em inglês)</h5></center>
-
-<p> Esta página descreve as três primeiras guias: Entradas (Inputs), Saídas (Outputs)
-e Tabela (Table). A próxima página do manual descreverá as duas últimas guias:
-Expressão (Expression) e Minimizada (Minimized).
-</p>
-
-<h2> As guias Entradas e Saídas </h2>
-
-<p> A guia Entradas permitirá visualizar e editar a lista de entradas.
-Para adicionar novas entradas, digite-as no campo apropriado na parte inferior 
-do painel, e clique em Adicionar. Se você quiser mudar o nome de uma entrada existente,
-selecione-a na lista que aparecer na parte superior do painel à esquerda, em seguida,
-digite o nome e clique em Renomear. 
-</p>
-
-<p> Para remover uma entrada, selecione-a na lista e clique em Remover.
-Você também poderá reordenar as entradas (isso afetará a ordem das
-colunas na tabela-verdade e no circuito gerado), utilizando os botões para
-mover para cima (Move Up) ou para baixo (Move Down) sobre uma entrada 
-selecionada. 
-</p>
-
-<p> Todas as ações afetarão a tabela verdade imediatamente.
-</p>
-
-<p> A guia Saídas funciona exatamente da mesma maneira como a guia Entradas,
-exceto, claro, que funcionará com a lista de saídas.
-</p>
-
-<h2> A guia Tabela </h2>
-
-<p> O único item nessa guia é a tabela-verdade corrente,
-diagramado na ordem convencional, com as entradas nas colunas à esquerda e 
-as saídas nas colunas à direita.
-</p>
-
-<p> Você poderá editar os valores atuais nas colunas de saída
-clicando sobre eles. Os valores irão variar de 0, 1, e <em>x</em>
-(que representará um "don't care"). Como veremos na próxima página, esses valores
-"don't care" permitirão calcular expressões minimizadas com alguma flexibilidade.
-</p>
-
-<p> Você também poderá navegar e editar a tabela-verdade usando o teclado.
-E poderá copiar e colar valores usando a área de transferência.
-A área de transferência poderá ser transferida para qualquer aplicação que suporte
-texto delimitado por tabulação (como em uma planilha).
-</p>
-
-<p> Se a tabela-verdade for baseada em um circuito existente, você poderá ver 
-alguns quadrados róseos nas colunas das saídas marcados com "!!". Eles corresponderão 
-a erros que ocorrerem enquanto for feito o cálculo do valor para aquela linha - 
-ou quando o circuito estiver oscilando, ou ainda quando resultar em erro 
-(o que será retratado como uma conexão vermelha no circuito Logisim). 
-Ao passar o mouse sobre a entrada isso deverá trazer uma dica descrevendo 
-o tipo de erro gerado. Uma vez que você tenha clicado sobre uma entrada de erro,
-você entrará no ciclo 0-1-<em>x</em>; não haverá como voltar.
-</p>
-
-<p><strong>Próximo:</strong> <a href="expr.html">Criar expressões</a>.</p>
-</diV>
-</body>
-</html>
->>>>>>> 5ecb02a1
+<!DOCTYPE html PUBLIC "-//W3C//DTD HTML 4.01 Transitional//EN">
+<html>
+  <head>
+    <meta name="viewport" content="width=device-width, initial-scale=1.0">
+    <meta name="created" content="2018-10-23T06:18:10.521000000">
+    <meta name="changed" content="2018-10-23T06:18:42.262000000">
+    <meta http-equiv="content-type" content="text/html; charset=utf-8">
+    <meta http-equiv="Content-Language" content="pt">
+    <title>Editar a tabela-verdade</title>
+    <link rel="stylesheet" type="text/css" href="..\..\style.css">
+  </head>
+  <body>
+    <div class="maindiv">
+
+<h1>Editar a tabela-verdade</h1>
+
+<p> Ao abrir a janela da Análise Combinacional, você irá ver que é
+composto de cinco guias.</p>
+
+<center><img src="../../../img-guide/analyze-var.png" width="466" height="321"></center>
+<h5>(Figura do original em inglês)</h5></center>
+
+<p> Esta página descreve as três primeiras guias: Entradas (Inputs), Saídas (Outputs)
+e Tabela (Table). A próxima página do manual descreverá as duas últimas guias:
+Expressão (Expression) e Minimizada (Minimized).
+</p>
+
+<h2> As guias Entradas e Saídas </h2>
+
+<p> A guia Entradas permitirá visualizar e editar a lista de entradas.
+Para adicionar novas entradas, digite-as no campo apropriado na parte inferior 
+do painel, e clique em Adicionar. Se você quiser mudar o nome de uma entrada existente,
+selecione-a na lista que aparecer na parte superior do painel à esquerda, em seguida,
+digite o nome e clique em Renomear. 
+</p>
+
+<p> Para remover uma entrada, selecione-a na lista e clique em Remover.
+Você também poderá reordenar as entradas (isso afetará a ordem das
+colunas na tabela-verdade e no circuito gerado), utilizando os botões para
+mover para cima (Move Up) ou para baixo (Move Down) sobre uma entrada 
+selecionada. 
+</p>
+
+<p> Todas as ações afetarão a tabela verdade imediatamente.
+</p>
+
+<p> A guia Saídas funciona exatamente da mesma maneira como a guia Entradas,
+exceto, claro, que funcionará com a lista de saídas.
+</p>
+
+<h2> A guia Tabela </h2>
+
+<p> O único item nessa guia é a tabela-verdade corrente,
+diagramado na ordem convencional, com as entradas nas colunas à esquerda e 
+as saídas nas colunas à direita.
+</p>
+
+<p> Você poderá editar os valores atuais nas colunas de saída
+clicando sobre eles. Os valores irão variar de 0, 1, e <em>x</em>
+(que representará um "don't care"). Como veremos na próxima página, esses valores
+"don't care" permitirão calcular expressões minimizadas com alguma flexibilidade.
+</p>
+
+<p> Você também poderá navegar e editar a tabela-verdade usando o teclado.
+E poderá copiar e colar valores usando a área de transferência.
+A área de transferência poderá ser transferida para qualquer aplicação que suporte
+texto delimitado por tabulação (como em uma planilha).
+</p>
+
+<p> Se a tabela-verdade for baseada em um circuito existente, você poderá ver 
+alguns quadrados róseos nas colunas das saídas marcados com "!!". Eles corresponderão 
+a erros que ocorrerem enquanto for feito o cálculo do valor para aquela linha - 
+ou quando o circuito estiver oscilando, ou ainda quando resultar em erro 
+(o que será retratado como uma conexão vermelha no circuito Logisim). 
+Ao passar o mouse sobre a entrada isso deverá trazer uma dica descrevendo 
+o tipo de erro gerado. Uma vez que você tenha clicado sobre uma entrada de erro,
+você entrará no ciclo 0-1-<em>x</em>; não haverá como voltar.
+</p>
+
+<p><strong>Próximo:</strong> <a href="expr.html">Criar expressões</a>.</p>
+</diV>
+</body>
+</html>