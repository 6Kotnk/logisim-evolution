--- conflicted
+++ resolved
@@ -1,194 +1,99 @@
-<<<<<<< HEAD
-<html>
-<head>
-<meta http-equiv="content-type" content="text/html; charset=UTF-8">
-<title>Abrir Análise Combinacional</title>
-</head>
-<body bgcolor="FFFFFF">
-
-<h1>Abrir Análise Combinacional</h1>
-
-<p> A maior parte do módulo Análise Combinacional é acessível através de
-uma janela de mesmo nome, que lhe permitirá ver tabelas-verdade e
-expressões lógicas (booleanas). Essa janela poderá ser aberta de duas maneiras. 
-</p>
-
-<h2> Através do menu Janela </h2>
-
-<p> Ao selecionar Análise Combinacional, a atual será exibida na janela.
-Se você não tiver usado a janela antes, ela estará vazia e não estará 
-analisando qualquer circuito.
-</p>
-
-<p> Apenas uma janela Análise Combinacional existirá dentro do Logisim,
-não importa quantos projetos estiverem abertos. Não há como permitir que 
-se tenham duas análises diferentes abertas ao mesmo tempo.
-</p>
-
-<h2> Através do menu Projeto </h2>
-
-<p> A partir de uma janela para edição de circuitos, você também poderá solicitar
-que o Logisim analise o circuito corrente, se selecionar a opção Analisar Circuito
-no menu Projeto. Antes de abrir a janela, o Logisim irá calcular as expressões 
-lógicas (booleanas) e montará uma tabela-verdade correspondente ao circuito.
-</p>
-
-<p> Para que a análise seja bem sucedida, cada entrada ou saída deverá ser conectada 
-a cada um de seus respectivos pinos de entrada ou saída.
-O Logisim só analisará circuitos com no máximo oito de cada tipo, e todos deverão
-ser pinos com largura de um bit apenas. Caso contrário, você irá ver uma mensagem 
-de erro e a janela não será aberta.
-</p>
-
-<p> Ao construir as expressões lógicas (booleanas) correspondentes a um circuito,
-o Logisim irá tentar, primeiro, construir expressões que correspondam exatamente às
-portas do circuito. Mas, se o circuito utilizar componentes que não sejam portas
-(como um multiplexador), ou se o circuito tiver mais de 100 níveis de profundidade
-(pouco provável), então aparecerá uma caixa de diálogo informando que foi impossível
-montar a expressão; e alternativamente, o Logisim tentará derivar as expressões
-baseando-se na tabela-verdade, que será determinada para cada combinação de 
-entradas e pelas leituras das saídas resultantes.
-</p>
-
-<p> Depois de analisar um circuito, não haverá uma relação de continuidade entre 
-o circuito e a janela de Análise Combinacional. Ou seja, mudanças no circuito não
-serão refletidas na janela, nem mudanças nas expressões lógicas (booleanas) e/ou
-na tabela-verdade serão refletidas no circuito. Você sempre terá liberdade para 
-analisar o circuito novamente e, como veremos mais adiante, ou poderá substituir
-aquele que estiver na janela da Análise Combinacional.
-</p>
-
-<h2>Limitações</h2>
-
-<p> O Logisim não tentará detectar circuitos sequenciais: se você disser para
-analisar um circuito sequencial, ele tentará criar uma tabela-verdade
-e as correspondentes expressões lógicas (booleanas), ainda que essas
-possam não indicar precisamente o comportamento do circuito. (Na verdade, 
-detectar circuitos sequenciais é <em>comprovadamente impossível</em>, de mesma 
-monta como seria resolver o Problema da Parada. Claro, você poderia esperar que
-o Logisim fizesse, pelo menos, algumas tentativas - talvez procurar
-flip-flops ou ciclos nas conexões, mas ele não fará). Como resultado,
-o sistema de Análise Combinacional não deverá ser usado indiscriminadamente:
-use-o somente quando você tiver certeza de que o circuito que quiser analisar 
-for realmente combinacional!
-</p>
-
-<p> O Logisim fará uma mudança no circuito original, que é talvez seja
-inesperada: o sistema de Análise Combinacional exige que cada
-entrada e saída possua um nome exclusivo em conformidade com as regras de
-identificadores Java. (De forma resumida, cada identificador deverá ter letras
-ou algarismos, e começar por letra. Espaços em branco não serão permitidos!)
-Ele tentará usar os rótulos dos pinos existentes, antes de usar uma lista de
-nomes padronizados, caso não haja rótulo. Se as regras não forem seguidas,
-o Logisim tentará extrair um válido a partir dos nomes nos rótulos, se possível.
-</p>
-
-<p> Aliás, a ordem das entradas na tabela-verdade combinará com seus pares
-em ordem decrescente no circuito original, seguindo da esquerda para a direita. 
-(O mesmo vale para ordenar as saídas.) </p>
-
-<p><strong>Próximo:</strong> <a href="table.html">Editar a tabela-verdade</a>.</p>
-
-</body>
-</html>
-=======
-<!DOCTYPE html PUBLIC "-//W3C//DTD HTML 4.01 Transitional//EN">
-<html>
-  <head>
-    <meta name="viewport" content="width=device-width, initial-scale=1.0">
-    <meta name="created" content="2018-10-23T06:18:10.521000000">
-    <meta name="changed" content="2018-10-23T06:18:42.262000000">
-    <meta http-equiv="content-type" content="text/html; charset=utf-8">
-    <meta http-equiv="Content-Language" content="pt">
-    <title>Abrir Análise Combinacional</title>
-    <link rel="stylesheet" type="text/css" href="..\..\style.css">
-  </head>
-  <body>
-    <div class="maindiv">
-
-<h1>Abrir Análise Combinacional</h1>
-
-<p> A maior parte do módulo Análise Combinacional é acessível através de
-uma janela de mesmo nome, que lhe permitirá ver tabelas-verdade e
-expressões lógicas (booleanas). Essa janela poderá ser aberta de duas maneiras. 
-</p>
-
-<h2> Através do menu Janela </h2>
-
-<p> Ao selecionar Análise Combinacional, a atual será exibida na janela.
-Se você não tiver usado a janela antes, ela estará vazia e não estará 
-analisando qualquer circuito.
-</p>
-
-<p> Apenas uma janela Análise Combinacional existirá dentro do Logisim,
-não importa quantos projetos estiverem abertos. Não há como permitir que 
-se tenham duas análises diferentes abertas ao mesmo tempo.
-</p>
-
-<h2> Através do menu Projeto </h2>
-
-<p> A partir de uma janela para edição de circuitos, você também poderá solicitar
-que o Logisim analise o circuito corrente, se selecionar a opção Analisar Circuito
-no menu Projeto. Antes de abrir a janela, o Logisim irá calcular as expressões 
-lógicas (booleanas) e montará uma tabela-verdade correspondente ao circuito.
-</p>
-
-<p> Para que a análise seja bem sucedida, cada entrada ou saída deverá ser conectada 
-a cada um de seus respectivos pinos de entrada ou saída.
-O Logisim só analisará circuitos com no máximo oito de cada tipo, e todos deverão
-ser pinos com largura de um bit apenas. Caso contrário, você irá ver uma mensagem 
-de erro e a janela não será aberta.
-</p>
-
-<p> Ao construir as expressões lógicas (booleanas) correspondentes a um circuito,
-o Logisim irá tentar, primeiro, construir expressões que correspondam exatamente às
-portas do circuito. Mas, se o circuito utilizar componentes que não sejam portas
-(como um multiplexador), ou se o circuito tiver mais de 100 níveis de profundidade
-(pouco provável), então aparecerá uma caixa de diálogo informando que foi impossível
-montar a expressão; e alternativamente, o Logisim tentará derivar as expressões
-baseando-se na tabela-verdade, que será determinada para cada combinação de 
-entradas e pelas leituras das saídas resultantes.
-</p>
-
-<p> Depois de analisar um circuito, não haverá uma relação de continuidade entre 
-o circuito e a janela de Análise Combinacional. Ou seja, mudanças no circuito não
-serão refletidas na janela, nem mudanças nas expressões lógicas (booleanas) e/ou
-na tabela-verdade serão refletidas no circuito. Você sempre terá liberdade para 
-analisar o circuito novamente e, como veremos mais adiante, ou poderá substituir
-aquele que estiver na janela da Análise Combinacional.
-</p>
-
-<h2>Limitações</h2>
-
-<p> O Logisim não tentará detectar circuitos sequenciais: se você disser para
-analisar um circuito sequencial, ele tentará criar uma tabela-verdade
-e as correspondentes expressões lógicas (booleanas), ainda que essas
-possam não indicar precisamente o comportamento do circuito. (Na verdade, 
-detectar circuitos sequenciais é <em>comprovadamente impossível</em>, de mesma 
-monta como seria resolver o Problema da Parada. Claro, você poderia esperar que
-o Logisim fizesse, pelo menos, algumas tentativas - talvez procurar
-flip-flops ou ciclos nas conexões, mas ele não fará). Como resultado,
-o sistema de Análise Combinacional não deverá ser usado indiscriminadamente:
-use-o somente quando você tiver certeza de que o circuito que quiser analisar 
-for realmente combinacional!
-</p>
-
-<p> O Logisim fará uma mudança no circuito original, que é talvez seja
-inesperada: o sistema de Análise Combinacional exige que cada
-entrada e saída possua um nome exclusivo em conformidade com as regras de
-identificadores Java. (De forma resumida, cada identificador deverá ter letras
-ou algarismos, e começar por letra. Espaços em branco não serão permitidos!)
-Ele tentará usar os rótulos dos pinos existentes, antes de usar uma lista de
-nomes padronizados, caso não haja rótulo. Se as regras não forem seguidas,
-o Logisim tentará extrair um válido a partir dos nomes nos rótulos, se possível.
-</p>
-
-<p> Aliás, a ordem das entradas na tabela-verdade combinará com seus pares
-em ordem decrescente no circuito original, seguindo da esquerda para a direita. 
-(O mesmo vale para ordenar as saídas.) </p>
-
-<p><strong>Próximo:</strong> <a href="table.html">Editar a tabela-verdade</a>.</p>
-</diV>
-</body>
-</html>
->>>>>>> 5ecb02a1
+<!DOCTYPE html PUBLIC "-//W3C//DTD HTML 4.01 Transitional//EN">
+<html>
+  <head>
+    <meta name="viewport" content="width=device-width, initial-scale=1.0">
+    <meta name="created" content="2018-10-23T06:18:10.521000000">
+    <meta name="changed" content="2018-10-23T06:18:42.262000000">
+    <meta http-equiv="content-type" content="text/html; charset=utf-8">
+    <meta http-equiv="Content-Language" content="pt">
+    <title>Abrir Análise Combinacional</title>
+    <link rel="stylesheet" type="text/css" href="..\..\style.css">
+  </head>
+  <body>
+    <div class="maindiv">
+
+<h1>Abrir Análise Combinacional</h1>
+
+<p> A maior parte do módulo Análise Combinacional é acessível através de
+uma janela de mesmo nome, que lhe permitirá ver tabelas-verdade e
+expressões lógicas (booleanas). Essa janela poderá ser aberta de duas maneiras. 
+</p>
+
+<h2> Através do menu Janela </h2>
+
+<p> Ao selecionar Análise Combinacional, a atual será exibida na janela.
+Se você não tiver usado a janela antes, ela estará vazia e não estará 
+analisando qualquer circuito.
+</p>
+
+<p> Apenas uma janela Análise Combinacional existirá dentro do Logisim,
+não importa quantos projetos estiverem abertos. Não há como permitir que 
+se tenham duas análises diferentes abertas ao mesmo tempo.
+</p>
+
+<h2> Através do menu Projeto </h2>
+
+<p> A partir de uma janela para edição de circuitos, você também poderá solicitar
+que o Logisim analise o circuito corrente, se selecionar a opção Analisar Circuito
+no menu Projeto. Antes de abrir a janela, o Logisim irá calcular as expressões 
+lógicas (booleanas) e montará uma tabela-verdade correspondente ao circuito.
+</p>
+
+<p> Para que a análise seja bem sucedida, cada entrada ou saída deverá ser conectada 
+a cada um de seus respectivos pinos de entrada ou saída.
+O Logisim só analisará circuitos com no máximo oito de cada tipo, e todos deverão
+ser pinos com largura de um bit apenas. Caso contrário, você irá ver uma mensagem 
+de erro e a janela não será aberta.
+</p>
+
+<p> Ao construir as expressões lógicas (booleanas) correspondentes a um circuito,
+o Logisim irá tentar, primeiro, construir expressões que correspondam exatamente às
+portas do circuito. Mas, se o circuito utilizar componentes que não sejam portas
+(como um multiplexador), ou se o circuito tiver mais de 100 níveis de profundidade
+(pouco provável), então aparecerá uma caixa de diálogo informando que foi impossível
+montar a expressão; e alternativamente, o Logisim tentará derivar as expressões
+baseando-se na tabela-verdade, que será determinada para cada combinação de 
+entradas e pelas leituras das saídas resultantes.
+</p>
+
+<p> Depois de analisar um circuito, não haverá uma relação de continuidade entre 
+o circuito e a janela de Análise Combinacional. Ou seja, mudanças no circuito não
+serão refletidas na janela, nem mudanças nas expressões lógicas (booleanas) e/ou
+na tabela-verdade serão refletidas no circuito. Você sempre terá liberdade para 
+analisar o circuito novamente e, como veremos mais adiante, ou poderá substituir
+aquele que estiver na janela da Análise Combinacional.
+</p>
+
+<h2>Limitações</h2>
+
+<p> O Logisim não tentará detectar circuitos sequenciais: se você disser para
+analisar um circuito sequencial, ele tentará criar uma tabela-verdade
+e as correspondentes expressões lógicas (booleanas), ainda que essas
+possam não indicar precisamente o comportamento do circuito. (Na verdade, 
+detectar circuitos sequenciais é <em>comprovadamente impossível</em>, de mesma 
+monta como seria resolver o Problema da Parada. Claro, você poderia esperar que
+o Logisim fizesse, pelo menos, algumas tentativas - talvez procurar
+flip-flops ou ciclos nas conexões, mas ele não fará). Como resultado,
+o sistema de Análise Combinacional não deverá ser usado indiscriminadamente:
+use-o somente quando você tiver certeza de que o circuito que quiser analisar 
+for realmente combinacional!
+</p>
+
+<p> O Logisim fará uma mudança no circuito original, que é talvez seja
+inesperada: o sistema de Análise Combinacional exige que cada
+entrada e saída possua um nome exclusivo em conformidade com as regras de
+identificadores Java. (De forma resumida, cada identificador deverá ter letras
+ou algarismos, e começar por letra. Espaços em branco não serão permitidos!)
+Ele tentará usar os rótulos dos pinos existentes, antes de usar uma lista de
+nomes padronizados, caso não haja rótulo. Se as regras não forem seguidas,
+o Logisim tentará extrair um válido a partir dos nomes nos rótulos, se possível.
+</p>
+
+<p> Aliás, a ordem das entradas na tabela-verdade combinará com seus pares
+em ordem decrescente no circuito original, seguindo da esquerda para a direita. 
+(O mesmo vale para ordenar as saídas.) </p>
+
+<p><strong>Próximo:</strong> <a href="table.html">Editar a tabela-verdade</a>.</p>
+</diV>
+</body>
+</html>