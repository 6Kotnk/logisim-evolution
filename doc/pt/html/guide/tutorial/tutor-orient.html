<<<<<<< HEAD
<html>
<head>
<meta http-equiv="content-type" content="text/html; charset=UTF-8">
<title>Tutorial: Orientar-se</title>
</head>
<body bgcolor="FFFFFF">

<p><b>Próximo:</b> <a href="tutor-gates.html">Passo 1: Acrescentar portas</a></p>

<h2>Passo 0: Orientar-se</h2>

<p> Quando você iniciar o Logisim, você verá uma janela semelhante à seguinte.
Alguns dos detalhes poderão ser ligeiramente diferentes, pois você estará 
provavelmente usando um sistema diferente do meu. </p>

<center><img src="../../../../en/img-guide/tutorial-shot-blank.png" width="498" height="302"></center>

<p> O Logisim é dividido em três partes, chamada de <em> painel do explorador</em>,
<em> tabela de atributos</em>, e <em> área de desenho (ou tela)</em>. Acima dessas
estarão <em> a barra de menu </em> e <em> a barra de ferramentas</em>.
</p>

<center><img src="../../../../en/img-guide/tutorial-shot-labeled.png" width="498" height="302"></center>

<p> Poderemos eliminar rapidamente o painel do explorador e a tabela de atributo.
Não estaremos tratando delas neste tutorial, e você poderá simplesmente ignorá-las.
Além disso, a barra de menu é auto-explicativa.
</p>

<p> Isso nos deixará com a barra de ferramentas e a área de desenho (ou tela).
Esta última é onde você irá desenhar o circuito, e a barra de ferramentas contém
os itens que você poderá usar para fazer isso.
</p>

<p><b>Próximo:</b> <a href="tutor-gates.html">Passo 1: Acrescentar portas</a></p>

</body>
</html>
=======
<!DOCTYPE html PUBLIC "-//W3C//DTD HTML 4.01 Transitional//EN">
<html>
  <head>
    <meta name="viewport" content="width=device-width, initial-scale=1.0">
    <meta name="created" content="2018-10-23T06:18:10.521000000">
    <meta name="changed" content="2018-10-23T06:18:42.262000000">
    <meta http-equiv="content-type" content="text/html; charset=utf-8">
    <meta http-equiv="Content-Language" content="pt">
    <title>
      Tutorial: Orientar-se
    </title>
    <link rel="stylesheet" type="text/css" href="..\..\style.css">
  </head>
  <body>
    <div class="maindiv">
      <p>
        <b>Próximo:</b> <a href="tutor-gates.html">Passo 1: Acrescentar portas</a>
      </p>
      <h2>
        Passo 0: Orientar-se
      </h2>
      <p>
        Quando você iniciar o Logisim, você verá uma janela semelhante à seguinte. Alguns dos detalhes poderão ser ligeiramente diferentes, pois você estará provavelmente usando um sistema diferente do meu.
      </p>
      <center>
        <img src="../../../img-guide/tutorial-shot-blank.png" alt="#########">
      </center>
      <p>
        O Logisim é dividido em três partes, chamada de <a href="../attrlib/explore.html">painel do explorador</a>, <a href="../attrlib/attr.html">tabela de atributos</a>, e <a href="../attrlib/canvas.html">área de desenho (ou tela)</a>. Acima dessas estarão <a href="../attrlib/menu.html">a barra de menu</a> e <a href="../attrlib/toolsbar.html">a barra de ferramentas</a>.
      </p>
      <center>
        <img src="../../../img-guide/tutorial-shot-labeled.png" alt="#########">
      </center>
      <p>
        Poderemos eliminar rapidamente o painel do explorador e a tabela de atributo. Não estaremos tratando delas neste tutorial, e você poderá simplesmente ignorá-las. Além disso, a <a href="../menu/index.html">barra de menu</a> é auto-explicativa.
      </p>
      <p>
        Isso nos deixará com a <a href="../attrlib/toolsbar.html">barra de ferramentas</a> e a <a href="../attrlib/canvas.html">área de desenho (ou tela)</a>. Esta última é onde você irá desenhar o circuito, e a barra de ferramentas contém os itens que você poderá usar para fazer isso.
      </p>
      <p>
        <b>Próximo:</b> <a href="tutor-gates.html">Passo 1: Acrescentar portas</a>
      </p>
    </div>
  </body>
</html>
>>>>>>> 5ecb02a1
<|MERGE_RESOLUTION|>--- conflicted
+++ resolved
@@ -1,86 +1,45 @@
-<<<<<<< HEAD
-<html>
-<head>
-<meta http-equiv="content-type" content="text/html; charset=UTF-8">
-<title>Tutorial: Orientar-se</title>
-</head>
-<body bgcolor="FFFFFF">
-
-<p><b>Próximo:</b> <a href="tutor-gates.html">Passo 1: Acrescentar portas</a></p>
-
-<h2>Passo 0: Orientar-se</h2>
-
-<p> Quando você iniciar o Logisim, você verá uma janela semelhante à seguinte.
-Alguns dos detalhes poderão ser ligeiramente diferentes, pois você estará 
-provavelmente usando um sistema diferente do meu. </p>
-
-<center><img src="../../../../en/img-guide/tutorial-shot-blank.png" width="498" height="302"></center>
-
-<p> O Logisim é dividido em três partes, chamada de <em> painel do explorador</em>,
-<em> tabela de atributos</em>, e <em> área de desenho (ou tela)</em>. Acima dessas
-estarão <em> a barra de menu </em> e <em> a barra de ferramentas</em>.
-</p>
-
-<center><img src="../../../../en/img-guide/tutorial-shot-labeled.png" width="498" height="302"></center>
-
-<p> Poderemos eliminar rapidamente o painel do explorador e a tabela de atributo.
-Não estaremos tratando delas neste tutorial, e você poderá simplesmente ignorá-las.
-Além disso, a barra de menu é auto-explicativa.
-</p>
-
-<p> Isso nos deixará com a barra de ferramentas e a área de desenho (ou tela).
-Esta última é onde você irá desenhar o circuito, e a barra de ferramentas contém
-os itens que você poderá usar para fazer isso.
-</p>
-
-<p><b>Próximo:</b> <a href="tutor-gates.html">Passo 1: Acrescentar portas</a></p>
-
-</body>
-</html>
-=======
-<!DOCTYPE html PUBLIC "-//W3C//DTD HTML 4.01 Transitional//EN">
-<html>
-  <head>
-    <meta name="viewport" content="width=device-width, initial-scale=1.0">
-    <meta name="created" content="2018-10-23T06:18:10.521000000">
-    <meta name="changed" content="2018-10-23T06:18:42.262000000">
-    <meta http-equiv="content-type" content="text/html; charset=utf-8">
-    <meta http-equiv="Content-Language" content="pt">
-    <title>
-      Tutorial: Orientar-se
-    </title>
-    <link rel="stylesheet" type="text/css" href="..\..\style.css">
-  </head>
-  <body>
-    <div class="maindiv">
-      <p>
-        <b>Próximo:</b> <a href="tutor-gates.html">Passo 1: Acrescentar portas</a>
-      </p>
-      <h2>
-        Passo 0: Orientar-se
-      </h2>
-      <p>
-        Quando você iniciar o Logisim, você verá uma janela semelhante à seguinte. Alguns dos detalhes poderão ser ligeiramente diferentes, pois você estará provavelmente usando um sistema diferente do meu.
-      </p>
-      <center>
-        <img src="../../../img-guide/tutorial-shot-blank.png" alt="#########">
-      </center>
-      <p>
-        O Logisim é dividido em três partes, chamada de <a href="../attrlib/explore.html">painel do explorador</a>, <a href="../attrlib/attr.html">tabela de atributos</a>, e <a href="../attrlib/canvas.html">área de desenho (ou tela)</a>. Acima dessas estarão <a href="../attrlib/menu.html">a barra de menu</a> e <a href="../attrlib/toolsbar.html">a barra de ferramentas</a>.
-      </p>
-      <center>
-        <img src="../../../img-guide/tutorial-shot-labeled.png" alt="#########">
-      </center>
-      <p>
-        Poderemos eliminar rapidamente o painel do explorador e a tabela de atributo. Não estaremos tratando delas neste tutorial, e você poderá simplesmente ignorá-las. Além disso, a <a href="../menu/index.html">barra de menu</a> é auto-explicativa.
-      </p>
-      <p>
-        Isso nos deixará com a <a href="../attrlib/toolsbar.html">barra de ferramentas</a> e a <a href="../attrlib/canvas.html">área de desenho (ou tela)</a>. Esta última é onde você irá desenhar o circuito, e a barra de ferramentas contém os itens que você poderá usar para fazer isso.
-      </p>
-      <p>
-        <b>Próximo:</b> <a href="tutor-gates.html">Passo 1: Acrescentar portas</a>
-      </p>
-    </div>
-  </body>
-</html>
->>>>>>> 5ecb02a1
+<!DOCTYPE html PUBLIC "-//W3C//DTD HTML 4.01 Transitional//EN">
+<html>
+  <head>
+    <meta name="viewport" content="width=device-width, initial-scale=1.0">
+    <meta name="created" content="2018-10-23T06:18:10.521000000">
+    <meta name="changed" content="2018-10-23T06:18:42.262000000">
+    <meta http-equiv="content-type" content="text/html; charset=utf-8">
+    <meta http-equiv="Content-Language" content="pt">
+    <title>
+      Tutorial: Orientar-se
+    </title>
+    <link rel="stylesheet" type="text/css" href="..\..\style.css">
+  </head>
+  <body>
+    <div class="maindiv">
+      <p>
+        <b>Próximo:</b> <a href="tutor-gates.html">Passo 1: Acrescentar portas</a>
+      </p>
+      <h2>
+        Passo 0: Orientar-se
+      </h2>
+      <p>
+        Quando você iniciar o Logisim, você verá uma janela semelhante à seguinte. Alguns dos detalhes poderão ser ligeiramente diferentes, pois você estará provavelmente usando um sistema diferente do meu.
+      </p>
+      <center>
+        <img src="../../../img-guide/tutorial-shot-blank.png" alt="#########">
+      </center>
+      <p>
+        O Logisim é dividido em três partes, chamada de <a href="../attrlib/explore.html">painel do explorador</a>, <a href="../attrlib/attr.html">tabela de atributos</a>, e <a href="../attrlib/canvas.html">área de desenho (ou tela)</a>. Acima dessas estarão <a href="../attrlib/menu.html">a barra de menu</a> e <a href="../attrlib/toolsbar.html">a barra de ferramentas</a>.
+      </p>
+      <center>
+        <img src="../../../img-guide/tutorial-shot-labeled.png" alt="#########">
+      </center>
+      <p>
+        Poderemos eliminar rapidamente o painel do explorador e a tabela de atributo. Não estaremos tratando delas neste tutorial, e você poderá simplesmente ignorá-las. Além disso, a <a href="../menu/index.html">barra de menu</a> é auto-explicativa.
+      </p>
+      <p>
+        Isso nos deixará com a <a href="../attrlib/toolsbar.html">barra de ferramentas</a> e a <a href="../attrlib/canvas.html">área de desenho (ou tela)</a>. Esta última é onde você irá desenhar o circuito, e a barra de ferramentas contém os itens que você poderá usar para fazer isso.
+      </p>
+      <p>
+        <b>Próximo:</b> <a href="tutor-gates.html">Passo 1: Acrescentar portas</a>
+      </p>
+    </div>
+  </body>
+</html>