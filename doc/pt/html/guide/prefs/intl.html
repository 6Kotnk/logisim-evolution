--- conflicted
+++ resolved
@@ -1,228 +1,116 @@
-<<<<<<< HEAD
-<html>
-<head>
-<meta http-equiv="content-type" content="text/html; charset=UTF-8">
-<title>A guia International</title>
-</head>
-<body bgcolor="FFFFFF">
-
-<h1>A guia International</h1>
-
-<center><img src="../../../../en/img-guide/prefs-intl.png" width="375" height="321"></center>
-
-<p> Essa guia oferece opções que permitem ao Logisim ser usado de acordo
-com preferências regionais.
-</p>
-
-<ul>
-
-<li> <b> Forma da porta (Gate Shape): </b> o Logisim oferece três padrões para portas:
-<em>shaped</em>, <em>rectangular</em>, e <em> DIN 40700 </em>.
-A tabela a seguir ilustrará a distinção.
-</p>
-
-<center><table>
-	<tr><th></th>
-		<th width="125">Shaped</th>
-		<th width="125">Retangular</th>
-		<th width="125">DIN 40700</th>
-		</tr>
-	<tr><th valign="middle" height="65">AND</th>
-	    <td rowspan="3" colspan="4">
-	       <img src="../../../../en/img-guide/prefs-gates.png" width="391" height="139">
-	    </td></tr>
-	<tr><th valign="middle" height="65">OR</th></tr>
-</table></center>
-
-<p> O estilo <i>shaped</i> tende a ser mais popular nos EUA, enquanto o estilo
-<i>rectangular</i> tende a ser mais popular na Europa, algumas pessoas se referem ao
-esses estilos de acordo com essas regiões, por isso os termos neutros
-<em> shaped </em> e <em> rectangular </em> tem sido os preferidos.
-A norma DIN 40700 foi um padrão para a elaboração de componentes electrônicos
-digitais e analógicos, adotada pela DIN, uma organização para padrões alemães.
-A DIN adotou a norma retangular para componentes digitais em 1976, mas alguns
-os engenheiros continuam a usar o estilo mais antigo, mas isso parece ser
-cada vez mais raro.
-</p>
-
-<p> O Logisim não segue estritamente nenhuma norma, ele procura usar um meio
-termo para permitir alternância entre eles. Em particular, as portas em formato
-convencional são mais quadradas que as dimensões definidas pelos relevantes
-padrões IEEE. E, apesar das portas XOR e XNOR devessem ser da mesma
-largura, assim como as portas OR e NOR fossem mais retangulares, elas não o são
-devido a dificuldades na compactação da porta XOR convencional.
-</p> </li>
-
-<li> <b> Idioma: </b>
-Alternar entre idiomas. A versão atual é fornecida para os idiomas
-inglês, espanhol, russo, alemão e português.
-</p>
-
-<ul>
-
-<li> A tradução para o <b> alemão </b> foi introduzida na versão 2.6.1 do Logisim e
-continua atual. Feita por Uwe Zimmermann, um membro do corpo docente da Universidade
-de Uppsala, na Suécia.
-</li>
-
-<li> A tradução para o <b> grego </b> foi introduzida na versão Logisim 2.7.0 e 
-continua atual. Feita por Thanos Kakarountas, um membro do Technological Educational 
-Institute das Ilhas Ionian na Grécia.
-</li>
-
-<li> A tradução para o <b> português </b> foi introduzida na versão 2.6.2 e continua
-atual. Feita por Theldo Cruz Franqueira, um membro docente da Pontifícia Universidade
-Católica de Minas Gerais no Brasil.
-</li>
-
-<li> A tradução para o <b> russo </b> foi introduzida na versão 2.4.0 do Logisim
-e continua atual. Feita por Ilia Lilov, da Rússia. </li>
-
-<li> A tradução para o <b> espanhol </b> estava completa na versão 2.1.0 do Logisim,
-mas versões posteriores Logisim acrescentaram novas opções que permanecem sem tradução.
-A contribuição foi feita por Pablo Leal Ramos, da Espanha. 
-</li>
-
-</ul>
-
-<p> Traduções do Logisim para outras línguas são bem-vindas! Se você
-estiver interessado, contacte-me, Carl Burch. Isso não será um compromisso.
-Ficarei feliz em ouvir de seu interesse, e eu lhe direi
-se souber de alguém que já esteja lidando com isso;
-prepararei uma versão para você trabalhar, e lhe enviarei instruções.
-O processo de tradução não requer uma compreensão de Java.
-</p> </li>
-
-<li> <b> Substituir caracteres acentuados: </b>
-Algumas plataformas têm pouco apoio para caracteres (como
-&ntilde; ou &ouml;), que não aparecem dentre os caracteres ASCII de 7 bits.
-Quando isso for verificado, o Logisim irá substituir todas as instâncias da
-caracteres com o equivalente adequado em caracteres ASCII de 7 bits.
-A opção estará desativada quando o idioma corrente não contiver
-qualquer equivalente disponível (como em inglês). 
-</p> </li>
-
-</ul>
-
-<p><strong>Próximo:</strong> <em><a href="exp.html">A guia Experimental</a></em>.</p>
-
-</body>
-</html>
-=======
-<!DOCTYPE html PUBLIC "-//W3C//DTD HTML 4.01 Transitional//EN">
-<html>
-  <head>
-    <meta name="viewport" content="width=device-width, initial-scale=1.0">
-    <meta name="created" content="2018-10-23T06:18:10.521000000">
-    <meta name="changed" content="2018-10-23T06:18:42.262000000">
-    <meta http-equiv="content-type" content="text/html; charset=utf-8">
-    <meta http-equiv="Content-Language" content="pt">
-    <title>A guia International</title>
-    <link rel="stylesheet" type="text/css" href="..\..\style.css">
-  </head>
-  <body>
-    <div class="maindiv">
-
-<h1>A guia International</h1>
-
-<center><img src="../../../img-guide/prefs-intl.png" width="375" height="321"></center>
-
-<p> Essa guia oferece opções que permitem ao Logisim ser usado de acordo
-com preferências regionais.
-</p>
-
-<ul>
-
-<li> <b> Forma da porta (Gate Shape): </b> o Logisim oferece três padrões para portas:
-<em>shaped</em>, <em>rectangular</em>, e <em> DIN 40700 </em>.
-A tabela a seguir ilustrará a distinção.
-</p>
-
-<center><table>
-	<tr><th></th>
-		<th width="125">Shaped</th>
-		<th width="125">Retangular</th>
-		<th width="125">DIN 40700</th>
-		</tr>
-	<tr><th valign="middle" height="65">AND</th>
-	    <td rowspan="3" colspan="4">
-	       <img src="../../../img-guide/prefs-gates.png" width="391" height="139">
-	    </td></tr>
-	<tr><th valign="middle" height="65">OR</th></tr>
-</table></center>
-
-<p> O estilo <i>shaped</i> tende a ser mais popular nos EUA, enquanto o estilo
-<i>rectangular</i> tende a ser mais popular na Europa, algumas pessoas se referem ao
-esses estilos de acordo com essas regiões, por isso os termos neutros
-<em> shaped </em> e <em> rectangular </em> tem sido os preferidos.
-A norma DIN 40700 foi um padrão para a elaboração de componentes electrônicos
-digitais e analógicos, adotada pela DIN, uma organização para padrões alemães.
-A DIN adotou a norma retangular para componentes digitais em 1976, mas alguns
-os engenheiros continuam a usar o estilo mais antigo, mas isso parece ser
-cada vez mais raro.
-</p>
-
-<p> O Logisim não segue estritamente nenhuma norma, ele procura usar um meio
-termo para permitir alternância entre eles. Em particular, as portas em formato
-convencional são mais quadradas que as dimensões definidas pelos relevantes
-padrões IEEE. E, apesar das portas XOR e XNOR devessem ser da mesma
-largura, assim como as portas OR e NOR fossem mais retangulares, elas não o são
-devido a dificuldades na compactação da porta XOR convencional.
-</p> </li>
-
-<li> <b> Idioma: </b>
-Alternar entre idiomas. A versão atual é fornecida para os idiomas
-inglês, espanhol, russo, alemão e português.
-</p>
-
-<ul>
-
-<li> A tradução para o <b> alemão </b> foi introduzida na versão 2.6.1 do Logisim e
-continua atual. Feita por Uwe Zimmermann, um membro do corpo docente da Universidade
-de Uppsala, na Suécia.
-</li>
-
-<li> A tradução para o <b> grego </b> foi introduzida na versão Logisim 2.7.0 e 
-continua atual. Feita por Thanos Kakarountas, um membro do Technological Educational 
-Institute das Ilhas Ionian na Grécia.
-</li>
-
-<li> A tradução para o <b> português </b> foi introduzida na versão 2.6.2 e continua
-atual. Feita por Theldo Cruz Franqueira, um membro docente da Pontifícia Universidade
-Católica de Minas Gerais no Brasil.
-</li>
-
-<li> A tradução para o <b> russo </b> foi introduzida na versão 2.4.0 do Logisim
-e continua atual. Feita por Ilia Lilov, da Rússia. </li>
-
-<li> A tradução para o <b> espanhol </b> estava completa na versão 2.1.0 do Logisim,
-mas versões posteriores Logisim acrescentaram novas opções que permanecem sem tradução.
-A contribuição foi feita por Pablo Leal Ramos, da Espanha. 
-</li>
-
-</ul>
-
-<p> Traduções do Logisim para outras línguas são bem-vindas! Se você
-estiver interessado, contacte-me, Carl Burch. Isso não será um compromisso.
-Ficarei feliz em ouvir de seu interesse, e eu lhe direi
-se souber de alguém que já esteja lidando com isso;
-prepararei uma versão para você trabalhar, e lhe enviarei instruções.
-O processo de tradução não requer uma compreensão de Java.
-</p> </li>
-
-<li> <b> Substituir caracteres acentuados: </b>
-Algumas plataformas têm pouco apoio para caracteres (como
-&ntilde; ou &ouml;), que não aparecem dentre os caracteres ASCII de 7 bits.
-Quando isso for verificado, o Logisim irá substituir todas as instâncias da
-caracteres com o equivalente adequado em caracteres ASCII de 7 bits.
-A opção estará desativada quando o idioma corrente não contiver
-qualquer equivalente disponível (como em inglês). 
-</p> </li>
-
-</ul>
-
-<p><strong>Próximo:</strong> <em><a href="exp.html">A guia Experimental</a></em>.</p>
-</div>
-</body>
-</html>
->>>>>>> 5ecb02a1
+<!DOCTYPE html PUBLIC "-//W3C//DTD HTML 4.01 Transitional//EN">
+<html>
+  <head>
+    <meta name="viewport" content="width=device-width, initial-scale=1.0">
+    <meta name="created" content="2018-10-23T06:18:10.521000000">
+    <meta name="changed" content="2018-10-23T06:18:42.262000000">
+    <meta http-equiv="content-type" content="text/html; charset=utf-8">
+    <meta http-equiv="Content-Language" content="pt">
+    <title>A guia International</title>
+    <link rel="stylesheet" type="text/css" href="..\..\style.css">
+  </head>
+  <body>
+    <div class="maindiv">
+
+<h1>A guia International</h1>
+
+<center><img src="../../../img-guide/prefs-intl.png" width="375" height="321"></center>
+
+<p> Essa guia oferece opções que permitem ao Logisim ser usado de acordo
+com preferências regionais.
+</p>
+
+<ul>
+
+<li> <b> Forma da porta (Gate Shape): </b> o Logisim oferece três padrões para portas:
+<em>shaped</em>, <em>rectangular</em>, e <em> DIN 40700 </em>.
+A tabela a seguir ilustrará a distinção.
+</p>
+
+<center><table>
+	<tr><th></th>
+		<th width="125">Shaped</th>
+		<th width="125">Retangular</th>
+		<th width="125">DIN 40700</th>
+		</tr>
+	<tr><th valign="middle" height="65">AND</th>
+	    <td rowspan="3" colspan="4">
+	       <img src="../../../img-guide/prefs-gates.png" width="391" height="139">
+	    </td></tr>
+	<tr><th valign="middle" height="65">OR</th></tr>
+</table></center>
+
+<p> O estilo <i>shaped</i> tende a ser mais popular nos EUA, enquanto o estilo
+<i>rectangular</i> tende a ser mais popular na Europa, algumas pessoas se referem ao
+esses estilos de acordo com essas regiões, por isso os termos neutros
+<em> shaped </em> e <em> rectangular </em> tem sido os preferidos.
+A norma DIN 40700 foi um padrão para a elaboração de componentes electrônicos
+digitais e analógicos, adotada pela DIN, uma organização para padrões alemães.
+A DIN adotou a norma retangular para componentes digitais em 1976, mas alguns
+os engenheiros continuam a usar o estilo mais antigo, mas isso parece ser
+cada vez mais raro.
+</p>
+
+<p> O Logisim não segue estritamente nenhuma norma, ele procura usar um meio
+termo para permitir alternância entre eles. Em particular, as portas em formato
+convencional são mais quadradas que as dimensões definidas pelos relevantes
+padrões IEEE. E, apesar das portas XOR e XNOR devessem ser da mesma
+largura, assim como as portas OR e NOR fossem mais retangulares, elas não o são
+devido a dificuldades na compactação da porta XOR convencional.
+</p> </li>
+
+<li> <b> Idioma: </b>
+Alternar entre idiomas. A versão atual é fornecida para os idiomas
+inglês, espanhol, russo, alemão e português.
+</p>
+
+<ul>
+
+<li> A tradução para o <b> alemão </b> foi introduzida na versão 2.6.1 do Logisim e
+continua atual. Feita por Uwe Zimmermann, um membro do corpo docente da Universidade
+de Uppsala, na Suécia.
+</li>
+
+<li> A tradução para o <b> grego </b> foi introduzida na versão Logisim 2.7.0 e 
+continua atual. Feita por Thanos Kakarountas, um membro do Technological Educational 
+Institute das Ilhas Ionian na Grécia.
+</li>
+
+<li> A tradução para o <b> português </b> foi introduzida na versão 2.6.2 e continua
+atual. Feita por Theldo Cruz Franqueira, um membro docente da Pontifícia Universidade
+Católica de Minas Gerais no Brasil.
+</li>
+
+<li> A tradução para o <b> russo </b> foi introduzida na versão 2.4.0 do Logisim
+e continua atual. Feita por Ilia Lilov, da Rússia. </li>
+
+<li> A tradução para o <b> espanhol </b> estava completa na versão 2.1.0 do Logisim,
+mas versões posteriores Logisim acrescentaram novas opções que permanecem sem tradução.
+A contribuição foi feita por Pablo Leal Ramos, da Espanha. 
+</li>
+
+</ul>
+
+<p> Traduções do Logisim para outras línguas são bem-vindas! Se você
+estiver interessado, contacte-me, Carl Burch. Isso não será um compromisso.
+Ficarei feliz em ouvir de seu interesse, e eu lhe direi
+se souber de alguém que já esteja lidando com isso;
+prepararei uma versão para você trabalhar, e lhe enviarei instruções.
+O processo de tradução não requer uma compreensão de Java.
+</p> </li>
+
+<li> <b> Substituir caracteres acentuados: </b>
+Algumas plataformas têm pouco apoio para caracteres (como
+&ntilde; ou &ouml;), que não aparecem dentre os caracteres ASCII de 7 bits.
+Quando isso for verificado, o Logisim irá substituir todas as instâncias da
+caracteres com o equivalente adequado em caracteres ASCII de 7 bits.
+A opção estará desativada quando o idioma corrente não contiver
+qualquer equivalente disponível (como em inglês). 
+</p> </li>
+
+</ul>
+
+<p><strong>Próximo:</strong> <em><a href="exp.html">A guia Experimental</a></em>.</p>
+</div>
+</body>
+</html>