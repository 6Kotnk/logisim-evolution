--- conflicted
+++ resolved
@@ -1,385 +1,194 @@
-<<<<<<< HEAD
-<html>
-<head>
-    <title>Gray Code Counter</title>
-</head>
-<body bgcolor="FFFFFF">
-
-<h1>Gray Code Counter</h1>
-
-<p>This orientation to the Logisim libraries concludes with a
-fairly sophisticated Gray code counter that allows the user to alter its
-current value using the Poke Tool and to place a label on the component using
-the Text Tool. It also customizes the icon that appears in the explorer,
-associated with the tool.</p>
-
-<h2>GrayCounter</h2>
-
-<pre>
-package com.cburch.gray;
-
-import java.net.URL;
-
-import javax.swing.ImageIcon;
-
-import com.cburch.logisim.data.Attribute;
-import com.cburch.logisim.data.BitWidth;
-import com.cburch.logisim.data.Bounds;
-import com.cburch.logisim.data.Direction;
-import com.cburch.logisim.instance.Instance;
-import com.cburch.logisim.instance.InstanceFactory;
-import com.cburch.logisim.instance.InstancePainter;
-import com.cburch.logisim.instance.InstanceState;
-import com.cburch.logisim.instance.Port;
-import com.cburch.logisim.instance.StdAttr;
-import com.cburch.logisim.util.GraphicsUtil;
-import com.cburch.logisim.util.StringUtil;
-
-/** Manufactures a counter that iterates over Gray codes. This demonstrates
- * several additional features beyond the SimpleGrayCounter class. */
-class GrayCounter extends InstanceFactory {
-    public GrayCounter() {
-        super("Gray Counter");
-        setOffsetBounds(Bounds.create(-30, -15, 30, 30));
-        setPorts(new Port[] {
-                new Port(-30, 0, Port.INPUT, 1),
-                new Port(  0, 0, Port.OUTPUT, StdAttr.WIDTH),
-        });
-        
-        // We'll have width, label, and label font attributes. The latter two
-        // attributes allow us to associate a label with the component (though
-        // we'll also need configureNewInstance to configure the label's
-        // location).
-        setAttributes(
-                new Attribute[] { StdAttr.WIDTH, StdAttr.LABEL, StdAttr.LABEL_FONT },
-                new Object[] { BitWidth.create(4), "", StdAttr.DEFAULT_LABEL_FONT });
-        
-        // The following method invocation sets things up so that the instance's
-        // state can be manipulated using the Poke Tool.
-        setInstancePoker(CounterPoker.class);
-        
-        // These next two lines set it up so that the explorer window shows a
-        // customized icon representing the component type. This should be a
-        // 16x16 image.
-        URL url = getClass().getClassLoader().getResource("com/cburch/gray/counter.gif");
-        if(url != null) setIcon(new ImageIcon(url));
-    }
-    
-    /** The configureNewInstance method is invoked every time a new instance
-     * is created. In the superclass, the method doesn't do anything, since
-     * the new instance is pretty thoroughly configured already by default. But
-     * sometimes you need to do something particular to each instance, so you
-     * would override the method. In this case, we need to set up the location
-     * for its label. */
-    protected void configureNewInstance(Instance instance) {
-        Bounds bds = instance.getBounds();
-        instance.setTextField(StdAttr.LABEL, StdAttr.LABEL_FONT,
-                bds.getX() + bds.getWidth() / 2, bds.getY() - 3,
-                GraphicsUtil.H_CENTER, GraphicsUtil.V_BASELINE);
-    }
-
-    public void propagate(InstanceState state) {
-        // This is the same as with SimpleGrayCounter, except that we use the
-        // StdAttr.WIDTH attribute to determine the bit width to work with.
-        BitWidth width = state.getAttributeValue(StdAttr.WIDTH);
-        CounterData cur = CounterData.get(state, width);
-        boolean trigger = cur.updateClock(state.getPort(0));
-        if(trigger) cur.setValue(GrayIncrementer.nextGray(cur.getValue()));
-        state.setPort(1, cur.getValue(), 9);
-    }
-
-    public void paintInstance(InstancePainter painter) {
-        // This is essentially the same as with SimpleGrayCounter, except for
-        // the invocation of painter.drawLabel to make the label be drawn.
-        painter.drawBounds();
-        painter.drawClock(0, Direction.EAST);
-        painter.drawPort(1);
-        painter.drawLabel();
-        
-        if(painter.getShowState()) {
-            BitWidth width = painter.getAttributeValue(StdAttr.WIDTH);
-            CounterData state = CounterData.get(painter, width);
-            Bounds bds = painter.getBounds();
-            GraphicsUtil.drawCenteredText(painter.getGraphics(),
-                    StringUtil.toHexString(width.getWidth(), state.getValue().toIntValue()),
-                    bds.getX() + bds.getWidth() / 2,
-                    bds.getY() + bds.getHeight() / 2);
-        }
-    }
-}
-</pre>
-
-<h2>CounterPoker</h2>
-
-<pre>
-package com.cburch.gray;
-
-import java.awt.Color;
-import java.awt.Graphics;
-import java.awt.event.KeyEvent;
-import java.awt.event.MouseEvent;
-
-import com.cburch.logisim.data.BitWidth;
-import com.cburch.logisim.data.Bounds;
-import com.cburch.logisim.data.Value;
-import com.cburch.logisim.instance.InstancePainter;
-import com.cburch.logisim.instance.InstancePoker;
-import com.cburch.logisim.instance.InstanceState;
-import com.cburch.logisim.instance.StdAttr;
-
-/** When the user clicks a counter using the Poke Tool, a CounterPoker object
- * is created, and that object will handle all user events. Note that
- * CounterPoker is a class specific to GrayCounter, and that it must be a
- * subclass of InstancePoker in the com.cburch.logisim.instance package. */
-public class CounterPoker extends InstancePoker {
-    public CounterPoker() { }
-
-    /** Determines whether the location the mouse was pressed should result
-     * in initiating a poke. 
-     */
-    public boolean init(InstanceState state, MouseEvent e) {
-        return state.getInstance().getBounds().contains(e.getX(), e.getY());
-            // Anywhere in the main rectangle initiates the poke. The user might
-            // have clicked within a label, but that will be outside the bounds.
-    }
-
-    /** Draws an indicator that the caret is being selected. Here, we'll draw
-     * a red rectangle around the value. */
-    public void paint(InstancePainter painter) {
-        Bounds bds = painter.getBounds();
-        BitWidth width = painter.getAttributeValue(StdAttr.WIDTH);
-        int len = (width.getWidth() + 3) / 4;
-
-        Graphics g = painter.getGraphics();
-        g.setColor(Color.RED);
-        int wid = 7 * len + 2; // width of caret rectangle
-        int ht = 16; // height of caret rectangle
-        g.drawRect(bds.getX() + (bds.getWidth() - wid) / 2,
-                bds.getY() + (bds.getHeight() - ht) / 2, wid, ht);
-        g.setColor(Color.BLACK);
-    }
-
-    /** Processes a key by just adding it onto the end of the current value. */
-    public void keyTyped(InstanceState state, KeyEvent e) {
-        // convert it to a hex digit; if it isn't a hex digit, abort.
-        int val = Character.digit(e.getKeyChar(), 16);
-        BitWidth width = state.getAttributeValue(StdAttr.WIDTH);
-        if(val < 0 || (val & width.getMask()) != val) return;
-
-        // compute the next value
-        CounterData cur = CounterData.get(state, width);
-        int newVal = (cur.getValue().toIntValue() * 16 + val) & width.getMask();
-        Value newValue = Value.createKnown(width, newVal);
-        cur.setValue(newValue);
-        state.fireInvalidated();
-        
-        // You might be tempted to propagate the value immediately here, using
-        // state.setPort. However, the circuit may currently be propagating in
-        // another thread, and invoking setPort directly could interfere with
-        // that. Using fireInvalidated notifies the propagation thread to
-        // invoke propagate on the counter at its next opportunity.
-    }
-}
-</pre>
-
-
-<p><strong>Next:</strong> <a href="guide.html">Guidelines</a>.</p>
-
-</body>
-</html>
-=======
-<!DOCTYPE html PUBLIC "-//W3C//DTD HTML 4.0//EN">
-<html>
-  <head>
-    <meta name="viewport" content="width=device-width, initial-scale=1.0">
-    <meta name="created" content="2018-10-23T06:18:10.521000000">
-    <meta name="changed" content="2018-10-23T06:18:42.262000000">
-    <meta http-equiv="content-type" content="text/html; charset=utf-8">
-    <meta http-equiv="Content-Language" content="en">
-    <title>
-      Gray Code Counter
-    </title>
-    <link rel="stylesheet" type="text/css" href="../../style.css">
-  </head>
-  <body>
-    <div class="codediv">
-      <h1>
-        Gray Code Counter
-      </h1>
-      <p>
-        This orientation to the Logisim libraries concludes with a fairly sophisticated Gray code counter that allows the user to alter its current value using the Poke Tool and to place a label on the component using the Text Tool. It also customizes the icon that appears in the explorer, associated with the tool.
-      </p>
-      <h2>
-        GrayCounter
-      </h2>
-      <pre>package com.cburch.gray;
-
-import java.net.URL;
-
-import javax.swing.ImageIcon;
-
-import com.cburch.logisim.data.Attribute;
-import com.cburch.logisim.data.BitWidth;
-import com.cburch.logisim.data.Bounds;
-import com.cburch.logisim.data.Direction;
-import com.cburch.logisim.instance.Instance;
-import com.cburch.logisim.instance.InstanceFactory;
-import com.cburch.logisim.instance.InstancePainter;
-import com.cburch.logisim.instance.InstanceState;
-import com.cburch.logisim.instance.Port;
-import com.cburch.logisim.instance.StdAttr;
-import com.cburch.logisim.util.GraphicsUtil;
-import com.cburch.logisim.util.StringUtil;
-
-/** Manufactures a counter that iterates over Gray codes. This demonstrates
- * several additional features beyond the SimpleGrayCounter class. */
-class GrayCounter extends InstanceFactory {
-    public GrayCounter() {
-        super("Gray Counter");
-        setOffsetBounds(Bounds.create(-30, -15, 30, 30));
-        setPorts(new Port[] {
-                new Port(-30, 0, Port.INPUT, 1),
-                new Port(  0, 0, Port.OUTPUT, StdAttr.WIDTH),
-        });
-        
-        // We'll have width, label, and label font attributes. The latter two
-        // attributes allow us to associate a label with the component (though
-        // we'll also need configureNewInstance to configure the label's
-        // location).
-        setAttributes(
-                new Attribute[] { StdAttr.WIDTH, StdAttr.LABEL, StdAttr.LABEL_FONT },
-                new Object[] { BitWidth.create(4), "", StdAttr.DEFAULT_LABEL_FONT });
-        
-        // The following method invocation sets things up so that the instance's
-        // state can be manipulated using the Poke Tool.
-        setInstancePoker(CounterPoker.class);
-        
-        // These next two lines set it up so that the explorer window shows a
-        // customized icon representing the component type. This should be a
-        // 16x16 image.
-        URL url = getClass().getClassLoader().getResource("com/cburch/gray/counter.gif");
-        if(url != null) setIcon(new ImageIcon(url));
-    }
-    
-    /** The configureNewInstance method is invoked every time a new instance
-     * is created. In the superclass, the method doesn't do anything, since
-     * the new instance is pretty thoroughly configured already by default. But
-     * sometimes you need to do something particular to each instance, so you
-     * would override the method. In this case, we need to set up the location
-     * for its label. */
-    protected void configureNewInstance(Instance instance) {
-        Bounds bds = instance.getBounds();
-        instance.setTextField(StdAttr.LABEL, StdAttr.LABEL_FONT,
-                bds.getX() + bds.getWidth() / 2, bds.getY() - 3,
-                GraphicsUtil.H_CENTER, GraphicsUtil.V_BASELINE);
-    }
-
-    public void propagate(InstanceState state) {
-        // This is the same as with SimpleGrayCounter, except that we use the
-        // StdAttr.WIDTH attribute to determine the bit width to work with.
-        BitWidth width = state.getAttributeValue(StdAttr.WIDTH);
-        CounterData cur = CounterData.get(state, width);
-        boolean trigger = cur.updateClock(state.getPort(0));
-        if(trigger) cur.setValue(GrayIncrementer.nextGray(cur.getValue()));
-        state.setPort(1, cur.getValue(), 9);
-    }
-
-    public void paintInstance(InstancePainter painter) {
-        // This is essentially the same as with SimpleGrayCounter, except for
-        // the invocation of painter.drawLabel to make the label be drawn.
-        painter.drawBounds();
-        painter.drawClock(0, Direction.EAST);
-        painter.drawPort(1);
-        painter.drawLabel();
-        
-        if(painter.getShowState()) {
-            BitWidth width = painter.getAttributeValue(StdAttr.WIDTH);
-            CounterData state = CounterData.get(painter, width);
-            Bounds bds = painter.getBounds();
-            GraphicsUtil.drawCenteredText(painter.getGraphics(),
-                    StringUtil.toHexString(width.getWidth(), state.getValue().toIntValue()),
-                    bds.getX() + bds.getWidth() / 2,
-                    bds.getY() + bds.getHeight() / 2);
-        }
-    }
-}
-</pre>
-      <h2>
-        CounterPoker
-      </h2>
-      <pre>package com.cburch.gray;
-
-import java.awt.Color;
-import java.awt.Graphics;
-import java.awt.event.KeyEvent;
-import java.awt.event.MouseEvent;
-
-import com.cburch.logisim.data.BitWidth;
-import com.cburch.logisim.data.Bounds;
-import com.cburch.logisim.data.Value;
-import com.cburch.logisim.instance.InstancePainter;
-import com.cburch.logisim.instance.InstancePoker;
-import com.cburch.logisim.instance.InstanceState;
-import com.cburch.logisim.instance.StdAttr;
-
-/** When the user clicks a counter using the Poke Tool, a CounterPoker object
- * is created, and that object will handle all user events. Note that
- * CounterPoker is a class specific to GrayCounter, and that it must be a
- * subclass of InstancePoker in the com.cburch.logisim.instance package. */
-public class CounterPoker extends InstancePoker {
-    public CounterPoker() { }
-
-    /** Determines whether the location the mouse was pressed should result
-     * in initiating a poke. 
-     */
-    public boolean init(InstanceState state, MouseEvent e) {
-        return state.getInstance().getBounds().contains(e.getX(), e.getY());
-            // Anywhere in the main rectangle initiates the poke. The user might
-            // have clicked within a label, but that will be outside the bounds.
-    }
-
-    /** Draws an indicator that the caret is being selected. Here, we'll draw
-     * a red rectangle around the value. */
-    public void paint(InstancePainter painter) {
-        Bounds bds = painter.getBounds();
-        BitWidth width = painter.getAttributeValue(StdAttr.WIDTH);
-        int len = (width.getWidth() + 3) / 4;
-
-        Graphics g = painter.getGraphics();
-        g.setColor(Color.RED);
-        int wid = 7 * len + 2; // width of caret rectangle
-        int ht = 16; // height of caret rectangle
-        g.drawRect(bds.getX() + (bds.getWidth() - wid) / 2,
-                bds.getY() + (bds.getHeight() - ht) / 2, wid, ht);
-        g.setColor(Color.BLACK);
-    }
-
-    /** Processes a key by just adding it onto the end of the current value. */
-    public void keyTyped(InstanceState state, KeyEvent e) {
-        // convert it to a hex digit; if it isn't a hex digit, abort.
-        int val = Character.digit(e.getKeyChar(), 16);
-        BitWidth width = state.getAttributeValue(StdAttr.WIDTH);
-        if(val &lt; 0 || (val &amp; width.getMask()) != val) return;
-
-        // compute the next value
-        CounterData cur = CounterData.get(state, width);
-        int newVal = (cur.getValue().toIntValue() * 16 + val) &amp; width.getMask();
-        Value newValue = Value.createKnown(width, newVal);
-        cur.setValue(newValue);
-        state.fireInvalidated();
-        
-        // You might be tempted to propagate the value immediately here, using
-        // state.setPort. However, the circuit may currently be propagating in
-        // another thread, and invoking setPort directly could interfere with
-        // that. Using fireInvalidated notifies the propagation thread to
-        // invoke propagate on the counter at its next opportunity.
-    }
-}
-</pre>
-      <p>
-        <b>Next:</b> <a href="guide.html">Guidelines</a>.
-      </p>
-    </div>
-  </body>
-</html>
->>>>>>> 5ecb02a1
+<!DOCTYPE html PUBLIC "-//W3C//DTD HTML 4.0//EN">
+<html>
+  <head>
+    <meta name="viewport" content="width=device-width, initial-scale=1.0">
+    <meta name="created" content="2018-10-23T06:18:10.521000000">
+    <meta name="changed" content="2018-10-23T06:18:42.262000000">
+    <meta http-equiv="content-type" content="text/html; charset=utf-8">
+    <meta http-equiv="Content-Language" content="en">
+    <title>
+      Gray Code Counter
+    </title>
+    <link rel="stylesheet" type="text/css" href="../../style.css">
+  </head>
+  <body>
+    <div class="codediv">
+      <h1>
+        Gray Code Counter
+      </h1>
+      <p>
+        This orientation to the Logisim libraries concludes with a fairly sophisticated Gray code counter that allows the user to alter its current value using the Poke Tool and to place a label on the component using the Text Tool. It also customizes the icon that appears in the explorer, associated with the tool.
+      </p>
+      <h2>
+        GrayCounter
+      </h2>
+      <pre>package com.cburch.gray;
+
+import java.net.URL;
+
+import javax.swing.ImageIcon;
+
+import com.cburch.logisim.data.Attribute;
+import com.cburch.logisim.data.BitWidth;
+import com.cburch.logisim.data.Bounds;
+import com.cburch.logisim.data.Direction;
+import com.cburch.logisim.instance.Instance;
+import com.cburch.logisim.instance.InstanceFactory;
+import com.cburch.logisim.instance.InstancePainter;
+import com.cburch.logisim.instance.InstanceState;
+import com.cburch.logisim.instance.Port;
+import com.cburch.logisim.instance.StdAttr;
+import com.cburch.logisim.util.GraphicsUtil;
+import com.cburch.logisim.util.StringUtil;
+
+/** Manufactures a counter that iterates over Gray codes. This demonstrates
+ * several additional features beyond the SimpleGrayCounter class. */
+class GrayCounter extends InstanceFactory {
+    public GrayCounter() {
+        super("Gray Counter");
+        setOffsetBounds(Bounds.create(-30, -15, 30, 30));
+        setPorts(new Port[] {
+                new Port(-30, 0, Port.INPUT, 1),
+                new Port(  0, 0, Port.OUTPUT, StdAttr.WIDTH),
+        });
+        
+        // We'll have width, label, and label font attributes. The latter two
+        // attributes allow us to associate a label with the component (though
+        // we'll also need configureNewInstance to configure the label's
+        // location).
+        setAttributes(
+                new Attribute[] { StdAttr.WIDTH, StdAttr.LABEL, StdAttr.LABEL_FONT },
+                new Object[] { BitWidth.create(4), "", StdAttr.DEFAULT_LABEL_FONT });
+        
+        // The following method invocation sets things up so that the instance's
+        // state can be manipulated using the Poke Tool.
+        setInstancePoker(CounterPoker.class);
+        
+        // These next two lines set it up so that the explorer window shows a
+        // customized icon representing the component type. This should be a
+        // 16x16 image.
+        URL url = getClass().getClassLoader().getResource("com/cburch/gray/counter.gif");
+        if(url != null) setIcon(new ImageIcon(url));
+    }
+    
+    /** The configureNewInstance method is invoked every time a new instance
+     * is created. In the superclass, the method doesn't do anything, since
+     * the new instance is pretty thoroughly configured already by default. But
+     * sometimes you need to do something particular to each instance, so you
+     * would override the method. In this case, we need to set up the location
+     * for its label. */
+    protected void configureNewInstance(Instance instance) {
+        Bounds bds = instance.getBounds();
+        instance.setTextField(StdAttr.LABEL, StdAttr.LABEL_FONT,
+                bds.getX() + bds.getWidth() / 2, bds.getY() - 3,
+                GraphicsUtil.H_CENTER, GraphicsUtil.V_BASELINE);
+    }
+
+    public void propagate(InstanceState state) {
+        // This is the same as with SimpleGrayCounter, except that we use the
+        // StdAttr.WIDTH attribute to determine the bit width to work with.
+        BitWidth width = state.getAttributeValue(StdAttr.WIDTH);
+        CounterData cur = CounterData.get(state, width);
+        boolean trigger = cur.updateClock(state.getPort(0));
+        if(trigger) cur.setValue(GrayIncrementer.nextGray(cur.getValue()));
+        state.setPort(1, cur.getValue(), 9);
+    }
+
+    public void paintInstance(InstancePainter painter) {
+        // This is essentially the same as with SimpleGrayCounter, except for
+        // the invocation of painter.drawLabel to make the label be drawn.
+        painter.drawBounds();
+        painter.drawClock(0, Direction.EAST);
+        painter.drawPort(1);
+        painter.drawLabel();
+        
+        if(painter.getShowState()) {
+            BitWidth width = painter.getAttributeValue(StdAttr.WIDTH);
+            CounterData state = CounterData.get(painter, width);
+            Bounds bds = painter.getBounds();
+            GraphicsUtil.drawCenteredText(painter.getGraphics(),
+                    StringUtil.toHexString(width.getWidth(), state.getValue().toIntValue()),
+                    bds.getX() + bds.getWidth() / 2,
+                    bds.getY() + bds.getHeight() / 2);
+        }
+    }
+}
+</pre>
+      <h2>
+        CounterPoker
+      </h2>
+      <pre>package com.cburch.gray;
+
+import java.awt.Color;
+import java.awt.Graphics;
+import java.awt.event.KeyEvent;
+import java.awt.event.MouseEvent;
+
+import com.cburch.logisim.data.BitWidth;
+import com.cburch.logisim.data.Bounds;
+import com.cburch.logisim.data.Value;
+import com.cburch.logisim.instance.InstancePainter;
+import com.cburch.logisim.instance.InstancePoker;
+import com.cburch.logisim.instance.InstanceState;
+import com.cburch.logisim.instance.StdAttr;
+
+/** When the user clicks a counter using the Poke Tool, a CounterPoker object
+ * is created, and that object will handle all user events. Note that
+ * CounterPoker is a class specific to GrayCounter, and that it must be a
+ * subclass of InstancePoker in the com.cburch.logisim.instance package. */
+public class CounterPoker extends InstancePoker {
+    public CounterPoker() { }
+
+    /** Determines whether the location the mouse was pressed should result
+     * in initiating a poke. 
+     */
+    public boolean init(InstanceState state, MouseEvent e) {
+        return state.getInstance().getBounds().contains(e.getX(), e.getY());
+            // Anywhere in the main rectangle initiates the poke. The user might
+            // have clicked within a label, but that will be outside the bounds.
+    }
+
+    /** Draws an indicator that the caret is being selected. Here, we'll draw
+     * a red rectangle around the value. */
+    public void paint(InstancePainter painter) {
+        Bounds bds = painter.getBounds();
+        BitWidth width = painter.getAttributeValue(StdAttr.WIDTH);
+        int len = (width.getWidth() + 3) / 4;
+
+        Graphics g = painter.getGraphics();
+        g.setColor(Color.RED);
+        int wid = 7 * len + 2; // width of caret rectangle
+        int ht = 16; // height of caret rectangle
+        g.drawRect(bds.getX() + (bds.getWidth() - wid) / 2,
+                bds.getY() + (bds.getHeight() - ht) / 2, wid, ht);
+        g.setColor(Color.BLACK);
+    }
+
+    /** Processes a key by just adding it onto the end of the current value. */
+    public void keyTyped(InstanceState state, KeyEvent e) {
+        // convert it to a hex digit; if it isn't a hex digit, abort.
+        int val = Character.digit(e.getKeyChar(), 16);
+        BitWidth width = state.getAttributeValue(StdAttr.WIDTH);
+        if(val &lt; 0 || (val &amp; width.getMask()) != val) return;
+
+        // compute the next value
+        CounterData cur = CounterData.get(state, width);
+        int newVal = (cur.getValue().toIntValue() * 16 + val) &amp; width.getMask();
+        Value newValue = Value.createKnown(width, newVal);
+        cur.setValue(newValue);
+        state.fireInvalidated();
+        
+        // You might be tempted to propagate the value immediately here, using
+        // state.setPort. However, the circuit may currently be propagating in
+        // another thread, and invoking setPort directly could interfere with
+        // that. Using fireInvalidated notifies the propagation thread to
+        // invoke propagate on the counter at its next opportunity.
+    }
+}
+</pre>
+      <p>
+        <b>Next:</b> <a href="guide.html">Guidelines</a>.
+      </p>
+    </div>
+  </body>
+</html>