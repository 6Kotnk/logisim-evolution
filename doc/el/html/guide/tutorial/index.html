--- conflicted
+++ resolved
@@ -1,155 +1,110 @@
-<<<<<<< HEAD
-<html>
-<head>
-<title>Beginner's tutorial</title>
-</head>
-
-<body bgcolor="FFFFFF">
-
-<h1>Beginner's tutorial</h1>
-
-<p><b>Next:</b> <a href="tutor-orient.html">Step 0: Orienting yourself</a></p>
-
-<p>Welcome to Logisim!</p>
-
-<p>Logisim allows you to design and simulate digital circuits. It
-is intended as an educational tool, to help you learn how circuits
-work.</p>
-
-<p>To practice using Logisim, let's build a XOR circuit -
-that is, a circuit that takes two inputs (which we'll call <em>x</em> and
-<em>y</em>) and outputs 0 if the inputs
-are the same and 1 if they are different.
-The following truth table illustrates.
-<center><img src="../../../../en/img-guide/tutorial-xor-table.png" width="163" height="131"></center>
-We might design such a circuit on paper.
-<center><img src="../../../../en/img-guide/tutorial-xor-circ.png" width="323" height="147"></center>
-But just because it's on paper doesn't mean it's right. To verify our
-work, we'll draw it in Logisim and test it. As an added bonus, we'll get
-a circuit that's looks nicer than what you probably would draw by hand.</p>
-
-<p><a href="tutor-orient.html">Step 0: Orienting yourself</a>
-<br><a href="tutor-gates.html">Step 1: Adding gates</a>
-<br><a href="tutor-wires.html">Step 2: Adding wires</a>
-<br><a href="tutor-text.html">Step 3: Adding text</a>
-<br><a href="tutor-test.html">Step 4: Testing your circuit</a>
-</p>
-
-<p>Enjoy your circuit-building!</p>
-
-<p><b>Next:</b> <a href="tutor-orient.html">Step 0: Orienting yourself</a></p>
-
-</body>
-</html>
-=======
-<!DOCTYPE html PUBLIC "-//W3C//DTD HTML 4.01 Transitional//EN">
-<html>
-  <head>
-    <meta name="viewport" content="width=device-width, initial-scale=1.0">
-    <meta name="created" content="2018-10-23T06:18:10.521000000">
-    <meta name="changed" content="2018-10-23T06:18:42.262000000">
-    <meta http-equiv="content-type" content="text/html; charset=utf-8">
-    <meta http-equiv="Content-Language" content="en">
-    <title>
-      Beginner's tutorial
-    </title>
-    <link rel="stylesheet" type="text/css" href="../../style.css">
-  </head>
-  <body>
-    <div class="maindiv">
-      <h1>
-        Beginner's tutorial
-      </h1>
-      <p>
-        Welcome to <b>Logisim-evolution</b>
-      </p>
-      <p>
-        Logisim-evolution allows you to design and simulate digital circuits. It is intended as an educational tool, to help you learn how circuits work.
-      </p>
-      <p>
-        To practice using Logisim, let's build a XOR circuit - that is, a circuit that takes two inputs (which we'll call <var>x</var> and <var>y</var>) and outputs 0 if the inputs are the same and 1 if they are different. The following truth table illustrates.
-      </p>
-      <center>
-        <table class="tblver">
-          <tbody>
-            <tr class="tblvertitl">
-              <th width="20">
-                x
-              </th>
-              <th width="20">
-                y
-              </th>
-              <th width="30">
-                x&nbsp;XOR&nbsp;y
-              </th>
-            </tr>
-            <tr>
-              <td class="zerov">
-                0
-              </td>
-              <td class="zerov">
-                0
-              </td>
-              <td class="zerov">
-                0
-              </td>
-            </tr>
-            <tr>
-              <td class="unov">
-                1
-              </td>
-              <td class="zerov">
-                0
-              </td>
-              <td class="unov">
-                1
-              </td>
-            </tr>
-            <tr>
-              <td class="zerov">
-                0
-              </td>
-              <td class="unov">
-                1
-              </td>
-              <td class="unov">
-                1
-              </td>
-            </tr>
-            <tr>
-              <td class="unov">
-                1
-              </td>
-              <td class="unov">
-                1
-              </td>
-              <td class="zerov">
-                0
-              </td>
-            </tr>
-          </tbody>
-        </table>
-        We might design such a circuit on paper.<br>
-        <img class="notscal" src="../../../../img-guide/tutorial-xor-circ.png" alt="#########">
-      </center>
-      <p>
-        But just because it's on paper doesn't mean it's right. To verify our work, we'll draw it in Logisim and test it. As an added bonus, we'll get a circuit that's looks nicer than what you probably would draw by hand.
-      </p>
-      <p>
-        <a href="tutor-orient.html">Step 0: Orienting yourself</a><br>
-        <a href="tutor-gates.html">Step 1: Adding gates</a><br>
-        <a href="tutor-wires.html">Step 2: Adding wires</a><br>
-        <a href="tutor-text.html">Step 3: Adding text</a><br>
-        <a href="tutor-test.html">Step 4: Testing your circuit</a><br>
-        <a href="tutor-test.html">Step 5: Step by step mode</a>
-      </p>
-      <p>
-        Enjoy your circuit-building!
-      </p>
-      <p>
-        <b>Next:</b> <a href="tutor-orient.html">Step 0: Orienting yourself</a>
-      </p>
-    </div>
-  </body>
-</html>
->>>>>>> 5ecb02a1
+<!DOCTYPE html PUBLIC "-//W3C//DTD HTML 4.01 Transitional//EN">
+<html>
+  <head>
+    <meta name="viewport" content="width=device-width, initial-scale=1.0">
+    <meta name="created" content="2018-10-23T06:18:10.521000000">
+    <meta name="changed" content="2018-10-23T06:18:42.262000000">
+    <meta http-equiv="content-type" content="text/html; charset=utf-8">
+    <meta http-equiv="Content-Language" content="en">
+    <title>
+      Beginner's tutorial
+    </title>
+    <link rel="stylesheet" type="text/css" href="../../style.css">
+  </head>
+  <body>
+    <div class="maindiv">
+      <h1>
+        Beginner's tutorial
+      </h1>
+      <p>
+        Welcome to <b>Logisim-evolution</b>
+      </p>
+      <p>
+        Logisim-evolution allows you to design and simulate digital circuits. It is intended as an educational tool, to help you learn how circuits work.
+      </p>
+      <p>
+        To practice using Logisim, let's build a XOR circuit - that is, a circuit that takes two inputs (which we'll call <var>x</var> and <var>y</var>) and outputs 0 if the inputs are the same and 1 if they are different. The following truth table illustrates.
+      </p>
+      <center>
+        <table class="tblver">
+          <tbody>
+            <tr class="tblvertitl">
+              <th width="20">
+                x
+              </th>
+              <th width="20">
+                y
+              </th>
+              <th width="30">
+                x&nbsp;XOR&nbsp;y
+              </th>
+            </tr>
+            <tr>
+              <td class="zerov">
+                0
+              </td>
+              <td class="zerov">
+                0
+              </td>
+              <td class="zerov">
+                0
+              </td>
+            </tr>
+            <tr>
+              <td class="unov">
+                1
+              </td>
+              <td class="zerov">
+                0
+              </td>
+              <td class="unov">
+                1
+              </td>
+            </tr>
+            <tr>
+              <td class="zerov">
+                0
+              </td>
+              <td class="unov">
+                1
+              </td>
+              <td class="unov">
+                1
+              </td>
+            </tr>
+            <tr>
+              <td class="unov">
+                1
+              </td>
+              <td class="unov">
+                1
+              </td>
+              <td class="zerov">
+                0
+              </td>
+            </tr>
+          </tbody>
+        </table>
+        We might design such a circuit on paper.<br>
+        <img class="notscal" src="../../../../img-guide/tutorial-xor-circ.png" alt="#########">
+      </center>
+      <p>
+        But just because it's on paper doesn't mean it's right. To verify our work, we'll draw it in Logisim and test it. As an added bonus, we'll get a circuit that's looks nicer than what you probably would draw by hand.
+      </p>
+      <p>
+        <a href="tutor-orient.html">Step 0: Orienting yourself</a><br>
+        <a href="tutor-gates.html">Step 1: Adding gates</a><br>
+        <a href="tutor-wires.html">Step 2: Adding wires</a><br>
+        <a href="tutor-text.html">Step 3: Adding text</a><br>
+        <a href="tutor-test.html">Step 4: Testing your circuit</a><br>
+        <a href="tutor-test.html">Step 5: Step by step mode</a>
+      </p>
+      <p>
+        Enjoy your circuit-building!
+      </p>
+      <p>
+        <b>Next:</b> <a href="tutor-orient.html">Step 0: Orienting yourself</a>
+      </p>
+    </div>
+  </body>
+</html>