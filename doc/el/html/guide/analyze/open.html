--- conflicted
+++ resolved
@@ -1,154 +1,63 @@
-<<<<<<< HEAD
-<html>
-<head>
-	<title>Opening Combinational Analysis</title>
-</head>
-<body bgcolor="FFFFFF">
-
-<h1>Opening Combinational Analysis</h1>
-
-<p>The bulk of the Combinational Analysis module is accessed through
-a single window of that name allowing you to view truth tables and
-Boolean expressions. This window can be opened in two ways.</p>
-
-<h2>Via the Window menu</h2>
-
-<p>Select Combinational Analysis, and the current Combinational Analysis
-window will appear. If you haven't viewed the window before,
-the opened window will represent no circuit at all.</p>
-
-<p>Only one Combinational Analysis window exists within Logisim,
-no matter how many projects are open.  There is no way to have two
-different analysis windows open at once.</p>
-
-<h2>Via the Project menu</h2>
-
-<p>From a window for editing circuits, you can also request that
-Logisim analyze the current circuit by selecting the Analyze Circuit
-option from the Project menu. Before Logisim opens the window, it
-will compute Boolean expressions and a truth table corresponding to
-the circuit and place them there for you to view.</p>
-
-<p>For the analysis to be successful, each input must be attached to an
-input pin, and each output must be attached to an output pin.
-Logisim will only analyze circuits with at most eight of each
-type, and all should be single-bit pins. Otherwise, you will see
-an error message and the window will not open.</p>
-
-<p>In constructing Boolean expressions corresponding to a circuit,
-Logisim will first attempt to construct a Boolean expressions
-corresponding exactly to the gates in the circuit. But if the circuit
-uses some non-gate components (such as a multiplexer), or if the
-circuit is more than 100 levels deep (unlikely), then it will pop
-up a dialog box telling you that deriving Boolean expressions was
-impossible, and Logisim will instead derive the expressions based
-on the truth table, which will be derived by quietly trying each
-combination of inputs and reading the resulting outputs.</p>
-
-<p>After analyzing a circuit, there is no continuing relationship
-between the circuit and the Combinational Analysis window.  That is,
-changes to the circuit will not be reflected in the window, nor will
-changes to the Boolean expressions and/or truth table in the window be
-reflected in the circuit. Of course, you are always free to analyze a
-circuit again; and, as we will see later, you can replace the circuit
-with a circuit corresponding to what appears in the Combinational
-Analysis window.</p>
-
-<h2>Limitations</h2>
-
-<p>Logisim will not attempt to detect sequential circuits: If you
-tell it to analyze a sequential circuit, it will still create a truth
-table and corresponding Boolean expressions, although these will
-not accurately summarize the circuit behavior.  (In fact, detecting
-sequential circuits is <em>provably impossible</em>, as it would
-amount to solving the Halting Problem.  Of course, you might hope
-that Logisim would make at least some attempt - perhaps look for
-flip-flops or cycles in the wires - but it does not.) As a result,
-the Combinational Analysis system should not be used indiscriminately:
-Only use it when you are indeed sure that the circuit you are analyzing
-is indeed combinational!</p>
-
-<p>Logisim will make a change to the original circuit that is perhaps
-unexpected: The Combinational Analysis system requires that each
-input and output have a unique name that conforming to the rules for
-Java identifiers.  (Roughly, each character must either a letter or a
-digit, and the first character must be a letter. No spaces allowed!)
-It attempts to use the pins' existing labels, and to use a list of
-defaults if no label exists. If an existing label doesn't follow the
-Java-identifier rule, then Logisim will attempt to extract a valid
-name from the label if at all possible.</p>
-
-<p>Incidentally, the ordering of the inputs in the truth table will
-match their top-down ordering in the original circuit, with ties
-being broken in left-right order. (The same applies to the ordering
-of outputs.)</p>
-
-<p><strong>Next:</strong> <a href="table.html">Editing the truth table</a>.</p>
-
-</body>
-</html>
-=======
-<!DOCTYPE html PUBLIC "-//W3C//DTD HTML 4.0//EN">
-<html>
-  <head>
-    <meta name="viewport" content="width=device-width, initial-scale=1.0">
-    <meta name="created" content="2018-10-23T06:18:10.521000000">
-    <meta name="changed" content="2018-10-23T06:18:42.262000000">
-    <meta http-equiv="content-type" content="text/html; charset=utf-8">
-    <meta http-equiv="Content-Language" content="en">
-    <title>
-      Opening Combinational Analysis
-    </title>
-    <link rel="stylesheet" type="text/css" href="../../style.css">
-  </head>
-  <body>
-    <div class="maindiv">
-      <h1>
-        Opening Combinational Analysis
-      </h1>
-      <p>
-        The bulk of the <b class="refguide">Combinational Analysis</b> module is accessed through a single window of that name allowing you to view truth tables and Boolean expressions. This window can be opened in two ways.
-      </p>
-      <h2>
-        Via the Window menu
-      </h2>
-      <p>
-        Select <b class="menu">|&nbsp;Window&nbsp;|</b>→<b class="menu">|&nbsp;Combinational Analysis&nbsp;|</b>, and the current Combinational Analysis window will appear. If you haven't viewed the window before,the opened window will represent no circuit at all.
-      </p>
-      <p>
-        Only one Combinational Analysis window exists within Logisim, no matter how many projects are open. There is no way to have two different analysis windows open at once.
-      </p>
-      <h2>
-        Via the Project menu
-      </h2>
-      <p>
-        From a window for editing circuits, you can also request that Logisim analyze the current circuit by selecting the Analyze Circuit option from the menu <b class="menu">|&nbsp;Project&nbsp;|</b>→<b class="menu">|&nbsp;Analyse combinatoire&nbsp;|</b>. Before Logisim opens the window, it will compute Boolean expressions and a truth table corresponding to the circuit and place them there for you to view.
-      </p>
-      <p>
-        For the analysis to be successful, each input must be attached to an input pin, and each output must be attached to an output pin. Logisim will only analyze circuits with at most <b>eight</b> of each type, and all should be single-bit pins. Otherwise, you will see an error message and the window will not open.
-      </p>
-      <p>
-        In constructing Boolean expressions corresponding to a circuit, Logisim will first attempt to construct a Boolean expressions corresponding exactly to the gates in the circuit. But if the circuit uses some non-gate components (such as a multiplexer), or if the circuit is more than 100 levels deep (unlikely), then it will pop up a dialog box telling you that deriving Boolean expressions was impossible, and Logisim will instead derive the expressions based on the truth table, which will be derived by quietly trying each combination of inputs and reading the resulting outputs.
-      </p>
-      <p>
-        After analyzing a circuit, there is no continuing relationship between the circuit and the Combinational Analysis window. That is, changes to the circuit will not be reflected in the window, nor will changes to the Boolean expressions and/or truth table in the window be reflected in the circuit. Of course, you are always free to analyze a circuit again; and, as we will see later, you can replace the circuit with a circuit corresponding to what appears in the Combinational Analysis window.
-      </p>
-      <h2>
-        Limitations
-      </h2>
-      <p>
-        Logisim will not attempt to detect sequential circuits: If you tell it to analyze a sequential circuit, it will still create a truth table and corresponding Boolean expressions, although these will not accurately summarize the circuit behavior. (In fact, detecting sequential circuits is <em>provably impossible</em>, as it would amount to solving the Halting Problem. Of course, you might hope that Logisim would make at least some attempt - perhaps look for flip-flops or cycles in the wires - but it does not.) As a result, the Combinational Analysis system should not be used indiscriminately: Only use it when you are indeed sure that the circuit you are analyzing is indeed combinational!
-      </p>
-      <p>
-        Logisim will make a change to the original circuit that is perhaps unexpected: The Combinational Analysis system requires that each input and output have a unique name that conforming to the rules for Java identifiers. (Roughly, each character must either a letter or a digit, and the first character must be a letter. No spaces allowed!) It attempts to use the pins' existing labels, and to use a list of defaults if no label exists. If an existing label doesn't follow the Java-identifier rule, then Logisim will attempt to extract a valid name from the label if at all possible.
-      </p>
-      <p>
-        Incidentally, the ordering of the inputs in the truth table will match their top-down ordering in the original circuit, with ties being broken in left-right order. (The same applies to the ordering of outputs.)
-      </p>
-      <p>
-        <b>Next:</b> <a href="table.html">Editing the truth table</a>.
-      </p>
-    </div>
-  </body>
-</html>
->>>>>>> 5ecb02a1
+<!DOCTYPE html PUBLIC "-//W3C//DTD HTML 4.0//EN">
+<html>
+  <head>
+    <meta name="viewport" content="width=device-width, initial-scale=1.0">
+    <meta name="created" content="2018-10-23T06:18:10.521000000">
+    <meta name="changed" content="2018-10-23T06:18:42.262000000">
+    <meta http-equiv="content-type" content="text/html; charset=utf-8">
+    <meta http-equiv="Content-Language" content="en">
+    <title>
+      Opening Combinational Analysis
+    </title>
+    <link rel="stylesheet" type="text/css" href="../../style.css">
+  </head>
+  <body>
+    <div class="maindiv">
+      <h1>
+        Opening Combinational Analysis
+      </h1>
+      <p>
+        The bulk of the <b class="refguide">Combinational Analysis</b> module is accessed through a single window of that name allowing you to view truth tables and Boolean expressions. This window can be opened in two ways.
+      </p>
+      <h2>
+        Via the Window menu
+      </h2>
+      <p>
+        Select <b class="menu">|&nbsp;Window&nbsp;|</b>→<b class="menu">|&nbsp;Combinational Analysis&nbsp;|</b>, and the current Combinational Analysis window will appear. If you haven't viewed the window before,the opened window will represent no circuit at all.
+      </p>
+      <p>
+        Only one Combinational Analysis window exists within Logisim, no matter how many projects are open. There is no way to have two different analysis windows open at once.
+      </p>
+      <h2>
+        Via the Project menu
+      </h2>
+      <p>
+        From a window for editing circuits, you can also request that Logisim analyze the current circuit by selecting the Analyze Circuit option from the menu <b class="menu">|&nbsp;Project&nbsp;|</b>→<b class="menu">|&nbsp;Analyse combinatoire&nbsp;|</b>. Before Logisim opens the window, it will compute Boolean expressions and a truth table corresponding to the circuit and place them there for you to view.
+      </p>
+      <p>
+        For the analysis to be successful, each input must be attached to an input pin, and each output must be attached to an output pin. Logisim will only analyze circuits with at most <b>eight</b> of each type, and all should be single-bit pins. Otherwise, you will see an error message and the window will not open.
+      </p>
+      <p>
+        In constructing Boolean expressions corresponding to a circuit, Logisim will first attempt to construct a Boolean expressions corresponding exactly to the gates in the circuit. But if the circuit uses some non-gate components (such as a multiplexer), or if the circuit is more than 100 levels deep (unlikely), then it will pop up a dialog box telling you that deriving Boolean expressions was impossible, and Logisim will instead derive the expressions based on the truth table, which will be derived by quietly trying each combination of inputs and reading the resulting outputs.
+      </p>
+      <p>
+        After analyzing a circuit, there is no continuing relationship between the circuit and the Combinational Analysis window. That is, changes to the circuit will not be reflected in the window, nor will changes to the Boolean expressions and/or truth table in the window be reflected in the circuit. Of course, you are always free to analyze a circuit again; and, as we will see later, you can replace the circuit with a circuit corresponding to what appears in the Combinational Analysis window.
+      </p>
+      <h2>
+        Limitations
+      </h2>
+      <p>
+        Logisim will not attempt to detect sequential circuits: If you tell it to analyze a sequential circuit, it will still create a truth table and corresponding Boolean expressions, although these will not accurately summarize the circuit behavior. (In fact, detecting sequential circuits is <em>provably impossible</em>, as it would amount to solving the Halting Problem. Of course, you might hope that Logisim would make at least some attempt - perhaps look for flip-flops or cycles in the wires - but it does not.) As a result, the Combinational Analysis system should not be used indiscriminately: Only use it when you are indeed sure that the circuit you are analyzing is indeed combinational!
+      </p>
+      <p>
+        Logisim will make a change to the original circuit that is perhaps unexpected: The Combinational Analysis system requires that each input and output have a unique name that conforming to the rules for Java identifiers. (Roughly, each character must either a letter or a digit, and the first character must be a letter. No spaces allowed!) It attempts to use the pins' existing labels, and to use a list of defaults if no label exists. If an existing label doesn't follow the Java-identifier rule, then Logisim will attempt to extract a valid name from the label if at all possible.
+      </p>
+      <p>
+        Incidentally, the ordering of the inputs in the truth table will match their top-down ordering in the original circuit, with ties being broken in left-right order. (The same applies to the ordering of outputs.)
+      </p>
+      <p>
+        <b>Next:</b> <a href="table.html">Editing the truth table</a>.
+      </p>
+    </div>
+  </body>
+</html>