<<<<<<< HEAD
<html>
<head>
	<title>Creating expressions</title>
</head>
<body bgcolor="FFFFFF">

<h1>Creating expressions</h1>

<p>For each output variable, the Combinational Analysis window
maintains two structures - the relevant column of the truth table,
and a Boolean expression - specifying how each output relates to its
input. You can edit either the truth table or the expression; the other
will automatically change as necessary to keep them consistent.</p>

<p>As we will see on the next page, the Boolean expressions are
particularly useful because the Combinational Analysis window will
use these when told to build a circuit corresponding to the current
state.</p>

<p>You can view and edit the expressions using the window's last two
tabs, the Expression tab and the Minimized tab.</p>

<h2>The Expression tab</h2>

<center><img src="../../../../en/img-guide/analyze-expr.png" width="466" height="323"></center>

<p>The Expression tab allows you to view and edit the current
expression associated with each output variable. You can select the
output expression you want to view and edit using the selector labeled
"Output:" at the pane's top.</p>

<p>Just below the selector will appear the expression formatted in a
particularly common notation, where an OR is represented as addition,
an AND is represented as multiplication, and a NOT is denoted with a bar
above the portion affected by the NOT.</p>

<p>The text pane below this displays the same information in ASCII form.
Here, a NOT is represented with a tilde ('~').</p>

<p>You can edit the expression in the text pane and click the Enter
button to make it take effect; doing this will also update the truth
table to make it correspond. The Clear button clears the text pane,
and the Revert button changes the pane back to representing the
current expression.</p>

<p>Note that your edited expression will be lost if you edit the truth table.</p>

<p>In addition to multiplication and addition standing for AND and OR, an expression
you type may contain any of C/Java logical operators, as well as simply the words themselves.</p>
<center><table>
<tr><th>highest precedence</th><td align="center"><tt>~</tt> <tt>!</tt> <tt>'</tt></td> <th>NOT</th></tr>
<tr><th></th><td align="center">(none) <tt>&amp;</tt> <tt>&amp;&amp;</tt></td> <th>AND</th></tr>
<tr><th></th><td align="center"><tt>^</tt></td> <th>XOR</th></tr>
<tr><th>lowest precedence</th><td align="center"><tt>+</tt> <tt>|</tt> <tt>||</tt></td> <th>OR</th></tr>
</table></center>
<p>The following examples are all valid representations of the same expression. You could
also mix the operators.</p>
<table>
<tr><td><tt>a' (b + c)</tt></td></tr>
<tr><td><tt>!a &amp;&amp; (b || c)</tt></td></tr>
<tr><td><tt>NOT a AND (b OR c)</tt></td></tr>
</table>
<p>In general, parentheses within a sequence of ANDs (or ORs or
XORs) do not matter. (In particular, when Logisim creates a
corresponding circuit, it will ignore such parentheses.)</p>

<h2>The Minimized tab</h2>

<center><img src="../../../../en/img-guide/analyze-min.png" width="466" height="323"></center>

<p>The final tab displays a minimized expression
corresponding to a column of the truth table. You can select which
output's minimized expression you want to view using the selector
at top, and you can indicate whether you want to derive a sum-of-products
expression or a product-of-sums expression using the selector below.</p>

<p>If there are four or fewer inputs, a Karnaugh map corresponding
to the variable will appear below the selector. You can click the
Karnaugh map to change the corresponding truth table values. The
Karnaugh map will also display the currently selected terms for the
minimized expression as solid semitransparent rounded rectangles.</p>

<p>Below this is the minimized expression itself, formatted as in the
Expression tab's display. If there are more than four inputs,
the Karnaugh map will not appear; but the minimized expression will
still be computed. (Logisim uses the Quine-McCluskey algorithm to
compute the minimized expression. This is equivalent to a Karnaugh map,
but it applies to any number of input variables.)</p>

<p>The Set As Expression button allows you to select the minimized
expression as the expression corresponding to the variable. This will
generally not be necessary, as edits to the truth table result in using
the minimized expression for the changed column; but if you enter an
expression through the Expression tab, this can be a convenient way
to switch to the corresponding minimized expression.</p>

<p><strong>Next:</strong> <a href="gen.html">Generating a circuit</a>.</p>

</body>
</html>
=======
<!DOCTYPE html PUBLIC "-//W3C//DTD HTML 4.01 Transitional//EN">
<html>
  <head>
    <meta name="viewport" content="width=device-width, initial-scale=1.0">
    <meta name="created" content="2018-10-23T06:18:10.521000000">
    <meta name="changed" content="2018-10-23T06:18:42.262000000">
    <meta http-equiv="content-type" content="text/html; charset=utf-8">
    <meta http-equiv="Content-Language" content="en">
    <title>
      Creating expressions
    </title>
    <link rel="stylesheet" type="text/css" href="../../style.css">
  </head>
  <body>
    <div class="maindiv">
      <h1>
        Creating expressions
      </h1>
      <p>
        For each output variable, the Combinational Analysis window maintains two structures - the relevant column of the truth table, and a Boolean expression - specifying how each output relates to its input. You can edit either the truth table or the expression; the other will automatically change as necessary to keep them consistent.
      </p>
      <p>
        As we will see on the next page, the Boolean expressions are particularly useful because the Combinational Analysis window will use these when told to build a circuit corresponding to the current state.
      </p>
      <p>
        You can view and edit the expressions using the window's last two tabs, the <b class="button">Expression</b> tab and the <b class="button">Minimized</b> tab.
      </p>
      <h2>
        The Expression tab
      </h2>
      <center>
        <img src="../../../img-guide/analyze-expr.png" alt="#########">
      </center>
      <p>
        The <b class="button">Expression</b> tab allows you to view and edit the current expression associated with each output variable. You can select the output expression you want to view and edit using the selector labeled <b class="button">Output:</b> at the pane's top.
      </p>
      <p>
        Just below the selector will appear the expression formatted in a particularly common notation, where an OR is represented as addition, an AND is represented as multiplication, and a NOT is denoted with a bar above the portion affected by the NOT.
      </p>
      <p>
        The text pane below this displays the same information in ASCII form. Here, a NOT is represented with a tilde ('~').
      </p>
      <p>
        You can edit the expression in the text pane and click the <b class="button">Enter</b> button to make it take effect; doing this will also update the truth table to make it correspond. The <b class="button">Clear</b> button clears the text pane, and the <b class="button">Revert</b> button changes the pane back to representing the current expression.
      </p>
      <p>
        Note that your edited expression will be lost if you edit the truth table.
      </p>
      <p>
        In addition to multiplication and addition standing for AND and OR, an expression you type may contain any of C/Java logical operators, as well as simply the words themselves.
      </p>
      <center>
        <table>
          <tbody>
            <tr>
              <th>
                highest precedence
              </th>
              <td align="center">
                <tt>~</tt> <tt>!</tt> <tt>'</tt>
              </td>
              <th>
                NOT
              </th>
            </tr>
            <tr>
              <th></th>
              <td align="center">
                (none) <tt>&amp;</tt> <tt>&amp;&amp;</tt>
              </td>
              <th>
                AND
              </th>
            </tr>
            <tr>
              <th></th>
              <td align="center">
                <tt>^</tt>
              </td>
              <th>
                XOR
              </th>
            </tr>
            <tr>
              <th>
                lowest precedence
              </th>
              <td align="center">
                <tt>+</tt> <tt>|</tt> <tt>||</tt>
              </td>
              <th>
                OR
              </th>
            </tr>
          </tbody>
        </table>
      </center>
      <p>
        The following examples are all valid representations of the same expression. You could also mix the operators.
      </p>
      <table>
        <tbody>
          <tr>
            <td>
              <tt>a' (b + c)</tt>
            </td>
          </tr>
          <tr>
            <td>
              <tt>!a &amp;&amp; (b || c)</tt>
            </td>
          </tr>
          <tr>
            <td>
              <tt>NOT a AND (b OR c)</tt>
            </td>
          </tr>
        </tbody>
      </table>
      <p>
        In general, parentheses within a sequence of ANDs (or ORs or XORs) do not matter. (In particular, when Logisim creates a corresponding circuit, it will ignore such parentheses.)
      </p>
      <h2>
        The Minimized tab
      </h2>
      <center>
        <img src="../../../img-guide/analyze-min.png" alt="#########">
      </center>
      <p>
        The final tab displays a minimized expression corresponding to a column of the truth table. You can select which output's minimized expression you want to view using the selector <b class="button">Output:</b> at top , and you can indicate whether you want to derive a sum-of-products expression or a product-of-sums expression using the selector <b class="button">Format:</b> below.
      </p>
      <p>
        If there are four or fewer inputs, a Karnaugh map corresponding to the variable will appear below the selector. You can click the Karnaugh map to change the corresponding truth table values. The Karnaugh map will also display the currently selected terms for the minimized expression as solid semitransparent rounded rectangles.
      </p>
      <p>
        Below this is the minimized expression itself, formatted as in the Expression tab's display. If there are more than four inputs, the Karnaugh map will not appear; but the minimized expression will still be computed. (Logisim uses the Quine-McCluskey algorithm to compute the minimized expression. This is equivalent to a Karnaugh map, but it applies to any number of input variables.)
      </p>
      <p>
        The <b class="button">Set As Expression</b> button allows you to select the minimized expression as the expression corresponding to the variable. This will generally not be necessary, as edits to the truth table result in using the minimized expression for the changed column; but if you enter an expression through the Expression tab, this can be a convenient way to switch to the corresponding minimized expression.
      </p>
      <p>
        <b>Next:</b> <a href="gen.html">Generating a circuit</a>.
      </p>
    </div>
  </body>
</html>
>>>>>>> 5ecb02a1
<|MERGE_RESOLUTION|>--- conflicted
+++ resolved
@@ -1,249 +1,146 @@
-<<<<<<< HEAD
-<html>
-<head>
-	<title>Creating expressions</title>
-</head>
-<body bgcolor="FFFFFF">
-
-<h1>Creating expressions</h1>
-
-<p>For each output variable, the Combinational Analysis window
-maintains two structures - the relevant column of the truth table,
-and a Boolean expression - specifying how each output relates to its
-input. You can edit either the truth table or the expression; the other
-will automatically change as necessary to keep them consistent.</p>
-
-<p>As we will see on the next page, the Boolean expressions are
-particularly useful because the Combinational Analysis window will
-use these when told to build a circuit corresponding to the current
-state.</p>
-
-<p>You can view and edit the expressions using the window's last two
-tabs, the Expression tab and the Minimized tab.</p>
-
-<h2>The Expression tab</h2>
-
-<center><img src="../../../../en/img-guide/analyze-expr.png" width="466" height="323"></center>
-
-<p>The Expression tab allows you to view and edit the current
-expression associated with each output variable. You can select the
-output expression you want to view and edit using the selector labeled
-"Output:" at the pane's top.</p>
-
-<p>Just below the selector will appear the expression formatted in a
-particularly common notation, where an OR is represented as addition,
-an AND is represented as multiplication, and a NOT is denoted with a bar
-above the portion affected by the NOT.</p>
-
-<p>The text pane below this displays the same information in ASCII form.
-Here, a NOT is represented with a tilde ('~').</p>
-
-<p>You can edit the expression in the text pane and click the Enter
-button to make it take effect; doing this will also update the truth
-table to make it correspond. The Clear button clears the text pane,
-and the Revert button changes the pane back to representing the
-current expression.</p>
-
-<p>Note that your edited expression will be lost if you edit the truth table.</p>
-
-<p>In addition to multiplication and addition standing for AND and OR, an expression
-you type may contain any of C/Java logical operators, as well as simply the words themselves.</p>
-<center><table>
-<tr><th>highest precedence</th><td align="center"><tt>~</tt> <tt>!</tt> <tt>'</tt></td> <th>NOT</th></tr>
-<tr><th></th><td align="center">(none) <tt>&amp;</tt> <tt>&amp;&amp;</tt></td> <th>AND</th></tr>
-<tr><th></th><td align="center"><tt>^</tt></td> <th>XOR</th></tr>
-<tr><th>lowest precedence</th><td align="center"><tt>+</tt> <tt>|</tt> <tt>||</tt></td> <th>OR</th></tr>
-</table></center>
-<p>The following examples are all valid representations of the same expression. You could
-also mix the operators.</p>
-<table>
-<tr><td><tt>a' (b + c)</tt></td></tr>
-<tr><td><tt>!a &amp;&amp; (b || c)</tt></td></tr>
-<tr><td><tt>NOT a AND (b OR c)</tt></td></tr>
-</table>
-<p>In general, parentheses within a sequence of ANDs (or ORs or
-XORs) do not matter. (In particular, when Logisim creates a
-corresponding circuit, it will ignore such parentheses.)</p>
-
-<h2>The Minimized tab</h2>
-
-<center><img src="../../../../en/img-guide/analyze-min.png" width="466" height="323"></center>
-
-<p>The final tab displays a minimized expression
-corresponding to a column of the truth table. You can select which
-output's minimized expression you want to view using the selector
-at top, and you can indicate whether you want to derive a sum-of-products
-expression or a product-of-sums expression using the selector below.</p>
-
-<p>If there are four or fewer inputs, a Karnaugh map corresponding
-to the variable will appear below the selector. You can click the
-Karnaugh map to change the corresponding truth table values. The
-Karnaugh map will also display the currently selected terms for the
-minimized expression as solid semitransparent rounded rectangles.</p>
-
-<p>Below this is the minimized expression itself, formatted as in the
-Expression tab's display. If there are more than four inputs,
-the Karnaugh map will not appear; but the minimized expression will
-still be computed. (Logisim uses the Quine-McCluskey algorithm to
-compute the minimized expression. This is equivalent to a Karnaugh map,
-but it applies to any number of input variables.)</p>
-
-<p>The Set As Expression button allows you to select the minimized
-expression as the expression corresponding to the variable. This will
-generally not be necessary, as edits to the truth table result in using
-the minimized expression for the changed column; but if you enter an
-expression through the Expression tab, this can be a convenient way
-to switch to the corresponding minimized expression.</p>
-
-<p><strong>Next:</strong> <a href="gen.html">Generating a circuit</a>.</p>
-
-</body>
-</html>
-=======
-<!DOCTYPE html PUBLIC "-//W3C//DTD HTML 4.01 Transitional//EN">
-<html>
-  <head>
-    <meta name="viewport" content="width=device-width, initial-scale=1.0">
-    <meta name="created" content="2018-10-23T06:18:10.521000000">
-    <meta name="changed" content="2018-10-23T06:18:42.262000000">
-    <meta http-equiv="content-type" content="text/html; charset=utf-8">
-    <meta http-equiv="Content-Language" content="en">
-    <title>
-      Creating expressions
-    </title>
-    <link rel="stylesheet" type="text/css" href="../../style.css">
-  </head>
-  <body>
-    <div class="maindiv">
-      <h1>
-        Creating expressions
-      </h1>
-      <p>
-        For each output variable, the Combinational Analysis window maintains two structures - the relevant column of the truth table, and a Boolean expression - specifying how each output relates to its input. You can edit either the truth table or the expression; the other will automatically change as necessary to keep them consistent.
-      </p>
-      <p>
-        As we will see on the next page, the Boolean expressions are particularly useful because the Combinational Analysis window will use these when told to build a circuit corresponding to the current state.
-      </p>
-      <p>
-        You can view and edit the expressions using the window's last two tabs, the <b class="button">Expression</b> tab and the <b class="button">Minimized</b> tab.
-      </p>
-      <h2>
-        The Expression tab
-      </h2>
-      <center>
-        <img src="../../../img-guide/analyze-expr.png" alt="#########">
-      </center>
-      <p>
-        The <b class="button">Expression</b> tab allows you to view and edit the current expression associated with each output variable. You can select the output expression you want to view and edit using the selector labeled <b class="button">Output:</b> at the pane's top.
-      </p>
-      <p>
-        Just below the selector will appear the expression formatted in a particularly common notation, where an OR is represented as addition, an AND is represented as multiplication, and a NOT is denoted with a bar above the portion affected by the NOT.
-      </p>
-      <p>
-        The text pane below this displays the same information in ASCII form. Here, a NOT is represented with a tilde ('~').
-      </p>
-      <p>
-        You can edit the expression in the text pane and click the <b class="button">Enter</b> button to make it take effect; doing this will also update the truth table to make it correspond. The <b class="button">Clear</b> button clears the text pane, and the <b class="button">Revert</b> button changes the pane back to representing the current expression.
-      </p>
-      <p>
-        Note that your edited expression will be lost if you edit the truth table.
-      </p>
-      <p>
-        In addition to multiplication and addition standing for AND and OR, an expression you type may contain any of C/Java logical operators, as well as simply the words themselves.
-      </p>
-      <center>
-        <table>
-          <tbody>
-            <tr>
-              <th>
-                highest precedence
-              </th>
-              <td align="center">
-                <tt>~</tt> <tt>!</tt> <tt>'</tt>
-              </td>
-              <th>
-                NOT
-              </th>
-            </tr>
-            <tr>
-              <th></th>
-              <td align="center">
-                (none) <tt>&amp;</tt> <tt>&amp;&amp;</tt>
-              </td>
-              <th>
-                AND
-              </th>
-            </tr>
-            <tr>
-              <th></th>
-              <td align="center">
-                <tt>^</tt>
-              </td>
-              <th>
-                XOR
-              </th>
-            </tr>
-            <tr>
-              <th>
-                lowest precedence
-              </th>
-              <td align="center">
-                <tt>+</tt> <tt>|</tt> <tt>||</tt>
-              </td>
-              <th>
-                OR
-              </th>
-            </tr>
-          </tbody>
-        </table>
-      </center>
-      <p>
-        The following examples are all valid representations of the same expression. You could also mix the operators.
-      </p>
-      <table>
-        <tbody>
-          <tr>
-            <td>
-              <tt>a' (b + c)</tt>
-            </td>
-          </tr>
-          <tr>
-            <td>
-              <tt>!a &amp;&amp; (b || c)</tt>
-            </td>
-          </tr>
-          <tr>
-            <td>
-              <tt>NOT a AND (b OR c)</tt>
-            </td>
-          </tr>
-        </tbody>
-      </table>
-      <p>
-        In general, parentheses within a sequence of ANDs (or ORs or XORs) do not matter. (In particular, when Logisim creates a corresponding circuit, it will ignore such parentheses.)
-      </p>
-      <h2>
-        The Minimized tab
-      </h2>
-      <center>
-        <img src="../../../img-guide/analyze-min.png" alt="#########">
-      </center>
-      <p>
-        The final tab displays a minimized expression corresponding to a column of the truth table. You can select which output's minimized expression you want to view using the selector <b class="button">Output:</b> at top , and you can indicate whether you want to derive a sum-of-products expression or a product-of-sums expression using the selector <b class="button">Format:</b> below.
-      </p>
-      <p>
-        If there are four or fewer inputs, a Karnaugh map corresponding to the variable will appear below the selector. You can click the Karnaugh map to change the corresponding truth table values. The Karnaugh map will also display the currently selected terms for the minimized expression as solid semitransparent rounded rectangles.
-      </p>
-      <p>
-        Below this is the minimized expression itself, formatted as in the Expression tab's display. If there are more than four inputs, the Karnaugh map will not appear; but the minimized expression will still be computed. (Logisim uses the Quine-McCluskey algorithm to compute the minimized expression. This is equivalent to a Karnaugh map, but it applies to any number of input variables.)
-      </p>
-      <p>
-        The <b class="button">Set As Expression</b> button allows you to select the minimized expression as the expression corresponding to the variable. This will generally not be necessary, as edits to the truth table result in using the minimized expression for the changed column; but if you enter an expression through the Expression tab, this can be a convenient way to switch to the corresponding minimized expression.
-      </p>
-      <p>
-        <b>Next:</b> <a href="gen.html">Generating a circuit</a>.
-      </p>
-    </div>
-  </body>
-</html>
->>>>>>> 5ecb02a1
+<!DOCTYPE html PUBLIC "-//W3C//DTD HTML 4.01 Transitional//EN">
+<html>
+  <head>
+    <meta name="viewport" content="width=device-width, initial-scale=1.0">
+    <meta name="created" content="2018-10-23T06:18:10.521000000">
+    <meta name="changed" content="2018-10-23T06:18:42.262000000">
+    <meta http-equiv="content-type" content="text/html; charset=utf-8">
+    <meta http-equiv="Content-Language" content="en">
+    <title>
+      Creating expressions
+    </title>
+    <link rel="stylesheet" type="text/css" href="../../style.css">
+  </head>
+  <body>
+    <div class="maindiv">
+      <h1>
+        Creating expressions
+      </h1>
+      <p>
+        For each output variable, the Combinational Analysis window maintains two structures - the relevant column of the truth table, and a Boolean expression - specifying how each output relates to its input. You can edit either the truth table or the expression; the other will automatically change as necessary to keep them consistent.
+      </p>
+      <p>
+        As we will see on the next page, the Boolean expressions are particularly useful because the Combinational Analysis window will use these when told to build a circuit corresponding to the current state.
+      </p>
+      <p>
+        You can view and edit the expressions using the window's last two tabs, the <b class="button">Expression</b> tab and the <b class="button">Minimized</b> tab.
+      </p>
+      <h2>
+        The Expression tab
+      </h2>
+      <center>
+        <img src="../../../img-guide/analyze-expr.png" alt="#########">
+      </center>
+      <p>
+        The <b class="button">Expression</b> tab allows you to view and edit the current expression associated with each output variable. You can select the output expression you want to view and edit using the selector labeled <b class="button">Output:</b> at the pane's top.
+      </p>
+      <p>
+        Just below the selector will appear the expression formatted in a particularly common notation, where an OR is represented as addition, an AND is represented as multiplication, and a NOT is denoted with a bar above the portion affected by the NOT.
+      </p>
+      <p>
+        The text pane below this displays the same information in ASCII form. Here, a NOT is represented with a tilde ('~').
+      </p>
+      <p>
+        You can edit the expression in the text pane and click the <b class="button">Enter</b> button to make it take effect; doing this will also update the truth table to make it correspond. The <b class="button">Clear</b> button clears the text pane, and the <b class="button">Revert</b> button changes the pane back to representing the current expression.
+      </p>
+      <p>
+        Note that your edited expression will be lost if you edit the truth table.
+      </p>
+      <p>
+        In addition to multiplication and addition standing for AND and OR, an expression you type may contain any of C/Java logical operators, as well as simply the words themselves.
+      </p>
+      <center>
+        <table>
+          <tbody>
+            <tr>
+              <th>
+                highest precedence
+              </th>
+              <td align="center">
+                <tt>~</tt> <tt>!</tt> <tt>'</tt>
+              </td>
+              <th>
+                NOT
+              </th>
+            </tr>
+            <tr>
+              <th></th>
+              <td align="center">
+                (none) <tt>&amp;</tt> <tt>&amp;&amp;</tt>
+              </td>
+              <th>
+                AND
+              </th>
+            </tr>
+            <tr>
+              <th></th>
+              <td align="center">
+                <tt>^</tt>
+              </td>
+              <th>
+                XOR
+              </th>
+            </tr>
+            <tr>
+              <th>
+                lowest precedence
+              </th>
+              <td align="center">
+                <tt>+</tt> <tt>|</tt> <tt>||</tt>
+              </td>
+              <th>
+                OR
+              </th>
+            </tr>
+          </tbody>
+        </table>
+      </center>
+      <p>
+        The following examples are all valid representations of the same expression. You could also mix the operators.
+      </p>
+      <table>
+        <tbody>
+          <tr>
+            <td>
+              <tt>a' (b + c)</tt>
+            </td>
+          </tr>
+          <tr>
+            <td>
+              <tt>!a &amp;&amp; (b || c)</tt>
+            </td>
+          </tr>
+          <tr>
+            <td>
+              <tt>NOT a AND (b OR c)</tt>
+            </td>
+          </tr>
+        </tbody>
+      </table>
+      <p>
+        In general, parentheses within a sequence of ANDs (or ORs or XORs) do not matter. (In particular, when Logisim creates a corresponding circuit, it will ignore such parentheses.)
+      </p>
+      <h2>
+        The Minimized tab
+      </h2>
+      <center>
+        <img src="../../../img-guide/analyze-min.png" alt="#########">
+      </center>
+      <p>
+        The final tab displays a minimized expression corresponding to a column of the truth table. You can select which output's minimized expression you want to view using the selector <b class="button">Output:</b> at top , and you can indicate whether you want to derive a sum-of-products expression or a product-of-sums expression using the selector <b class="button">Format:</b> below.
+      </p>
+      <p>
+        If there are four or fewer inputs, a Karnaugh map corresponding to the variable will appear below the selector. You can click the Karnaugh map to change the corresponding truth table values. The Karnaugh map will also display the currently selected terms for the minimized expression as solid semitransparent rounded rectangles.
+      </p>
+      <p>
+        Below this is the minimized expression itself, formatted as in the Expression tab's display. If there are more than four inputs, the Karnaugh map will not appear; but the minimized expression will still be computed. (Logisim uses the Quine-McCluskey algorithm to compute the minimized expression. This is equivalent to a Karnaugh map, but it applies to any number of input variables.)
+      </p>
+      <p>
+        The <b class="button">Set As Expression</b> button allows you to select the minimized expression as the expression corresponding to the variable. This will generally not be necessary, as edits to the truth table result in using the minimized expression for the changed column; but if you enter an expression through the Expression tab, this can be a convenient way to switch to the corresponding minimized expression.
+      </p>
+      <p>
+        <b>Next:</b> <a href="gen.html">Generating a circuit</a>.
+      </p>
+    </div>
+  </body>
+</html>