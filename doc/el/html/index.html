<<<<<<< HEAD
<html>
<head>
<title>Welcome to Logisim!</title>
</head>

<body bgcolor="FFFFFF">

<h1>Welcome to Logisim!</h1>

<p>Units in the Logisim help system include:
<blockquote><em><a href="guide/index.html">Guide to Being a Logisim User</a></em>
		<br><em><a href="libs/index.html">Library Reference</a></em>
</blockquote></p>

</body>
</html>
=======
<!DOCTYPE html PUBLIC "-//W3C//DTD HTML 4.01 Transitional//EN">
<html>
  <head>
    <meta name="viewport" content="width=device-width, initial-scale=1.0">
    <meta name="created" content="2018-10-23T06:18:10.521000000">
    <meta name="changed" content="2018-10-23T06:18:42.262000000">
    <meta http-equiv="content-type" content="text/html; charset=utf-8">
    <meta http-equiv="Content-Language" content="en">
    <title>
      Welcome to Logisim-evolution!
    </title>
    <link rel="stylesheet" type="text/css" href="style.css">
  </head>
  <body>
    <div class="maindiv">
      <h1>
        Welcome to Logisim-evolution!
      </h1>
      <p>
        Units in the Logisim help system include:
      </p>
      <blockquote>
        <a href="guide/about/index.html">About the program</a><br>
        <a href="guide/index.html">Guide to Being a Logisim User</a><br>
        <a href="libs/index.html">Library Reference</a>
      </blockquote>
    </div>
  </body>
</html>
>>>>>>> 5ecb02a1
<|MERGE_RESOLUTION|>--- conflicted
+++ resolved
@@ -1,48 +1,29 @@
-<<<<<<< HEAD
-<html>
-<head>
-<title>Welcome to Logisim!</title>
-</head>
-
-<body bgcolor="FFFFFF">
-
-<h1>Welcome to Logisim!</h1>
-
-<p>Units in the Logisim help system include:
-<blockquote><em><a href="guide/index.html">Guide to Being a Logisim User</a></em>
-		<br><em><a href="libs/index.html">Library Reference</a></em>
-</blockquote></p>
-
-</body>
-</html>
-=======
-<!DOCTYPE html PUBLIC "-//W3C//DTD HTML 4.01 Transitional//EN">
-<html>
-  <head>
-    <meta name="viewport" content="width=device-width, initial-scale=1.0">
-    <meta name="created" content="2018-10-23T06:18:10.521000000">
-    <meta name="changed" content="2018-10-23T06:18:42.262000000">
-    <meta http-equiv="content-type" content="text/html; charset=utf-8">
-    <meta http-equiv="Content-Language" content="en">
-    <title>
-      Welcome to Logisim-evolution!
-    </title>
-    <link rel="stylesheet" type="text/css" href="style.css">
-  </head>
-  <body>
-    <div class="maindiv">
-      <h1>
-        Welcome to Logisim-evolution!
-      </h1>
-      <p>
-        Units in the Logisim help system include:
-      </p>
-      <blockquote>
-        <a href="guide/about/index.html">About the program</a><br>
-        <a href="guide/index.html">Guide to Being a Logisim User</a><br>
-        <a href="libs/index.html">Library Reference</a>
-      </blockquote>
-    </div>
-  </body>
-</html>
->>>>>>> 5ecb02a1
+<!DOCTYPE html PUBLIC "-//W3C//DTD HTML 4.01 Transitional//EN">
+<html>
+  <head>
+    <meta name="viewport" content="width=device-width, initial-scale=1.0">
+    <meta name="created" content="2018-10-23T06:18:10.521000000">
+    <meta name="changed" content="2018-10-23T06:18:42.262000000">
+    <meta http-equiv="content-type" content="text/html; charset=utf-8">
+    <meta http-equiv="Content-Language" content="en">
+    <title>
+      Welcome to Logisim-evolution!
+    </title>
+    <link rel="stylesheet" type="text/css" href="style.css">
+  </head>
+  <body>
+    <div class="maindiv">
+      <h1>
+        Welcome to Logisim-evolution!
+      </h1>
+      <p>
+        Units in the Logisim help system include:
+      </p>
+      <blockquote>
+        <a href="guide/about/index.html">About the program</a><br>
+        <a href="guide/index.html">Guide to Being a Logisim User</a><br>
+        <a href="libs/index.html">Library Reference</a>
+      </blockquote>
+    </div>
+  </body>
+</html>