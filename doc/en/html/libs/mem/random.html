<<<<<<< HEAD
<html>
<head>
<title>Random</title>
</head>

<body bgcolor="FFFFFF">

<h1><img  align="center" src="../../../icons/random.gif" width="32" height="32">
<em>Random</em></h1>

<p><table>
<tr><td><strong>Library:</strong></td>
	<td><a href="index.html">Memory</a></td></tr>
<tr><td><strong>Introduced:</strong></td>
	<td>2.3.0</td></tr>
<tr><td valign="top"><strong>Appearance:</strong></td>
	<td valign="top"><img src="../../../img-libs/random.png" width="34" height="44"></td></tr>
</table></p>

<h2>Behavior</h2>

<p>This component iterates through a pseudorandom sequence of numbers, which
steps forward to the following number in the sequence each time the clock is
triggered while the component is enabled. Technically speaking, the algorithm
used to compute the pseudorandom sequence is a linear
congruential generator: Starting from a seed
<var>r</var><sub><small>0</small></sub>, the following number
<var>r</var><sub><small>1</small></sub> is the number</p>
<center>
<var>r</var><sub><small>1</small></sub> =
(25,214,903,917 <var>r</var><sub><small>0</small></sub> + 11)
mod 2<sup><small>48</small></sup>
</center>
<p>The next value <var>r</var><sub><small>2</small></sub>
is computed from <var>r</var><sub><small>1</small></sub>
using the same computation, and so forth. This sequence is of 48-bit numbers;
the value seen from the component is the low-order bits as configured
by its Data Bits attribute, after first throwing out the lower 12 bits of
the current seed.</p>

<p>Besides the clock input, the component also includes an <var>enable</var>
input, which leads the clock input to be ignored when <var>enable</var> is 0,
and the <var>reset</var> input, which resets the component's value asynchronously
to the initial seed <var>r</var><sub><small>0</small></sub>.</p>

<p>The initial seed is user-configurable. If it is configured at 0 (which is
the default), then the seed is based on the current time; when instructed
to reset through the <var>reset</var> input, the component computes a new
seed based on the new current time.</p> 

<h2>Pins</h2>

<dl>

<dt>East edge, labeled <var>Q</var> (output, bit width matches Data Bits attribute)</dt>
<dd>Outputs the value currently stored by the component.</dd>

<dt>West edge, top pin, labeled with a triangle (input, bit width 1)</dt>
<dd>Clock: At the instant that this is triggered as specified by the Trigger
attribute, the component steps to the following number in its sequence.</dd>

<dt>West edge, bottom pin (input, bit width 1)</dt>
<dd>Enable: The component is enabled when this input is disconnected or 1;
but if it is 0, then the clock input is ignored.</dd>

<dt>South edge (input, bit width 1)</dt>
<dd>Reset: When this is 1, the pseudorandom sequence asynchronously resets to
the initial seed. (If seed is 0, this new seed should be different from the
initial seed used previously.)</dd>

</dl>


<h2>Attributes</h2>

<p>When the component is selected or being added,
Alt-0 through Alt-9 alter its <q>Data Bits</q> attribute.</p>

<dl>

<dt>Data Bits</dt>
<dd>The bit width of the value emitted by the component.</dd>

<dt>Seed</dt>
<dd>The starting value used for the pseudorandom sequence. If this is 0
(the default), then the starting value is based on the time that the random
sequence began.</dd>

<dt>Trigger</dt>
<dd>Configures how the clock input is interpreted. The value <q>rising edge</q>
indicates that the component should update its value at the instant when the
clock rises from 0 to 1. The <q>falling edge</q> value indicates that it should
update at the instant the clock falls from 1 to 0.</dd>

<dt>Label</dt>
<dd>The text within the label associated with the component.</dd>

<dt>Label Font</dt>
<dd>The font with which to render the label.</dd>

</dl>

<h2>Poke Tool Behavior</h2>

<p>None.</p>

<h2>Text Tool Behavior</h2>

<p>Allows the label associated with the component to be edited.</p>

<p><a href="../index.html">Back to <em>Library Reference</em></a></p>

</body>
</html>
=======
<html>
<head>
<title>Random</title>
</head>

<body bgcolor="FFFFFF">

<h1><img  align="center" src="../../../../icons/random.gif" width="32" height="32">
<em>Random</em></h1>

<p><table>
<tr><td><strong>Library:</strong></td>
	<td><a href="index.html">Memory</a></td></tr>
<tr><td><strong>Introduced:</strong></td>
	<td>2.3.0</td></tr>
<tr><td valign="top"><strong>Appearance:</strong></td>
	<td valign="top"><img src="../../../../img-libs/random.png" width="34" height="44"></td></tr>
</table></p>

<h2>Behavior</h2>

<p>This component iterates through a pseudorandom sequence of numbers, which
steps forward to the following number in the sequence each time the clock is
triggered while the component is enabled. Technically speaking, the algorithm
used to compute the pseudorandom sequence is a linear
congruential generator: Starting from a seed
<var>r</var><sub><small>0</small></sub>, the following number
<var>r</var><sub><small>1</small></sub> is the number</p>
<center>
<var>r</var><sub><small>1</small></sub> =
(25,214,903,917 <var>r</var><sub><small>0</small></sub> + 11)
mod 2<sup><small>48</small></sup>
</center>
<p>The next value <var>r</var><sub><small>2</small></sub>
is computed from <var>r</var><sub><small>1</small></sub>
using the same computation, and so forth. This sequence is of 48-bit numbers;
the value seen from the component is the low-order bits as configured
by its Data Bits attribute, after first throwing out the lower 12 bits of
the current seed.</p>

<p>Besides the clock input, the component also includes an <var>enable</var>
input, which leads the clock input to be ignored when <var>enable</var> is 0,
and the <var>reset</var> input, which resets the component's value asynchronously
to the initial seed <var>r</var><sub><small>0</small></sub>.</p>

<p>The initial seed is user-configurable. If it is configured at 0 (which is
the default), then the seed is based on the current time; when instructed
to reset through the <var>reset</var> input, the component computes a new
seed based on the new current time.</p> 

<h2>Pins</h2>

<dl>

<dt>East edge, labeled <var>Q</var> (output, bit width matches Data Bits attribute)</dt>
<dd>Outputs the value currently stored by the component.</dd>

<dt>West edge, top pin, labeled with a triangle (input, bit width 1)</dt>
<dd>Clock: At the instant that this is triggered as specified by the Trigger
attribute, the component steps to the following number in its sequence.</dd>

<dt>West edge, bottom pin (input, bit width 1)</dt>
<dd>Enable: The component is enabled when this input is disconnected or 1;
but if it is 0, then the clock input is ignored.</dd>

<dt>South edge (input, bit width 1)</dt>
<dd>Reset: When this is 1, the pseudorandom sequence asynchronously resets to
the initial seed. (If seed is 0, this new seed should be different from the
initial seed used previously.)</dd>

</dl>


<h2>Attributes</h2>

<p>When the component is selected or being added,
Alt-0 through Alt-9 alter its <q>Data Bits</q> attribute.</p>

<dl>

<dt>Data Bits</dt>
<dd>The bit width of the value emitted by the component.</dd>

<dt>Seed</dt>
<dd>The starting value used for the pseudorandom sequence. If this is 0
(the default), then the starting value is based on the time that the random
sequence began.</dd>

<dt>Trigger</dt>
<dd>Configures how the clock input is interpreted. The value <q>rising edge</q>
indicates that the component should update its value at the instant when the
clock rises from 0 to 1. The <q>falling edge</q> value indicates that it should
update at the instant the clock falls from 1 to 0.</dd>

<dt>Label</dt>
<dd>The text within the label associated with the component.</dd>

<dt>Label Font</dt>
<dd>The font with which to render the label.</dd>

</dl>

<h2>Poke Tool Behavior</h2>

<p>None.</p>

<h2>Text Tool Behavior</h2>

<p>Allows the label associated with the component to be edited.</p>

<p><a href="../index.html">Back to <em>Library Reference</em></a></p>

</body>
</html>
>>>>>>> 5ecb02a1
<|MERGE_RESOLUTION|>--- conflicted
+++ resolved
@@ -1,231 +1,114 @@
-<<<<<<< HEAD
-<html>
-<head>
-<title>Random</title>
-</head>
-
-<body bgcolor="FFFFFF">
-
-<h1><img  align="center" src="../../../icons/random.gif" width="32" height="32">
-<em>Random</em></h1>
-
-<p><table>
-<tr><td><strong>Library:</strong></td>
-	<td><a href="index.html">Memory</a></td></tr>
-<tr><td><strong>Introduced:</strong></td>
-	<td>2.3.0</td></tr>
-<tr><td valign="top"><strong>Appearance:</strong></td>
-	<td valign="top"><img src="../../../img-libs/random.png" width="34" height="44"></td></tr>
-</table></p>
-
-<h2>Behavior</h2>
-
-<p>This component iterates through a pseudorandom sequence of numbers, which
-steps forward to the following number in the sequence each time the clock is
-triggered while the component is enabled. Technically speaking, the algorithm
-used to compute the pseudorandom sequence is a linear
-congruential generator: Starting from a seed
-<var>r</var><sub><small>0</small></sub>, the following number
-<var>r</var><sub><small>1</small></sub> is the number</p>
-<center>
-<var>r</var><sub><small>1</small></sub> =
-(25,214,903,917 <var>r</var><sub><small>0</small></sub> + 11)
-mod 2<sup><small>48</small></sup>
-</center>
-<p>The next value <var>r</var><sub><small>2</small></sub>
-is computed from <var>r</var><sub><small>1</small></sub>
-using the same computation, and so forth. This sequence is of 48-bit numbers;
-the value seen from the component is the low-order bits as configured
-by its Data Bits attribute, after first throwing out the lower 12 bits of
-the current seed.</p>
-
-<p>Besides the clock input, the component also includes an <var>enable</var>
-input, which leads the clock input to be ignored when <var>enable</var> is 0,
-and the <var>reset</var> input, which resets the component's value asynchronously
-to the initial seed <var>r</var><sub><small>0</small></sub>.</p>
-
-<p>The initial seed is user-configurable. If it is configured at 0 (which is
-the default), then the seed is based on the current time; when instructed
-to reset through the <var>reset</var> input, the component computes a new
-seed based on the new current time.</p> 
-
-<h2>Pins</h2>
-
-<dl>
-
-<dt>East edge, labeled <var>Q</var> (output, bit width matches Data Bits attribute)</dt>
-<dd>Outputs the value currently stored by the component.</dd>
-
-<dt>West edge, top pin, labeled with a triangle (input, bit width 1)</dt>
-<dd>Clock: At the instant that this is triggered as specified by the Trigger
-attribute, the component steps to the following number in its sequence.</dd>
-
-<dt>West edge, bottom pin (input, bit width 1)</dt>
-<dd>Enable: The component is enabled when this input is disconnected or 1;
-but if it is 0, then the clock input is ignored.</dd>
-
-<dt>South edge (input, bit width 1)</dt>
-<dd>Reset: When this is 1, the pseudorandom sequence asynchronously resets to
-the initial seed. (If seed is 0, this new seed should be different from the
-initial seed used previously.)</dd>
-
-</dl>
-
-
-<h2>Attributes</h2>
-
-<p>When the component is selected or being added,
-Alt-0 through Alt-9 alter its <q>Data Bits</q> attribute.</p>
-
-<dl>
-
-<dt>Data Bits</dt>
-<dd>The bit width of the value emitted by the component.</dd>
-
-<dt>Seed</dt>
-<dd>The starting value used for the pseudorandom sequence. If this is 0
-(the default), then the starting value is based on the time that the random
-sequence began.</dd>
-
-<dt>Trigger</dt>
-<dd>Configures how the clock input is interpreted. The value <q>rising edge</q>
-indicates that the component should update its value at the instant when the
-clock rises from 0 to 1. The <q>falling edge</q> value indicates that it should
-update at the instant the clock falls from 1 to 0.</dd>
-
-<dt>Label</dt>
-<dd>The text within the label associated with the component.</dd>
-
-<dt>Label Font</dt>
-<dd>The font with which to render the label.</dd>
-
-</dl>
-
-<h2>Poke Tool Behavior</h2>
-
-<p>None.</p>
-
-<h2>Text Tool Behavior</h2>
-
-<p>Allows the label associated with the component to be edited.</p>
-
-<p><a href="../index.html">Back to <em>Library Reference</em></a></p>
-
-</body>
-</html>
-=======
-<html>
-<head>
-<title>Random</title>
-</head>
-
-<body bgcolor="FFFFFF">
-
-<h1><img  align="center" src="../../../../icons/random.gif" width="32" height="32">
-<em>Random</em></h1>
-
-<p><table>
-<tr><td><strong>Library:</strong></td>
-	<td><a href="index.html">Memory</a></td></tr>
-<tr><td><strong>Introduced:</strong></td>
-	<td>2.3.0</td></tr>
-<tr><td valign="top"><strong>Appearance:</strong></td>
-	<td valign="top"><img src="../../../../img-libs/random.png" width="34" height="44"></td></tr>
-</table></p>
-
-<h2>Behavior</h2>
-
-<p>This component iterates through a pseudorandom sequence of numbers, which
-steps forward to the following number in the sequence each time the clock is
-triggered while the component is enabled. Technically speaking, the algorithm
-used to compute the pseudorandom sequence is a linear
-congruential generator: Starting from a seed
-<var>r</var><sub><small>0</small></sub>, the following number
-<var>r</var><sub><small>1</small></sub> is the number</p>
-<center>
-<var>r</var><sub><small>1</small></sub> =
-(25,214,903,917 <var>r</var><sub><small>0</small></sub> + 11)
-mod 2<sup><small>48</small></sup>
-</center>
-<p>The next value <var>r</var><sub><small>2</small></sub>
-is computed from <var>r</var><sub><small>1</small></sub>
-using the same computation, and so forth. This sequence is of 48-bit numbers;
-the value seen from the component is the low-order bits as configured
-by its Data Bits attribute, after first throwing out the lower 12 bits of
-the current seed.</p>
-
-<p>Besides the clock input, the component also includes an <var>enable</var>
-input, which leads the clock input to be ignored when <var>enable</var> is 0,
-and the <var>reset</var> input, which resets the component's value asynchronously
-to the initial seed <var>r</var><sub><small>0</small></sub>.</p>
-
-<p>The initial seed is user-configurable. If it is configured at 0 (which is
-the default), then the seed is based on the current time; when instructed
-to reset through the <var>reset</var> input, the component computes a new
-seed based on the new current time.</p> 
-
-<h2>Pins</h2>
-
-<dl>
-
-<dt>East edge, labeled <var>Q</var> (output, bit width matches Data Bits attribute)</dt>
-<dd>Outputs the value currently stored by the component.</dd>
-
-<dt>West edge, top pin, labeled with a triangle (input, bit width 1)</dt>
-<dd>Clock: At the instant that this is triggered as specified by the Trigger
-attribute, the component steps to the following number in its sequence.</dd>
-
-<dt>West edge, bottom pin (input, bit width 1)</dt>
-<dd>Enable: The component is enabled when this input is disconnected or 1;
-but if it is 0, then the clock input is ignored.</dd>
-
-<dt>South edge (input, bit width 1)</dt>
-<dd>Reset: When this is 1, the pseudorandom sequence asynchronously resets to
-the initial seed. (If seed is 0, this new seed should be different from the
-initial seed used previously.)</dd>
-
-</dl>
-
-
-<h2>Attributes</h2>
-
-<p>When the component is selected or being added,
-Alt-0 through Alt-9 alter its <q>Data Bits</q> attribute.</p>
-
-<dl>
-
-<dt>Data Bits</dt>
-<dd>The bit width of the value emitted by the component.</dd>
-
-<dt>Seed</dt>
-<dd>The starting value used for the pseudorandom sequence. If this is 0
-(the default), then the starting value is based on the time that the random
-sequence began.</dd>
-
-<dt>Trigger</dt>
-<dd>Configures how the clock input is interpreted. The value <q>rising edge</q>
-indicates that the component should update its value at the instant when the
-clock rises from 0 to 1. The <q>falling edge</q> value indicates that it should
-update at the instant the clock falls from 1 to 0.</dd>
-
-<dt>Label</dt>
-<dd>The text within the label associated with the component.</dd>
-
-<dt>Label Font</dt>
-<dd>The font with which to render the label.</dd>
-
-</dl>
-
-<h2>Poke Tool Behavior</h2>
-
-<p>None.</p>
-
-<h2>Text Tool Behavior</h2>
-
-<p>Allows the label associated with the component to be edited.</p>
-
-<p><a href="../index.html">Back to <em>Library Reference</em></a></p>
-
-</body>
-</html>
->>>>>>> 5ecb02a1
+<html>
+<head>
+<title>Random</title>
+</head>
+
+<body bgcolor="FFFFFF">
+
+<h1><img  align="center" src="../../../../icons/random.gif" width="32" height="32">
+<em>Random</em></h1>
+
+<p><table>
+<tr><td><strong>Library:</strong></td>
+	<td><a href="index.html">Memory</a></td></tr>
+<tr><td><strong>Introduced:</strong></td>
+	<td>2.3.0</td></tr>
+<tr><td valign="top"><strong>Appearance:</strong></td>
+	<td valign="top"><img src="../../../../img-libs/random.png" width="34" height="44"></td></tr>
+</table></p>
+
+<h2>Behavior</h2>
+
+<p>This component iterates through a pseudorandom sequence of numbers, which
+steps forward to the following number in the sequence each time the clock is
+triggered while the component is enabled. Technically speaking, the algorithm
+used to compute the pseudorandom sequence is a linear
+congruential generator: Starting from a seed
+<var>r</var><sub><small>0</small></sub>, the following number
+<var>r</var><sub><small>1</small></sub> is the number</p>
+<center>
+<var>r</var><sub><small>1</small></sub> =
+(25,214,903,917 <var>r</var><sub><small>0</small></sub> + 11)
+mod 2<sup><small>48</small></sup>
+</center>
+<p>The next value <var>r</var><sub><small>2</small></sub>
+is computed from <var>r</var><sub><small>1</small></sub>
+using the same computation, and so forth. This sequence is of 48-bit numbers;
+the value seen from the component is the low-order bits as configured
+by its Data Bits attribute, after first throwing out the lower 12 bits of
+the current seed.</p>
+
+<p>Besides the clock input, the component also includes an <var>enable</var>
+input, which leads the clock input to be ignored when <var>enable</var> is 0,
+and the <var>reset</var> input, which resets the component's value asynchronously
+to the initial seed <var>r</var><sub><small>0</small></sub>.</p>
+
+<p>The initial seed is user-configurable. If it is configured at 0 (which is
+the default), then the seed is based on the current time; when instructed
+to reset through the <var>reset</var> input, the component computes a new
+seed based on the new current time.</p> 
+
+<h2>Pins</h2>
+
+<dl>
+
+<dt>East edge, labeled <var>Q</var> (output, bit width matches Data Bits attribute)</dt>
+<dd>Outputs the value currently stored by the component.</dd>
+
+<dt>West edge, top pin, labeled with a triangle (input, bit width 1)</dt>
+<dd>Clock: At the instant that this is triggered as specified by the Trigger
+attribute, the component steps to the following number in its sequence.</dd>
+
+<dt>West edge, bottom pin (input, bit width 1)</dt>
+<dd>Enable: The component is enabled when this input is disconnected or 1;
+but if it is 0, then the clock input is ignored.</dd>
+
+<dt>South edge (input, bit width 1)</dt>
+<dd>Reset: When this is 1, the pseudorandom sequence asynchronously resets to
+the initial seed. (If seed is 0, this new seed should be different from the
+initial seed used previously.)</dd>
+
+</dl>
+
+
+<h2>Attributes</h2>
+
+<p>When the component is selected or being added,
+Alt-0 through Alt-9 alter its <q>Data Bits</q> attribute.</p>
+
+<dl>
+
+<dt>Data Bits</dt>
+<dd>The bit width of the value emitted by the component.</dd>
+
+<dt>Seed</dt>
+<dd>The starting value used for the pseudorandom sequence. If this is 0
+(the default), then the starting value is based on the time that the random
+sequence began.</dd>
+
+<dt>Trigger</dt>
+<dd>Configures how the clock input is interpreted. The value <q>rising edge</q>
+indicates that the component should update its value at the instant when the
+clock rises from 0 to 1. The <q>falling edge</q> value indicates that it should
+update at the instant the clock falls from 1 to 0.</dd>
+
+<dt>Label</dt>
+<dd>The text within the label associated with the component.</dd>
+
+<dt>Label Font</dt>
+<dd>The font with which to render the label.</dd>
+
+</dl>
+
+<h2>Poke Tool Behavior</h2>
+
+<p>None.</p>
+
+<h2>Text Tool Behavior</h2>
+
+<p>Allows the label associated with the component to be edited.</p>
+
+<p><a href="../index.html">Back to <em>Library Reference</em></a></p>
+
+</body>
+</html>