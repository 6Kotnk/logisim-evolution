<<<<<<< HEAD
<html>
<head>
<title>Label</title>
</head>

<body bgcolor="FFFFFF">

<h1><img  align="center" src="../../../icons/text.gif" width="32" height="32">
<em>Label</em></h1>

<p><table>
<tr><td><strong>Library:</strong></td>
	<td><a href="index.html">Base</a></td></tr>
<tr><td><strong>Introduced:</strong></td>
	<td>2.0 Beta 1</td></tr>
<tr><td valign="top"><strong>Appearance:</strong></td>
	<td valign="top"><img src="../../../img-libs/label.png" width="59" height="10"></td></tr>
</table></p>

<h2>Behavior</h2>

<p>This is a simple text label that can be placed anywhere in the
circuit. It does not interact with values traveling through the circuit
in any way, except inasmuch as it will be visible when the circuit is
drawn.</p>

<p>In contrast to all other components in the current built-in
libraries, label components can be placed anywhere on the canvas;
they do not snap to the grid.</p>

<h2>Pins</h2>

<p>None.</p>

<h2>Attributes</h2>

<dl>

<dt>Text</dt>
<dd>The text appearing in the label. This value can be edited in the
attribute table or, using the text tool, on the canvas.</dd>

<dt>Font</dt>
<dd>The font to use when drawing the label.</dd>

<dt>Horizontal Alignment</dt>
<dd>The horizontal positioning technique for the text relative to the label's official location
(where the mouse was clicked in creating the label).  "Left"
means that the text should be drawn so that its left edge
is at the location; "right" means that the text should be
drawn so that its right edge is at the location; and "center" means that
the text should be drawn so that its center (horizontally) is at the
location.</dd>

<dt>Vertical Alignment</dt>
<dd><p>The vertical positioning technique for the text relative to the
label's official location (where the mouse was clicked in creating the
label). "Base" means that the baseline should intersect the location;
"Top" means that the text's top should intersect the location; "Bottom"
means that the text's bottom should intersect the location; and "Center"
means that the text should be centered (vertically) at the location.</p>

<p>The text's top and bottom is computed based on the font's
standard ascent and descent values; thus, even if the actual text
contains no tall letters (such as <em>b</em>) or descending letters
(such as <em>g</em>), it is assumed to contain such letters for the
purposes of vertical positioning.</p></dd>

</dl>

<h2>Poke Tool Behavior</h2>

<p>None.</p>

<h2>Text Tool Behavior</h2>

<p>Allows the text appearing within the label to be edited.</p>

<p><a href="../index.html">Back to <em>Library Reference</em></a></p>

</body>
</html>
=======
<html>
<head>
<title>Label</title>
</head>

<body bgcolor="FFFFFF">

<h1><img  align="center" src="../../../../icons/text.gif" width="32" height="32">
<em>Label</em></h1>

<p><table>
<tr><td><strong>Library:</strong></td>
	<td><a href="index.html">Base</a></td></tr>
<tr><td><strong>Introduced:</strong></td>
	<td>2.0 Beta 1</td></tr>
<tr><td valign="top"><strong>Appearance:</strong></td>
	<td valign="top"><img src="../../../../img-libs/label.png" width="59" height="10"></td></tr>
</table></p>

<h2>Behavior</h2>

<p>This is a simple text label that can be placed anywhere in the
circuit. It does not interact with values traveling through the circuit
in any way, except inasmuch as it will be visible when the circuit is
drawn.</p>

<p>In contrast to all other components in the current built-in
libraries, label components can be placed anywhere on the canvas;
they do not snap to the grid.</p>

<h2>Pins</h2>

<p>None.</p>

<h2>Attributes</h2>

<dl>

<dt>Text</dt>
<dd>The text appearing in the label. This value can be edited in the
attribute table or, using the text tool, on the canvas.</dd>

<dt>Font</dt>
<dd>The font to use when drawing the label.</dd>

<dt>Horizontal Alignment</dt>
<dd>The horizontal positioning technique for the text relative to the label's official location
(where the mouse was clicked in creating the label).  "Left"
means that the text should be drawn so that its left edge
is at the location; "right" means that the text should be
drawn so that its right edge is at the location; and "center" means that
the text should be drawn so that its center (horizontally) is at the
location.</dd>

<dt>Vertical Alignment</dt>
<dd><p>The vertical positioning technique for the text relative to the
label's official location (where the mouse was clicked in creating the
label). "Base" means that the baseline should intersect the location;
"Top" means that the text's top should intersect the location; "Bottom"
means that the text's bottom should intersect the location; and "Center"
means that the text should be centered (vertically) at the location.</p>

<p>The text's top and bottom is computed based on the font's
standard ascent and descent values; thus, even if the actual text
contains no tall letters (such as <em>b</em>) or descending letters
(such as <em>g</em>), it is assumed to contain such letters for the
purposes of vertical positioning.</p></dd>

</dl>

<h2>Poke Tool Behavior</h2>

<p>None.</p>

<h2>Text Tool Behavior</h2>

<p>Allows the text appearing within the label to be edited.</p>

<p><a href="../index.html">Back to <em>Library Reference</em></a></p>

</body>
</html>
>>>>>>> 5ecb02a1
<|MERGE_RESOLUTION|>--- conflicted
+++ resolved
@@ -1,167 +1,82 @@
-<<<<<<< HEAD
-<html>
-<head>
-<title>Label</title>
-</head>
-
-<body bgcolor="FFFFFF">
-
-<h1><img  align="center" src="../../../icons/text.gif" width="32" height="32">
-<em>Label</em></h1>
-
-<p><table>
-<tr><td><strong>Library:</strong></td>
-	<td><a href="index.html">Base</a></td></tr>
-<tr><td><strong>Introduced:</strong></td>
-	<td>2.0 Beta 1</td></tr>
-<tr><td valign="top"><strong>Appearance:</strong></td>
-	<td valign="top"><img src="../../../img-libs/label.png" width="59" height="10"></td></tr>
-</table></p>
-
-<h2>Behavior</h2>
-
-<p>This is a simple text label that can be placed anywhere in the
-circuit. It does not interact with values traveling through the circuit
-in any way, except inasmuch as it will be visible when the circuit is
-drawn.</p>
-
-<p>In contrast to all other components in the current built-in
-libraries, label components can be placed anywhere on the canvas;
-they do not snap to the grid.</p>
-
-<h2>Pins</h2>
-
-<p>None.</p>
-
-<h2>Attributes</h2>
-
-<dl>
-
-<dt>Text</dt>
-<dd>The text appearing in the label. This value can be edited in the
-attribute table or, using the text tool, on the canvas.</dd>
-
-<dt>Font</dt>
-<dd>The font to use when drawing the label.</dd>
-
-<dt>Horizontal Alignment</dt>
-<dd>The horizontal positioning technique for the text relative to the label's official location
-(where the mouse was clicked in creating the label).  "Left"
-means that the text should be drawn so that its left edge
-is at the location; "right" means that the text should be
-drawn so that its right edge is at the location; and "center" means that
-the text should be drawn so that its center (horizontally) is at the
-location.</dd>
-
-<dt>Vertical Alignment</dt>
-<dd><p>The vertical positioning technique for the text relative to the
-label's official location (where the mouse was clicked in creating the
-label). "Base" means that the baseline should intersect the location;
-"Top" means that the text's top should intersect the location; "Bottom"
-means that the text's bottom should intersect the location; and "Center"
-means that the text should be centered (vertically) at the location.</p>
-
-<p>The text's top and bottom is computed based on the font's
-standard ascent and descent values; thus, even if the actual text
-contains no tall letters (such as <em>b</em>) or descending letters
-(such as <em>g</em>), it is assumed to contain such letters for the
-purposes of vertical positioning.</p></dd>
-
-</dl>
-
-<h2>Poke Tool Behavior</h2>
-
-<p>None.</p>
-
-<h2>Text Tool Behavior</h2>
-
-<p>Allows the text appearing within the label to be edited.</p>
-
-<p><a href="../index.html">Back to <em>Library Reference</em></a></p>
-
-</body>
-</html>
-=======
-<html>
-<head>
-<title>Label</title>
-</head>
-
-<body bgcolor="FFFFFF">
-
-<h1><img  align="center" src="../../../../icons/text.gif" width="32" height="32">
-<em>Label</em></h1>
-
-<p><table>
-<tr><td><strong>Library:</strong></td>
-	<td><a href="index.html">Base</a></td></tr>
-<tr><td><strong>Introduced:</strong></td>
-	<td>2.0 Beta 1</td></tr>
-<tr><td valign="top"><strong>Appearance:</strong></td>
-	<td valign="top"><img src="../../../../img-libs/label.png" width="59" height="10"></td></tr>
-</table></p>
-
-<h2>Behavior</h2>
-
-<p>This is a simple text label that can be placed anywhere in the
-circuit. It does not interact with values traveling through the circuit
-in any way, except inasmuch as it will be visible when the circuit is
-drawn.</p>
-
-<p>In contrast to all other components in the current built-in
-libraries, label components can be placed anywhere on the canvas;
-they do not snap to the grid.</p>
-
-<h2>Pins</h2>
-
-<p>None.</p>
-
-<h2>Attributes</h2>
-
-<dl>
-
-<dt>Text</dt>
-<dd>The text appearing in the label. This value can be edited in the
-attribute table or, using the text tool, on the canvas.</dd>
-
-<dt>Font</dt>
-<dd>The font to use when drawing the label.</dd>
-
-<dt>Horizontal Alignment</dt>
-<dd>The horizontal positioning technique for the text relative to the label's official location
-(where the mouse was clicked in creating the label).  "Left"
-means that the text should be drawn so that its left edge
-is at the location; "right" means that the text should be
-drawn so that its right edge is at the location; and "center" means that
-the text should be drawn so that its center (horizontally) is at the
-location.</dd>
-
-<dt>Vertical Alignment</dt>
-<dd><p>The vertical positioning technique for the text relative to the
-label's official location (where the mouse was clicked in creating the
-label). "Base" means that the baseline should intersect the location;
-"Top" means that the text's top should intersect the location; "Bottom"
-means that the text's bottom should intersect the location; and "Center"
-means that the text should be centered (vertically) at the location.</p>
-
-<p>The text's top and bottom is computed based on the font's
-standard ascent and descent values; thus, even if the actual text
-contains no tall letters (such as <em>b</em>) or descending letters
-(such as <em>g</em>), it is assumed to contain such letters for the
-purposes of vertical positioning.</p></dd>
-
-</dl>
-
-<h2>Poke Tool Behavior</h2>
-
-<p>None.</p>
-
-<h2>Text Tool Behavior</h2>
-
-<p>Allows the text appearing within the label to be edited.</p>
-
-<p><a href="../index.html">Back to <em>Library Reference</em></a></p>
-
-</body>
-</html>
->>>>>>> 5ecb02a1
+<html>
+<head>
+<title>Label</title>
+</head>
+
+<body bgcolor="FFFFFF">
+
+<h1><img  align="center" src="../../../../icons/text.gif" width="32" height="32">
+<em>Label</em></h1>
+
+<p><table>
+<tr><td><strong>Library:</strong></td>
+	<td><a href="index.html">Base</a></td></tr>
+<tr><td><strong>Introduced:</strong></td>
+	<td>2.0 Beta 1</td></tr>
+<tr><td valign="top"><strong>Appearance:</strong></td>
+	<td valign="top"><img src="../../../../img-libs/label.png" width="59" height="10"></td></tr>
+</table></p>
+
+<h2>Behavior</h2>
+
+<p>This is a simple text label that can be placed anywhere in the
+circuit. It does not interact with values traveling through the circuit
+in any way, except inasmuch as it will be visible when the circuit is
+drawn.</p>
+
+<p>In contrast to all other components in the current built-in
+libraries, label components can be placed anywhere on the canvas;
+they do not snap to the grid.</p>
+
+<h2>Pins</h2>
+
+<p>None.</p>
+
+<h2>Attributes</h2>
+
+<dl>
+
+<dt>Text</dt>
+<dd>The text appearing in the label. This value can be edited in the
+attribute table or, using the text tool, on the canvas.</dd>
+
+<dt>Font</dt>
+<dd>The font to use when drawing the label.</dd>
+
+<dt>Horizontal Alignment</dt>
+<dd>The horizontal positioning technique for the text relative to the label's official location
+(where the mouse was clicked in creating the label).  "Left"
+means that the text should be drawn so that its left edge
+is at the location; "right" means that the text should be
+drawn so that its right edge is at the location; and "center" means that
+the text should be drawn so that its center (horizontally) is at the
+location.</dd>
+
+<dt>Vertical Alignment</dt>
+<dd><p>The vertical positioning technique for the text relative to the
+label's official location (where the mouse was clicked in creating the
+label). "Base" means that the baseline should intersect the location;
+"Top" means that the text's top should intersect the location; "Bottom"
+means that the text's bottom should intersect the location; and "Center"
+means that the text should be centered (vertically) at the location.</p>
+
+<p>The text's top and bottom is computed based on the font's
+standard ascent and descent values; thus, even if the actual text
+contains no tall letters (such as <em>b</em>) or descending letters
+(such as <em>g</em>), it is assumed to contain such letters for the
+purposes of vertical positioning.</p></dd>
+
+</dl>
+
+<h2>Poke Tool Behavior</h2>
+
+<p>None.</p>
+
+<h2>Text Tool Behavior</h2>
+
+<p>Allows the text appearing within the label to be edited.</p>
+
+<p><a href="../index.html">Back to <em>Library Reference</em></a></p>
+
+</body>
+</html>