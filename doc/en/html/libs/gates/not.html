<<<<<<< HEAD
<html>
<head>
<title>NOT Gate</title>
</head>

<body bgcolor="FFFFFF">

<h1><img  align="center" src="../../../icons/notGate.gif" width="32" height="32"> <em>NOT Gate</em></h1>

<p><table>
<tr><td><strong>Library:</strong></td>
	<td><a href="index.html">Gates</a></td></tr>
<tr><td><strong>Introduced:</strong></td>
	<td>2.0 Beta 1</td></tr>
<tr><td valign="top"><strong>Appearance:</strong></td>
	<td valign="top"><table><tbody>
	<tr><th align="left">Shaped:</th><td><img src="../../../img-libs/not-shaped.png" width="34" height="16"></td></tr>
	<tr><th align="left">Rectangular:</th><td><img src="../../../img-libs/not-rect.png" width="34" height="21"></td></tr>
	</tbody></table></td></tr>
</table></p>

<h2>Behavior</h2>

<p>The NOT Gate emits the complement of whatever input
it receives.
The truth table for a NOT gate is the following.</p>
<center><table>
<tr><th><var>x</var></th><th>out</th></tr>
<tr><td align="center">0</td><td align="center">1</td></tr>
<tr><td align="center">1</td><td align="center">0</td></tr>
</table></center>
<p>If the input is unspecified (i.e., floating), then the output will also be
unspecified - unless the "Gate Output When Undefined" option is "Error for
undefined inputs," in which case the output is an error. If the input is an
error value, then the output will also be.</p>

<p>A multi-bit NOT gate will perform the above transformation bitwise on
its input.</p>

<h2>Pins (assuming component faces east)</h2>

<dl>

<dt>West edge (input, bit width according to Data Bits attribute)
<dd>The component's input.

<dt>East edge (output, bit width according to Data Bits attribute)
<dd>The output, whose value is the complement of the input value.

</dl>

<h2>Attributes</h2>

<p>When the component is selected or being added,
Alt-0 through Alt-9 alter its <q>Data Bits</q> attribute
and the arrow keys alter its <q>Facing</q> attribute.</p>

<dl>

<dt>Facing</dt>
<dd>The direction of the component (its output relative to its input).</dd>

<dt>Data Bits</dt>
<dd>The bit width of the component's input and output.</dd>

<dt>Gate Size</dt>
<dd>Determines whether to draw a larger or a smaller version of the
component.</dd>

<dt>Output Value</dt>
<dd>Indicates how false and true results should be translated into output values.
By default, false is indicated by a low voltage (0) and true by a high voltage (1),
but one or the other can be replaced by a high-impedance (<q>floating</q>) value
instead. This allows wired-or and wired-and connections, as illustrated in
the <a href="basic.html">AND/OR/NAND/NOR Gate documentation</a>.</dd>

<dt>Label</dt>
<dd>The text within the label associated with the gate.</dd>

<dt>Label Font</dt>
<dd>The font with which to render the label.</dd>

</dl>

<h2>Poke Tool Behavior</h2>

<p>None.</p>

<h2>Text Tool Behavior</h2>

<p>Allows the label associated with the gate to be edited.</p>

<p><a href="../index.html">Back to <em>Library Reference</em></a></p>

</body>
</html>
=======
<html>
<head>
<title>NOT Gate</title>
</head>

<body bgcolor="FFFFFF">

<h1><img  align="center" src="../../../../icons/notGate.gif" width="32" height="32"> <em>NOT Gate</em></h1>

<p><table>
<tr><td><strong>Library:</strong></td>
	<td><a href="index.html">Gates</a></td></tr>
<tr><td><strong>Introduced:</strong></td>
	<td>2.0 Beta 1</td></tr>
<tr><td valign="top"><strong>Appearance:</strong></td>
	<td valign="top"><table><tbody>
	<tr><th align="left">Shaped:</th><td><img src="../../../../img-libs/not-shaped.png" width="34" height="16"></td></tr>
	<tr><th align="left">Rectangular:</th><td><img src="../../../../img-libs/not-rect.png" width="34" height="21"></td></tr>
	</tbody></table></td></tr>
</table></p>

<h2>Behavior</h2>

<p>The NOT Gate emits the complement of whatever input
it receives.
The truth table for a NOT gate is the following.</p>
<center><table>
<tr><th><var>x</var></th><th>out</th></tr>
<tr><td align="center">0</td><td align="center">1</td></tr>
<tr><td align="center">1</td><td align="center">0</td></tr>
</table></center>
<p>If the input is unspecified (i.e., floating), then the output will also be
unspecified - unless the "Gate Output When Undefined" option is "Error for
undefined inputs," in which case the output is an error. If the input is an
error value, then the output will also be.</p>

<p>A multi-bit NOT gate will perform the above transformation bitwise on
its input.</p>

<h2>Pins (assuming component faces east)</h2>

<dl>

<dt>West edge (input, bit width according to Data Bits attribute)
<dd>The component's input.

<dt>East edge (output, bit width according to Data Bits attribute)
<dd>The output, whose value is the complement of the input value.

</dl>

<h2>Attributes</h2>

<p>When the component is selected or being added,
Alt-0 through Alt-9 alter its <q>Data Bits</q> attribute
and the arrow keys alter its <q>Facing</q> attribute.</p>

<dl>

<dt>Facing</dt>
<dd>The direction of the component (its output relative to its input).</dd>

<dt>Data Bits</dt>
<dd>The bit width of the component's input and output.</dd>

<dt>Gate Size</dt>
<dd>Determines whether to draw a larger or a smaller version of the
component.</dd>

<dt>Output Value</dt>
<dd>Indicates how false and true results should be translated into output values.
By default, false is indicated by a low voltage (0) and true by a high voltage (1),
but one or the other can be replaced by a high-impedance (<q>floating</q>) value
instead. This allows wired-or and wired-and connections, as illustrated in
the <a href="basic.html">AND/OR/NAND/NOR Gate documentation</a>.</dd>

<dt>Label</dt>
<dd>The text within the label associated with the gate.</dd>

<dt>Label Font</dt>
<dd>The font with which to render the label.</dd>

</dl>

<h2>Poke Tool Behavior</h2>

<p>None.</p>

<h2>Text Tool Behavior</h2>

<p>Allows the label associated with the gate to be edited.</p>

<p><a href="../index.html">Back to <em>Library Reference</em></a></p>

</body>
</html>
>>>>>>> 5ecb02a1
<|MERGE_RESOLUTION|>--- conflicted
+++ resolved
@@ -1,195 +1,96 @@
-<<<<<<< HEAD
-<html>
-<head>
-<title>NOT Gate</title>
-</head>
-
-<body bgcolor="FFFFFF">
-
-<h1><img  align="center" src="../../../icons/notGate.gif" width="32" height="32"> <em>NOT Gate</em></h1>
-
-<p><table>
-<tr><td><strong>Library:</strong></td>
-	<td><a href="index.html">Gates</a></td></tr>
-<tr><td><strong>Introduced:</strong></td>
-	<td>2.0 Beta 1</td></tr>
-<tr><td valign="top"><strong>Appearance:</strong></td>
-	<td valign="top"><table><tbody>
-	<tr><th align="left">Shaped:</th><td><img src="../../../img-libs/not-shaped.png" width="34" height="16"></td></tr>
-	<tr><th align="left">Rectangular:</th><td><img src="../../../img-libs/not-rect.png" width="34" height="21"></td></tr>
-	</tbody></table></td></tr>
-</table></p>
-
-<h2>Behavior</h2>
-
-<p>The NOT Gate emits the complement of whatever input
-it receives.
-The truth table for a NOT gate is the following.</p>
-<center><table>
-<tr><th><var>x</var></th><th>out</th></tr>
-<tr><td align="center">0</td><td align="center">1</td></tr>
-<tr><td align="center">1</td><td align="center">0</td></tr>
-</table></center>
-<p>If the input is unspecified (i.e., floating), then the output will also be
-unspecified - unless the "Gate Output When Undefined" option is "Error for
-undefined inputs," in which case the output is an error. If the input is an
-error value, then the output will also be.</p>
-
-<p>A multi-bit NOT gate will perform the above transformation bitwise on
-its input.</p>
-
-<h2>Pins (assuming component faces east)</h2>
-
-<dl>
-
-<dt>West edge (input, bit width according to Data Bits attribute)
-<dd>The component's input.
-
-<dt>East edge (output, bit width according to Data Bits attribute)
-<dd>The output, whose value is the complement of the input value.
-
-</dl>
-
-<h2>Attributes</h2>
-
-<p>When the component is selected or being added,
-Alt-0 through Alt-9 alter its <q>Data Bits</q> attribute
-and the arrow keys alter its <q>Facing</q> attribute.</p>
-
-<dl>
-
-<dt>Facing</dt>
-<dd>The direction of the component (its output relative to its input).</dd>
-
-<dt>Data Bits</dt>
-<dd>The bit width of the component's input and output.</dd>
-
-<dt>Gate Size</dt>
-<dd>Determines whether to draw a larger or a smaller version of the
-component.</dd>
-
-<dt>Output Value</dt>
-<dd>Indicates how false and true results should be translated into output values.
-By default, false is indicated by a low voltage (0) and true by a high voltage (1),
-but one or the other can be replaced by a high-impedance (<q>floating</q>) value
-instead. This allows wired-or and wired-and connections, as illustrated in
-the <a href="basic.html">AND/OR/NAND/NOR Gate documentation</a>.</dd>
-
-<dt>Label</dt>
-<dd>The text within the label associated with the gate.</dd>
-
-<dt>Label Font</dt>
-<dd>The font with which to render the label.</dd>
-
-</dl>
-
-<h2>Poke Tool Behavior</h2>
-
-<p>None.</p>
-
-<h2>Text Tool Behavior</h2>
-
-<p>Allows the label associated with the gate to be edited.</p>
-
-<p><a href="../index.html">Back to <em>Library Reference</em></a></p>
-
-</body>
-</html>
-=======
-<html>
-<head>
-<title>NOT Gate</title>
-</head>
-
-<body bgcolor="FFFFFF">
-
-<h1><img  align="center" src="../../../../icons/notGate.gif" width="32" height="32"> <em>NOT Gate</em></h1>
-
-<p><table>
-<tr><td><strong>Library:</strong></td>
-	<td><a href="index.html">Gates</a></td></tr>
-<tr><td><strong>Introduced:</strong></td>
-	<td>2.0 Beta 1</td></tr>
-<tr><td valign="top"><strong>Appearance:</strong></td>
-	<td valign="top"><table><tbody>
-	<tr><th align="left">Shaped:</th><td><img src="../../../../img-libs/not-shaped.png" width="34" height="16"></td></tr>
-	<tr><th align="left">Rectangular:</th><td><img src="../../../../img-libs/not-rect.png" width="34" height="21"></td></tr>
-	</tbody></table></td></tr>
-</table></p>
-
-<h2>Behavior</h2>
-
-<p>The NOT Gate emits the complement of whatever input
-it receives.
-The truth table for a NOT gate is the following.</p>
-<center><table>
-<tr><th><var>x</var></th><th>out</th></tr>
-<tr><td align="center">0</td><td align="center">1</td></tr>
-<tr><td align="center">1</td><td align="center">0</td></tr>
-</table></center>
-<p>If the input is unspecified (i.e., floating), then the output will also be
-unspecified - unless the "Gate Output When Undefined" option is "Error for
-undefined inputs," in which case the output is an error. If the input is an
-error value, then the output will also be.</p>
-
-<p>A multi-bit NOT gate will perform the above transformation bitwise on
-its input.</p>
-
-<h2>Pins (assuming component faces east)</h2>
-
-<dl>
-
-<dt>West edge (input, bit width according to Data Bits attribute)
-<dd>The component's input.
-
-<dt>East edge (output, bit width according to Data Bits attribute)
-<dd>The output, whose value is the complement of the input value.
-
-</dl>
-
-<h2>Attributes</h2>
-
-<p>When the component is selected or being added,
-Alt-0 through Alt-9 alter its <q>Data Bits</q> attribute
-and the arrow keys alter its <q>Facing</q> attribute.</p>
-
-<dl>
-
-<dt>Facing</dt>
-<dd>The direction of the component (its output relative to its input).</dd>
-
-<dt>Data Bits</dt>
-<dd>The bit width of the component's input and output.</dd>
-
-<dt>Gate Size</dt>
-<dd>Determines whether to draw a larger or a smaller version of the
-component.</dd>
-
-<dt>Output Value</dt>
-<dd>Indicates how false and true results should be translated into output values.
-By default, false is indicated by a low voltage (0) and true by a high voltage (1),
-but one or the other can be replaced by a high-impedance (<q>floating</q>) value
-instead. This allows wired-or and wired-and connections, as illustrated in
-the <a href="basic.html">AND/OR/NAND/NOR Gate documentation</a>.</dd>
-
-<dt>Label</dt>
-<dd>The text within the label associated with the gate.</dd>
-
-<dt>Label Font</dt>
-<dd>The font with which to render the label.</dd>
-
-</dl>
-
-<h2>Poke Tool Behavior</h2>
-
-<p>None.</p>
-
-<h2>Text Tool Behavior</h2>
-
-<p>Allows the label associated with the gate to be edited.</p>
-
-<p><a href="../index.html">Back to <em>Library Reference</em></a></p>
-
-</body>
-</html>
->>>>>>> 5ecb02a1
+<html>
+<head>
+<title>NOT Gate</title>
+</head>
+
+<body bgcolor="FFFFFF">
+
+<h1><img  align="center" src="../../../../icons/notGate.gif" width="32" height="32"> <em>NOT Gate</em></h1>
+
+<p><table>
+<tr><td><strong>Library:</strong></td>
+	<td><a href="index.html">Gates</a></td></tr>
+<tr><td><strong>Introduced:</strong></td>
+	<td>2.0 Beta 1</td></tr>
+<tr><td valign="top"><strong>Appearance:</strong></td>
+	<td valign="top"><table><tbody>
+	<tr><th align="left">Shaped:</th><td><img src="../../../../img-libs/not-shaped.png" width="34" height="16"></td></tr>
+	<tr><th align="left">Rectangular:</th><td><img src="../../../../img-libs/not-rect.png" width="34" height="21"></td></tr>
+	</tbody></table></td></tr>
+</table></p>
+
+<h2>Behavior</h2>
+
+<p>The NOT Gate emits the complement of whatever input
+it receives.
+The truth table for a NOT gate is the following.</p>
+<center><table>
+<tr><th><var>x</var></th><th>out</th></tr>
+<tr><td align="center">0</td><td align="center">1</td></tr>
+<tr><td align="center">1</td><td align="center">0</td></tr>
+</table></center>
+<p>If the input is unspecified (i.e., floating), then the output will also be
+unspecified - unless the "Gate Output When Undefined" option is "Error for
+undefined inputs," in which case the output is an error. If the input is an
+error value, then the output will also be.</p>
+
+<p>A multi-bit NOT gate will perform the above transformation bitwise on
+its input.</p>
+
+<h2>Pins (assuming component faces east)</h2>
+
+<dl>
+
+<dt>West edge (input, bit width according to Data Bits attribute)
+<dd>The component's input.
+
+<dt>East edge (output, bit width according to Data Bits attribute)
+<dd>The output, whose value is the complement of the input value.
+
+</dl>
+
+<h2>Attributes</h2>
+
+<p>When the component is selected or being added,
+Alt-0 through Alt-9 alter its <q>Data Bits</q> attribute
+and the arrow keys alter its <q>Facing</q> attribute.</p>
+
+<dl>
+
+<dt>Facing</dt>
+<dd>The direction of the component (its output relative to its input).</dd>
+
+<dt>Data Bits</dt>
+<dd>The bit width of the component's input and output.</dd>
+
+<dt>Gate Size</dt>
+<dd>Determines whether to draw a larger or a smaller version of the
+component.</dd>
+
+<dt>Output Value</dt>
+<dd>Indicates how false and true results should be translated into output values.
+By default, false is indicated by a low voltage (0) and true by a high voltage (1),
+but one or the other can be replaced by a high-impedance (<q>floating</q>) value
+instead. This allows wired-or and wired-and connections, as illustrated in
+the <a href="basic.html">AND/OR/NAND/NOR Gate documentation</a>.</dd>
+
+<dt>Label</dt>
+<dd>The text within the label associated with the gate.</dd>
+
+<dt>Label Font</dt>
+<dd>The font with which to render the label.</dd>
+
+</dl>
+
+<h2>Poke Tool Behavior</h2>
+
+<p>None.</p>
+
+<h2>Text Tool Behavior</h2>
+
+<p>Allows the label associated with the gate to be edited.</p>
+
+<p><a href="../index.html">Back to <em>Library Reference</em></a></p>
+
+</body>
+</html>