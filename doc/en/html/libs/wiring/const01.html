<<<<<<< HEAD
<html>
<head>
<title>Power/Ground</title>
</head>

<body bgcolor="FFFFFF">

<h1><img  align="center" src="../../../icons/power.gif" width="32" height="32"> <img  align="center" src="../../../icons/ground.gif" width="32" height="32"> <em>Power/Ground</em></h1>

<p><table>
<tr><td><strong>Library:</strong></td>
	<td><a href="index.html">Wiring</a></td></tr>
<tr><td><strong>Introduced:</strong></td>
	<td>2.7.0</td></tr>
<tr><td valign="top"><strong>Appearance:</strong></td>
	<td valign="top"><img src="../../../img-libs/power.png" width="17" height="16">
	<img src="../../../img-libs/ground.png" width="17" height="14"></td></tr>
</table></p>

<h2>Behavior</h2>

<p>Emits a single value onto a wire.
For a power element, indicated by a triangle, this value will be one
(or, if the Data Bits attribute is more than 1, an all-ones value).
For a ground element, indicated by an arrow
of three shortening parallel lines, this value will be zero
(or, if the Data Bits attribute is more than 1, an all-zero value).</p>

<p>The same functionality can be achieved using the more versatile
<a href="constant.html">Constant</a> component. The only reason to prefer
ground and power is that they are standard electronic symbols.</p>

<h2>Pins</h2>

<p>There is only one pin, an output whose bit width matches the Data Bits
attribute. The component constantly outputs the same value on this pin:
for a ground component, the output is an all-zero value,
and for a power component, the output is an all-one value.</p>

</dl>

<h2>Attributes</h2>

<p>When the component is selected or being added,
Alt-0 through Alt-9 alter its <q>Data Bits</q> attribute
and the arrow keys alter its <q>Facing</q> attribute.</p>

<dl>

<dt>Facing</dt>
<dd>The direction in which the arrow will point from the location of its pin.</dd>

<dt>Data Bits</dt>
<dd>The bit width of the value placed onto the wire.</dd>

</dl>

<h2>Poke Tool Behavior</h2>

<p>None.</p>

<h2>Text Tool Behavior</h2>

<p>None.</p>

<p><a href="../index.html">Back to <em>Library Reference</em></a></p>

</body>
</html>
=======
<html>
<head>
<title>Power/Ground</title>
</head>

<body bgcolor="FFFFFF">

<h1><img  align="center" src="../../../../icons/power.gif" width="32" height="32"> <img  align="center" src="../../../../icons/ground.gif" width="32" height="32"> <em>Power/Ground</em></h1>

<p><table>
<tr><td><strong>Library:</strong></td>
	<td><a href="index.html">Wiring</a></td></tr>
<tr><td><strong>Introduced:</strong></td>
	<td>2.7.0</td></tr>
<tr><td valign="top"><strong>Appearance:</strong></td>
	<td valign="top"><img src="../../../../img-libs/power.png" width="17" height="16">
	<img src="../../../../img-libs/ground.png" width="17" height="14"></td></tr>
</table></p>

<h2>Behavior</h2>

<p>Emits a single value onto a wire.
For a power element, indicated by a triangle, this value will be one
(or, if the Data Bits attribute is more than 1, an all-ones value).
For a ground element, indicated by an arrow
of three shortening parallel lines, this value will be zero
(or, if the Data Bits attribute is more than 1, an all-zero value).</p>

<p>The same functionality can be achieved using the more versatile
<a href="constant.html">Constant</a> component. The only reason to prefer
ground and power is that they are standard electronic symbols.</p>

<h2>Pins</h2>

<p>There is only one pin, an output whose bit width matches the Data Bits
attribute. The component constantly outputs the same value on this pin:
for a ground component, the output is an all-zero value,
and for a power component, the output is an all-one value.</p>

</dl>

<h2>Attributes</h2>

<p>When the component is selected or being added,
Alt-0 through Alt-9 alter its <q>Data Bits</q> attribute
and the arrow keys alter its <q>Facing</q> attribute.</p>

<dl>

<dt>Facing</dt>
<dd>The direction in which the arrow will point from the location of its pin.</dd>

<dt>Data Bits</dt>
<dd>The bit width of the value placed onto the wire.</dd>

</dl>

<h2>Poke Tool Behavior</h2>

<p>None.</p>

<h2>Text Tool Behavior</h2>

<p>None.</p>

<p><a href="../index.html">Back to <em>Library Reference</em></a></p>

</body>
</html>
>>>>>>> 5ecb02a1
<|MERGE_RESOLUTION|>--- conflicted
+++ resolved
@@ -1,141 +1,69 @@
-<<<<<<< HEAD
-<html>
-<head>
-<title>Power/Ground</title>
-</head>
-
-<body bgcolor="FFFFFF">
-
-<h1><img  align="center" src="../../../icons/power.gif" width="32" height="32"> <img  align="center" src="../../../icons/ground.gif" width="32" height="32"> <em>Power/Ground</em></h1>
-
-<p><table>
-<tr><td><strong>Library:</strong></td>
-	<td><a href="index.html">Wiring</a></td></tr>
-<tr><td><strong>Introduced:</strong></td>
-	<td>2.7.0</td></tr>
-<tr><td valign="top"><strong>Appearance:</strong></td>
-	<td valign="top"><img src="../../../img-libs/power.png" width="17" height="16">
-	<img src="../../../img-libs/ground.png" width="17" height="14"></td></tr>
-</table></p>
-
-<h2>Behavior</h2>
-
-<p>Emits a single value onto a wire.
-For a power element, indicated by a triangle, this value will be one
-(or, if the Data Bits attribute is more than 1, an all-ones value).
-For a ground element, indicated by an arrow
-of three shortening parallel lines, this value will be zero
-(or, if the Data Bits attribute is more than 1, an all-zero value).</p>
-
-<p>The same functionality can be achieved using the more versatile
-<a href="constant.html">Constant</a> component. The only reason to prefer
-ground and power is that they are standard electronic symbols.</p>
-
-<h2>Pins</h2>
-
-<p>There is only one pin, an output whose bit width matches the Data Bits
-attribute. The component constantly outputs the same value on this pin:
-for a ground component, the output is an all-zero value,
-and for a power component, the output is an all-one value.</p>
-
-</dl>
-
-<h2>Attributes</h2>
-
-<p>When the component is selected or being added,
-Alt-0 through Alt-9 alter its <q>Data Bits</q> attribute
-and the arrow keys alter its <q>Facing</q> attribute.</p>
-
-<dl>
-
-<dt>Facing</dt>
-<dd>The direction in which the arrow will point from the location of its pin.</dd>
-
-<dt>Data Bits</dt>
-<dd>The bit width of the value placed onto the wire.</dd>
-
-</dl>
-
-<h2>Poke Tool Behavior</h2>
-
-<p>None.</p>
-
-<h2>Text Tool Behavior</h2>
-
-<p>None.</p>
-
-<p><a href="../index.html">Back to <em>Library Reference</em></a></p>
-
-</body>
-</html>
-=======
-<html>
-<head>
-<title>Power/Ground</title>
-</head>
-
-<body bgcolor="FFFFFF">
-
-<h1><img  align="center" src="../../../../icons/power.gif" width="32" height="32"> <img  align="center" src="../../../../icons/ground.gif" width="32" height="32"> <em>Power/Ground</em></h1>
-
-<p><table>
-<tr><td><strong>Library:</strong></td>
-	<td><a href="index.html">Wiring</a></td></tr>
-<tr><td><strong>Introduced:</strong></td>
-	<td>2.7.0</td></tr>
-<tr><td valign="top"><strong>Appearance:</strong></td>
-	<td valign="top"><img src="../../../../img-libs/power.png" width="17" height="16">
-	<img src="../../../../img-libs/ground.png" width="17" height="14"></td></tr>
-</table></p>
-
-<h2>Behavior</h2>
-
-<p>Emits a single value onto a wire.
-For a power element, indicated by a triangle, this value will be one
-(or, if the Data Bits attribute is more than 1, an all-ones value).
-For a ground element, indicated by an arrow
-of three shortening parallel lines, this value will be zero
-(or, if the Data Bits attribute is more than 1, an all-zero value).</p>
-
-<p>The same functionality can be achieved using the more versatile
-<a href="constant.html">Constant</a> component. The only reason to prefer
-ground and power is that they are standard electronic symbols.</p>
-
-<h2>Pins</h2>
-
-<p>There is only one pin, an output whose bit width matches the Data Bits
-attribute. The component constantly outputs the same value on this pin:
-for a ground component, the output is an all-zero value,
-and for a power component, the output is an all-one value.</p>
-
-</dl>
-
-<h2>Attributes</h2>
-
-<p>When the component is selected or being added,
-Alt-0 through Alt-9 alter its <q>Data Bits</q> attribute
-and the arrow keys alter its <q>Facing</q> attribute.</p>
-
-<dl>
-
-<dt>Facing</dt>
-<dd>The direction in which the arrow will point from the location of its pin.</dd>
-
-<dt>Data Bits</dt>
-<dd>The bit width of the value placed onto the wire.</dd>
-
-</dl>
-
-<h2>Poke Tool Behavior</h2>
-
-<p>None.</p>
-
-<h2>Text Tool Behavior</h2>
-
-<p>None.</p>
-
-<p><a href="../index.html">Back to <em>Library Reference</em></a></p>
-
-</body>
-</html>
->>>>>>> 5ecb02a1
+<html>
+<head>
+<title>Power/Ground</title>
+</head>
+
+<body bgcolor="FFFFFF">
+
+<h1><img  align="center" src="../../../../icons/power.gif" width="32" height="32"> <img  align="center" src="../../../../icons/ground.gif" width="32" height="32"> <em>Power/Ground</em></h1>
+
+<p><table>
+<tr><td><strong>Library:</strong></td>
+	<td><a href="index.html">Wiring</a></td></tr>
+<tr><td><strong>Introduced:</strong></td>
+	<td>2.7.0</td></tr>
+<tr><td valign="top"><strong>Appearance:</strong></td>
+	<td valign="top"><img src="../../../../img-libs/power.png" width="17" height="16">
+	<img src="../../../../img-libs/ground.png" width="17" height="14"></td></tr>
+</table></p>
+
+<h2>Behavior</h2>
+
+<p>Emits a single value onto a wire.
+For a power element, indicated by a triangle, this value will be one
+(or, if the Data Bits attribute is more than 1, an all-ones value).
+For a ground element, indicated by an arrow
+of three shortening parallel lines, this value will be zero
+(or, if the Data Bits attribute is more than 1, an all-zero value).</p>
+
+<p>The same functionality can be achieved using the more versatile
+<a href="constant.html">Constant</a> component. The only reason to prefer
+ground and power is that they are standard electronic symbols.</p>
+
+<h2>Pins</h2>
+
+<p>There is only one pin, an output whose bit width matches the Data Bits
+attribute. The component constantly outputs the same value on this pin:
+for a ground component, the output is an all-zero value,
+and for a power component, the output is an all-one value.</p>
+
+</dl>
+
+<h2>Attributes</h2>
+
+<p>When the component is selected or being added,
+Alt-0 through Alt-9 alter its <q>Data Bits</q> attribute
+and the arrow keys alter its <q>Facing</q> attribute.</p>
+
+<dl>
+
+<dt>Facing</dt>
+<dd>The direction in which the arrow will point from the location of its pin.</dd>
+
+<dt>Data Bits</dt>
+<dd>The bit width of the value placed onto the wire.</dd>
+
+</dl>
+
+<h2>Poke Tool Behavior</h2>
+
+<p>None.</p>
+
+<h2>Text Tool Behavior</h2>
+
+<p>None.</p>
+
+<p><a href="../index.html">Back to <em>Library Reference</em></a></p>
+
+</body>
+</html>