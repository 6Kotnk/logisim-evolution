--- conflicted
+++ resolved
@@ -1,245 +1,121 @@
-<<<<<<< HEAD
-<html>
-<head>
-<title>Transmission Gate</title>
-</head>
-
-<body bgcolor="FFFFFF">
-
-<h1><img  align="center" src="../../../icons/transmis.gif" width="32" height="32">
-<em>Transmission Gate</em></h1>
-
-<p><table>
-<tr><td><strong>Library:</strong></td>
-	<td><a href="index.html">Wiring</a></td></tr>
-<tr><td><strong>Introduced:</strong></td>
-	<td>2.7.0</td></tr>
-<tr><td valign="top"><strong>Appearance:</strong></td>
-	<td valign="top"><img src="../../../img-libs/transmis.png" width="44" height="43"></td></tr>
-</table></p>
-
-<h2>Behavior</h2>
-
-<p>A transmission gate has three inputs,
-called <em>source</em>, <em>n-gate</em>, and <em>p-gate</em>;
-and it has one output, called <em>drain</em>. When diagrammed, the <em>source</em>
-input and <em>drain</em> output are drawn connected by two plates;
-Logisim draws an arrowhead to indicate the direction of flow from input to output.
-The two <em>gate</em> inputs are drawn as lines connected to plates parallel to
-each of the plates connecting <em>source</em> to <em>drain</em>.
-The <em>p-gate</em> input's line has a circle, while the <em>n-gate</em> input's line does not.</p>
-
-<center><table>
-<tr><td></td><td align="center"><em>p-gate</em></td><td></td></tr>
-<tr><td valign="middle"><em>source</em></td>
-  <td align="center" valign="middle"><img src="../../../img-libs/transmis.png" width="44" height="43"></td>
-  <td valign="middle"><em>drain</em></td>
-<tr><td></td><td align="center"><em>n-gate</em></td><td></td></tr>
-</table></center>
-
-<p>The transmission gate is simply the combination of two complementary
-transistors. Indeed, the same behavior can be achieved in Logisim by using just
-one transistor. However, designers sometimes prefer to use matched pairs of
-transistors due to electrical issues with draining voltage
-that is more complex than Logisim attempts to simulate.</p>
-
-<p>The values at <em>n-gate</em> and <em>p-gate</em> are expected to be
-opposite to each other. If <em>p-gate</em> is 0 while <em>n-gate</em> is 1,
-then the value found at <em>source</em> is transmitted to <em>drain</em>.
-If <em>p-gate</em> is 1 while <em>p-gate</em> is 0, then the connection is broken,
-so the value at <em>drain</em> is left floating. In all other cases, <em>drain</em>
-receives an error output &mdash; unless <em>source</em> is floating,
-in which case <em>drain</em> is floating as well. This behavior is summarized by the following table.</p>
-
-<center><table>
-<tr><th><em>p-gate</em></th><th><em>n-gate</em></th><th><em>drain</em></th></tr>
-<tr><td align="center">0</td><td align="center">0</td><td align="center">X*</td></tr>
-<tr><td align="center">0</td><td align="center">1</td><td align="center"><em>source</em></td></tr>
-<tr><td align="center">1</td><td align="center">0</td><td align="center">Z</td></tr>
-<tr><td align="center">1</td><td align="center">1</td><td align="center">X*</td></tr>
-<tr><td align="center">X/Z</td><td align="center"><em>any</em></td><td align="center">X*</td></tr>
-<tr><td align="center"><em>any</em></td><td align="center">X/Z</td><td align="center">X*</td></tr>
-</tbody></table>
-<p>* <em>If <em>source</em> is Z, <em>drain</em> is Z; otherwise <em>drain</em> is X.</p>
-</center>
-
-<p>If the Data Bits attribute is more than 1, each <em>gate</em> input is still
-a single bit, but the <em>gate</em> values are applied simultaneously to each of the
-<em>source</em> input's bits.</p>
-
-<h2>Pins (assuming component faces east, gate line top/left)</h2>
-
-<dl>
-
-<dt>West edge (input, bit width matches Data Bits attribute)</dt>
-<dd>The component's <em>source</em> input that will transmit to the output
-if triggered by the <em>p-gate</em> and <em>n-gate</em> inputs.</dd>
-
-<dt>North edge (input, bit width 1)</dt>
-<dd>The component's <em>p-gate</em> input.</dd>
-
-<dt>South edge (input, bit width 1)</dt>
-<dd>The component's <em>n-gate</em> input.</dd>
-
-<dt>East edge (output, bit width matches Data Bits attribute)</dd>
-<dd>The component's output, which will match the <em>source</em> input
-if <em>p-gate</em> is 0 and <em>n-gate</em> is 1, or it will be floating if
-<em>p-gate</em> is 1 and <em>n-gate</em> is 0. For all other values on <em>p-gate</em> and <em>n-gate</em>,
-the output is an error value.</dd>
-
-</dl>
-
-<h2>Attributes</h2>
-
-<p>When the component is selected or being added,
-Alt-0 through Alt-9 alter its <q>Data Bits</q> attribute
-and the arrow keys alter its <q>Facing</q> attribute.</p>
-
-<dl>
-
-<dt>Facing</dt>
-<dd>The direction of the component (its output relative to its input).</dd>
-
-<dt>Gate Location</dt>
-<dd>The location of the gate input.</dd>
-
-<dt>Data Bits</dt>
-<dd>The bit width of the component's inputs and outputs.</dd>
-
-</dl>
-
-<h2>Poke Tool Behavior</h2>
-
-<p>None.</p>
-
-<h2>Text Tool Behavior</h2>
-
-<p>None.</p>
-
-<p><a href="../index.html">Back to <em>Library Reference</em></a></p>
-
-</body>
-</html>
-=======
-<html>
-<head>
-<title>Transmission Gate</title>
-</head>
-
-<body bgcolor="FFFFFF">
-
-<h1><img  align="center" src="../../../../icons/transmis.gif" width="32" height="32">
-<em>Transmission Gate</em></h1>
-
-<p><table>
-<tr><td><strong>Library:</strong></td>
-	<td><a href="index.html">Wiring</a></td></tr>
-<tr><td><strong>Introduced:</strong></td>
-	<td>2.7.0</td></tr>
-<tr><td valign="top"><strong>Appearance:</strong></td>
-	<td valign="top"><img src="../../../../img-libs/transmis.png" width="44" height="43"></td></tr>
-</table></p>
-
-<h2>Behavior</h2>
-
-<p>A transmission gate has three inputs,
-called <em>source</em>, <em>n-gate</em>, and <em>p-gate</em>;
-and it has one output, called <em>drain</em>. When diagrammed, the <em>source</em>
-input and <em>drain</em> output are drawn connected by two plates;
-Logisim draws an arrowhead to indicate the direction of flow from input to output.
-The two <em>gate</em> inputs are drawn as lines connected to plates parallel to
-each of the plates connecting <em>source</em> to <em>drain</em>.
-The <em>p-gate</em> input's line has a circle, while the <em>n-gate</em> input's line does not.</p>
-
-<center><table>
-<tr><td></td><td align="center"><em>p-gate</em></td><td></td></tr>
-<tr><td valign="middle"><em>source</em></td>
-  <td align="center" valign="middle"><img src="../../../../img-libs/transmis.png" width="44" height="43"></td>
-  <td valign="middle"><em>drain</em></td>
-<tr><td></td><td align="center"><em>n-gate</em></td><td></td></tr>
-</table></center>
-
-<p>The transmission gate is simply the combination of two complementary
-transistors. Indeed, the same behavior can be achieved in Logisim by using just
-one transistor. However, designers sometimes prefer to use matched pairs of
-transistors due to electrical issues with draining voltage
-that is more complex than Logisim attempts to simulate.</p>
-
-<p>The values at <em>n-gate</em> and <em>p-gate</em> are expected to be
-opposite to each other. If <em>p-gate</em> is 0 while <em>n-gate</em> is 1,
-then the value found at <em>source</em> is transmitted to <em>drain</em>.
-If <em>p-gate</em> is 1 while <em>p-gate</em> is 0, then the connection is broken,
-so the value at <em>drain</em> is left floating. In all other cases, <em>drain</em>
-receives an error output &mdash; unless <em>source</em> is floating,
-in which case <em>drain</em> is floating as well. This behavior is summarized by the following table.</p>
-
-<center><table>
-<tr><th><em>p-gate</em></th><th><em>n-gate</em></th><th><em>drain</em></th></tr>
-<tr><td align="center">0</td><td align="center">0</td><td align="center">X*</td></tr>
-<tr><td align="center">0</td><td align="center">1</td><td align="center"><em>source</em></td></tr>
-<tr><td align="center">1</td><td align="center">0</td><td align="center">Z</td></tr>
-<tr><td align="center">1</td><td align="center">1</td><td align="center">X*</td></tr>
-<tr><td align="center">X/Z</td><td align="center"><em>any</em></td><td align="center">X*</td></tr>
-<tr><td align="center"><em>any</em></td><td align="center">X/Z</td><td align="center">X*</td></tr>
-</tbody></table>
-<p>* <em>If <em>source</em> is Z, <em>drain</em> is Z; otherwise <em>drain</em> is X.</p>
-</center>
-
-<p>If the Data Bits attribute is more than 1, each <em>gate</em> input is still
-a single bit, but the <em>gate</em> values are applied simultaneously to each of the
-<em>source</em> input's bits.</p>
-
-<h2>Pins (assuming component faces east, gate line top/left)</h2>
-
-<dl>
-
-<dt>West edge (input, bit width matches Data Bits attribute)</dt>
-<dd>The component's <em>source</em> input that will transmit to the output
-if triggered by the <em>p-gate</em> and <em>n-gate</em> inputs.</dd>
-
-<dt>North edge (input, bit width 1)</dt>
-<dd>The component's <em>p-gate</em> input.</dd>
-
-<dt>South edge (input, bit width 1)</dt>
-<dd>The component's <em>n-gate</em> input.</dd>
-
-<dt>East edge (output, bit width matches Data Bits attribute)</dd>
-<dd>The component's output, which will match the <em>source</em> input
-if <em>p-gate</em> is 0 and <em>n-gate</em> is 1, or it will be floating if
-<em>p-gate</em> is 1 and <em>n-gate</em> is 0. For all other values on <em>p-gate</em> and <em>n-gate</em>,
-the output is an error value.</dd>
-
-</dl>
-
-<h2>Attributes</h2>
-
-<p>When the component is selected or being added,
-Alt-0 through Alt-9 alter its <q>Data Bits</q> attribute
-and the arrow keys alter its <q>Facing</q> attribute.</p>
-
-<dl>
-
-<dt>Facing</dt>
-<dd>The direction of the component (its output relative to its input).</dd>
-
-<dt>Gate Location</dt>
-<dd>The location of the gate input.</dd>
-
-<dt>Data Bits</dt>
-<dd>The bit width of the component's inputs and outputs.</dd>
-
-</dl>
-
-<h2>Poke Tool Behavior</h2>
-
-<p>None.</p>
-
-<h2>Text Tool Behavior</h2>
-
-<p>None.</p>
-
-<p><a href="../index.html">Back to <em>Library Reference</em></a></p>
-
-</body>
-</html>
->>>>>>> 5ecb02a1
+<html>
+<head>
+<title>Transmission Gate</title>
+</head>
+
+<body bgcolor="FFFFFF">
+
+<h1><img  align="center" src="../../../../icons/transmis.gif" width="32" height="32">
+<em>Transmission Gate</em></h1>
+
+<p><table>
+<tr><td><strong>Library:</strong></td>
+	<td><a href="index.html">Wiring</a></td></tr>
+<tr><td><strong>Introduced:</strong></td>
+	<td>2.7.0</td></tr>
+<tr><td valign="top"><strong>Appearance:</strong></td>
+	<td valign="top"><img src="../../../../img-libs/transmis.png" width="44" height="43"></td></tr>
+</table></p>
+
+<h2>Behavior</h2>
+
+<p>A transmission gate has three inputs,
+called <em>source</em>, <em>n-gate</em>, and <em>p-gate</em>;
+and it has one output, called <em>drain</em>. When diagrammed, the <em>source</em>
+input and <em>drain</em> output are drawn connected by two plates;
+Logisim draws an arrowhead to indicate the direction of flow from input to output.
+The two <em>gate</em> inputs are drawn as lines connected to plates parallel to
+each of the plates connecting <em>source</em> to <em>drain</em>.
+The <em>p-gate</em> input's line has a circle, while the <em>n-gate</em> input's line does not.</p>
+
+<center><table>
+<tr><td></td><td align="center"><em>p-gate</em></td><td></td></tr>
+<tr><td valign="middle"><em>source</em></td>
+  <td align="center" valign="middle"><img src="../../../../img-libs/transmis.png" width="44" height="43"></td>
+  <td valign="middle"><em>drain</em></td>
+<tr><td></td><td align="center"><em>n-gate</em></td><td></td></tr>
+</table></center>
+
+<p>The transmission gate is simply the combination of two complementary
+transistors. Indeed, the same behavior can be achieved in Logisim by using just
+one transistor. However, designers sometimes prefer to use matched pairs of
+transistors due to electrical issues with draining voltage
+that is more complex than Logisim attempts to simulate.</p>
+
+<p>The values at <em>n-gate</em> and <em>p-gate</em> are expected to be
+opposite to each other. If <em>p-gate</em> is 0 while <em>n-gate</em> is 1,
+then the value found at <em>source</em> is transmitted to <em>drain</em>.
+If <em>p-gate</em> is 1 while <em>p-gate</em> is 0, then the connection is broken,
+so the value at <em>drain</em> is left floating. In all other cases, <em>drain</em>
+receives an error output &mdash; unless <em>source</em> is floating,
+in which case <em>drain</em> is floating as well. This behavior is summarized by the following table.</p>
+
+<center><table>
+<tr><th><em>p-gate</em></th><th><em>n-gate</em></th><th><em>drain</em></th></tr>
+<tr><td align="center">0</td><td align="center">0</td><td align="center">X*</td></tr>
+<tr><td align="center">0</td><td align="center">1</td><td align="center"><em>source</em></td></tr>
+<tr><td align="center">1</td><td align="center">0</td><td align="center">Z</td></tr>
+<tr><td align="center">1</td><td align="center">1</td><td align="center">X*</td></tr>
+<tr><td align="center">X/Z</td><td align="center"><em>any</em></td><td align="center">X*</td></tr>
+<tr><td align="center"><em>any</em></td><td align="center">X/Z</td><td align="center">X*</td></tr>
+</tbody></table>
+<p>* <em>If <em>source</em> is Z, <em>drain</em> is Z; otherwise <em>drain</em> is X.</p>
+</center>
+
+<p>If the Data Bits attribute is more than 1, each <em>gate</em> input is still
+a single bit, but the <em>gate</em> values are applied simultaneously to each of the
+<em>source</em> input's bits.</p>
+
+<h2>Pins (assuming component faces east, gate line top/left)</h2>
+
+<dl>
+
+<dt>West edge (input, bit width matches Data Bits attribute)</dt>
+<dd>The component's <em>source</em> input that will transmit to the output
+if triggered by the <em>p-gate</em> and <em>n-gate</em> inputs.</dd>
+
+<dt>North edge (input, bit width 1)</dt>
+<dd>The component's <em>p-gate</em> input.</dd>
+
+<dt>South edge (input, bit width 1)</dt>
+<dd>The component's <em>n-gate</em> input.</dd>
+
+<dt>East edge (output, bit width matches Data Bits attribute)</dd>
+<dd>The component's output, which will match the <em>source</em> input
+if <em>p-gate</em> is 0 and <em>n-gate</em> is 1, or it will be floating if
+<em>p-gate</em> is 1 and <em>n-gate</em> is 0. For all other values on <em>p-gate</em> and <em>n-gate</em>,
+the output is an error value.</dd>
+
+</dl>
+
+<h2>Attributes</h2>
+
+<p>When the component is selected or being added,
+Alt-0 through Alt-9 alter its <q>Data Bits</q> attribute
+and the arrow keys alter its <q>Facing</q> attribute.</p>
+
+<dl>
+
+<dt>Facing</dt>
+<dd>The direction of the component (its output relative to its input).</dd>
+
+<dt>Gate Location</dt>
+<dd>The location of the gate input.</dd>
+
+<dt>Data Bits</dt>
+<dd>The bit width of the component's inputs and outputs.</dd>
+
+</dl>
+
+<h2>Poke Tool Behavior</h2>
+
+<p>None.</p>
+
+<h2>Text Tool Behavior</h2>
+
+<p>None.</p>
+
+<p><a href="../index.html">Back to <em>Library Reference</em></a></p>
+
+</body>
+</html>