--- conflicted
+++ resolved
@@ -1,141 +1,69 @@
-<<<<<<< HEAD
-<html>
-<head>
-<title>Button</title>
-</head>
-
-<body bgcolor="FFFFFF">
-
-<h1><img  align="center" src="../../../icons/button.gif" width="32" height="32">
-<em>Button</em></h1>
-
-<p><table>
-<tr><td><strong>Library:</strong></td>
-	<td><a href="index.html">Input/Output</a></td></tr>
-<tr><td><strong>Introduced:</strong></td>
-	<td>2.1.3</td></tr>
-<tr><td valign="top"><strong>Appearance:</strong></td>
-	<td valign="top"><img src="../../../img-libs/button.png" width="23" height="21"></td></tr>
-</table></p>
-
-<h2>Behavior</h2>
-
-<p>Outputs 0 normally; but when the user is pressing the
-the button using the Poke Tool, the output is 1.</p>
-
-<h2>Pins</h2>
-
-<p>A button has only one pin, a 1-bit output, which is 0 except when the
-user is pressing the button using the Poke Tool, when it is 1.</p>
-
-<h2>Attributes</h2>
-
-<p>When the component is selected or being added,
-the arrow keys alter its <q>Facing</q> attribute.</p>
-
-<dl>
-
-<dt>Facing</dt>
-<dd>The location of the output pin relative to the component.</dd>
-
-<dt>Color</dt>
-<dd>The color with which to display the button.</dd>
-
-<dt>Label</dt>
-<dd>The text within the label associated with the component.</dd>
-
-<dt>Label Location</dt>
-<dd>The location of the label relative to the component.</dd>
-
-<dt>Label Font</dt>
-<dd>The font with which to render the label.</dd>
-
-<dt>Label Color</dt>
-<dd>The color with which to draw the label.</dd>
-
-</dl>
-
-<h2>Poke Tool Behavior</h2>
-
-<p>When the mouse button is pressed, the component's output will be 1.
-Upon releasing the mouse button, the output reverts back to 0.</p>
-
-<h2>Text Tool Behavior</h2>
-
-<p>Allows the label associated with the component to be edited.</p>
-
-<p><a href="../index.html">Back to <em>Library Reference</em></a></p>
-
-</body>
-</html>
-=======
-<html>
-<head>
-<title>Button</title>
-</head>
-
-<body bgcolor="FFFFFF">
-
-<h1><img  align="center" src="../../../../icons/button.gif" width="32" height="32">
-<em>Button</em></h1>
-
-<p><table>
-<tr><td><strong>Library:</strong></td>
-	<td><a href="index.html">Input/Output</a></td></tr>
-<tr><td><strong>Introduced:</strong></td>
-	<td>2.1.3</td></tr>
-<tr><td valign="top"><strong>Appearance:</strong></td>
-	<td valign="top"><img src="../../../../img-libs/button.png" width="23" height="21"></td></tr>
-</table></p>
-
-<h2>Behavior</h2>
-
-<p>Outputs 0 normally; but when the user is pressing the
-the button using the Poke Tool, the output is 1.</p>
-
-<h2>Pins</h2>
-
-<p>A button has only one pin, a 1-bit output, which is 0 except when the
-user is pressing the button using the Poke Tool, when it is 1.</p>
-
-<h2>Attributes</h2>
-
-<p>When the component is selected or being added,
-the arrow keys alter its <q>Facing</q> attribute.</p>
-
-<dl>
-
-<dt>Facing</dt>
-<dd>The location of the output pin relative to the component.</dd>
-
-<dt>Color</dt>
-<dd>The color with which to display the button.</dd>
-
-<dt>Label</dt>
-<dd>The text within the label associated with the component.</dd>
-
-<dt>Label Location</dt>
-<dd>The location of the label relative to the component.</dd>
-
-<dt>Label Font</dt>
-<dd>The font with which to render the label.</dd>
-
-<dt>Label Color</dt>
-<dd>The color with which to draw the label.</dd>
-
-</dl>
-
-<h2>Poke Tool Behavior</h2>
-
-<p>When the mouse button is pressed, the component's output will be 1.
-Upon releasing the mouse button, the output reverts back to 0.</p>
-
-<h2>Text Tool Behavior</h2>
-
-<p>Allows the label associated with the component to be edited.</p>
-
-<p><a href="../index.html">Back to <em>Library Reference</em></a></p>
-
-</body>
-</html>
->>>>>>> 5ecb02a1
+<html>
+<head>
+<title>Button</title>
+</head>
+
+<body bgcolor="FFFFFF">
+
+<h1><img  align="center" src="../../../../icons/button.gif" width="32" height="32">
+<em>Button</em></h1>
+
+<p><table>
+<tr><td><strong>Library:</strong></td>
+	<td><a href="index.html">Input/Output</a></td></tr>
+<tr><td><strong>Introduced:</strong></td>
+	<td>2.1.3</td></tr>
+<tr><td valign="top"><strong>Appearance:</strong></td>
+	<td valign="top"><img src="../../../../img-libs/button.png" width="23" height="21"></td></tr>
+</table></p>
+
+<h2>Behavior</h2>
+
+<p>Outputs 0 normally; but when the user is pressing the
+the button using the Poke Tool, the output is 1.</p>
+
+<h2>Pins</h2>
+
+<p>A button has only one pin, a 1-bit output, which is 0 except when the
+user is pressing the button using the Poke Tool, when it is 1.</p>
+
+<h2>Attributes</h2>
+
+<p>When the component is selected or being added,
+the arrow keys alter its <q>Facing</q> attribute.</p>
+
+<dl>
+
+<dt>Facing</dt>
+<dd>The location of the output pin relative to the component.</dd>
+
+<dt>Color</dt>
+<dd>The color with which to display the button.</dd>
+
+<dt>Label</dt>
+<dd>The text within the label associated with the component.</dd>
+
+<dt>Label Location</dt>
+<dd>The location of the label relative to the component.</dd>
+
+<dt>Label Font</dt>
+<dd>The font with which to render the label.</dd>
+
+<dt>Label Color</dt>
+<dd>The color with which to draw the label.</dd>
+
+</dl>
+
+<h2>Poke Tool Behavior</h2>
+
+<p>When the mouse button is pressed, the component's output will be 1.
+Upon releasing the mouse button, the output reverts back to 0.</p>
+
+<h2>Text Tool Behavior</h2>
+
+<p>Allows the label associated with the component to be edited.</p>
+
+<p><a href="../index.html">Back to <em>Library Reference</em></a></p>
+
+</body>
+</html>