<<<<<<< HEAD
<html>
<head>
	<title>Memory components</title>
</head>
<body bgcolor="FFFFFF">

<h1>Memory components</h1>

<p>The RAM and ROM components are two of the more useful
components in Logisim's built-in libraries. However, because
of the volume of information they can store, they are also two
of the most complex components.</p>

<p>Documentation about how they work within a circuit can
be found on the <a href="../../libs/mem/ram.html">RAM</a> and
<a href="../../libs/mem/rom.html">ROM</a> pages of the
<em>Library Reference</em>. This section of the <em>User's
Guide</em> explains the interface allowing the user to view
and edit memory contents.</p>

<blockquote><a href="poke.html">Poking memory</a>
<br><a href="menu.html">Pop-up menus and files</a>
<br><a href="hex.html">Logisim's integrated hex editor</a>
</blockquote>

<p><strong>Next:</strong> <a href="poke.html">Poking memory</a>.</p>

</body>
</html>
=======
<!DOCTYPE html PUBLIC "-//W3C//DTD HTML 4.01 Transitional//EN">
<html>
  <head>
    <meta name="viewport" content="width=device-width, initial-scale=1.0">
    <meta name="created" content="2018-10-23T06:18:10.521000000">
    <meta name="changed" content="2018-10-23T06:18:42.262000000">
    <meta http-equiv="content-type" content="text/html; charset=utf-8">
    <meta http-equiv="Content-Language" content="en">
    <title>
      Memory components
    </title>
    <link rel="stylesheet" type="text/css" href="../../style.css">
  </head>
  <body>
    <div class="maindiv">
      <h1>
        Memory components
      </h1>
      <p>
        The RAM and ROM components are two of the more useful components in Logisim's built-in libraries. However, because of the volume of information they can store, they are also two of the most complex components.
      </p>
      <p>
        Documentation about how they work within a circuit can be found on the <a href="../../libs/mem/ram.html">RAM</a> and <a href="../../libs/mem/rom.html">ROM</a> pages of the <em>Library Reference</em>. This section of the <b class="refguide">User's Guide</b> explains the interface allowing the user to view and edit memory contents.
      </p>
      <blockquote>
        <a href="menu.html">Pop-up menus and files</a><br>
        <a href="hex.html">Logisim's integrated hex editor</a>
      </blockquote>
      <p>
        <b>Next:</b> <a href="menu.html">Pop-up menus and files</a>.
      </p>
    </div>
  </body>
</html>
>>>>>>> 5ecb02a1
<|MERGE_RESOLUTION|>--- conflicted
+++ resolved
@@ -1,66 +1,34 @@
-<<<<<<< HEAD
-<html>
-<head>
-	<title>Memory components</title>
-</head>
-<body bgcolor="FFFFFF">
-
-<h1>Memory components</h1>
-
-<p>The RAM and ROM components are two of the more useful
-components in Logisim's built-in libraries. However, because
-of the volume of information they can store, they are also two
-of the most complex components.</p>
-
-<p>Documentation about how they work within a circuit can
-be found on the <a href="../../libs/mem/ram.html">RAM</a> and
-<a href="../../libs/mem/rom.html">ROM</a> pages of the
-<em>Library Reference</em>. This section of the <em>User's
-Guide</em> explains the interface allowing the user to view
-and edit memory contents.</p>
-
-<blockquote><a href="poke.html">Poking memory</a>
-<br><a href="menu.html">Pop-up menus and files</a>
-<br><a href="hex.html">Logisim's integrated hex editor</a>
-</blockquote>
-
-<p><strong>Next:</strong> <a href="poke.html">Poking memory</a>.</p>
-
-</body>
-</html>
-=======
-<!DOCTYPE html PUBLIC "-//W3C//DTD HTML 4.01 Transitional//EN">
-<html>
-  <head>
-    <meta name="viewport" content="width=device-width, initial-scale=1.0">
-    <meta name="created" content="2018-10-23T06:18:10.521000000">
-    <meta name="changed" content="2018-10-23T06:18:42.262000000">
-    <meta http-equiv="content-type" content="text/html; charset=utf-8">
-    <meta http-equiv="Content-Language" content="en">
-    <title>
-      Memory components
-    </title>
-    <link rel="stylesheet" type="text/css" href="../../style.css">
-  </head>
-  <body>
-    <div class="maindiv">
-      <h1>
-        Memory components
-      </h1>
-      <p>
-        The RAM and ROM components are two of the more useful components in Logisim's built-in libraries. However, because of the volume of information they can store, they are also two of the most complex components.
-      </p>
-      <p>
-        Documentation about how they work within a circuit can be found on the <a href="../../libs/mem/ram.html">RAM</a> and <a href="../../libs/mem/rom.html">ROM</a> pages of the <em>Library Reference</em>. This section of the <b class="refguide">User's Guide</b> explains the interface allowing the user to view and edit memory contents.
-      </p>
-      <blockquote>
-        <a href="menu.html">Pop-up menus and files</a><br>
-        <a href="hex.html">Logisim's integrated hex editor</a>
-      </blockquote>
-      <p>
-        <b>Next:</b> <a href="menu.html">Pop-up menus and files</a>.
-      </p>
-    </div>
-  </body>
-</html>
->>>>>>> 5ecb02a1
+<!DOCTYPE html PUBLIC "-//W3C//DTD HTML 4.01 Transitional//EN">
+<html>
+  <head>
+    <meta name="viewport" content="width=device-width, initial-scale=1.0">
+    <meta name="created" content="2018-10-23T06:18:10.521000000">
+    <meta name="changed" content="2018-10-23T06:18:42.262000000">
+    <meta http-equiv="content-type" content="text/html; charset=utf-8">
+    <meta http-equiv="Content-Language" content="en">
+    <title>
+      Memory components
+    </title>
+    <link rel="stylesheet" type="text/css" href="../../style.css">
+  </head>
+  <body>
+    <div class="maindiv">
+      <h1>
+        Memory components
+      </h1>
+      <p>
+        The RAM and ROM components are two of the more useful components in Logisim's built-in libraries. However, because of the volume of information they can store, they are also two of the most complex components.
+      </p>
+      <p>
+        Documentation about how they work within a circuit can be found on the <a href="../../libs/mem/ram.html">RAM</a> and <a href="../../libs/mem/rom.html">ROM</a> pages of the <em>Library Reference</em>. This section of the <b class="refguide">User's Guide</b> explains the interface allowing the user to view and edit memory contents.
+      </p>
+      <blockquote>
+        <a href="menu.html">Pop-up menus and files</a><br>
+        <a href="hex.html">Logisim's integrated hex editor</a>
+      </blockquote>
+      <p>
+        <b>Next:</b> <a href="menu.html">Pop-up menus and files</a>.
+      </p>
+    </div>
+  </body>
+</html>