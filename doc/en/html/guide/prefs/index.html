--- conflicted
+++ resolved
@@ -1,75 +1,38 @@
-<<<<<<< HEAD
-<html>
-<head>
-	<title>Application Preferences</title>
-</head>
-<body bgcolor="FFFFFF">
-
-<h1>Application Preferences</h1>
-
-<p>Logisim supports two categories of configuration options:
-<em>application preferences</em> and <em>project options</em>.
-The application preferences address preferences that span all open
-projects, whereas project options are specific to that one project.
-This section discusses application preferences;
-<a href="../opts/index.html">project options</a> are described in another
-section.</p>
-
-<p>You can view and edit application preferences via the Preferences...
-option from the File menu (or, under Mac OS, the Logisim menu),
-a window will appear with several tabs.  We will discuss these tabs
-separately, and then we will see how preferences can be configured
-from the command line.</p>
-<blockquote>
-	<a href="template.html">The Template tab</a>
-	<br><a href="intl.html">The International tab</a>
-	<br><a href="window.html">The Window tab</a>
-	<br><a href="layout.html">The Layout tab</a>
-	<br><a href="exp.html">The Experimental tab</a>
-	<br><a href="cmdline.html">The command line</a>
-</blockquote>
-
-<p><strong>Next:</strong> <a href="template.html">The Template tab</a>.</p>
-
-</body>
-</html>
-=======
-<!DOCTYPE html PUBLIC "-//W3C//DTD HTML 4.01 Transitional//EN">
-<html>
-  <head>
-    <meta name="viewport" content="width=device-width, initial-scale=1.0">
-    <meta name="created" content="2018-10-23T06:18:10.521000000">
-    <meta name="changed" content="2018-10-23T06:18:42.262000000">
-    <meta http-equiv="content-type" content="text/html; charset=utf-8">
-    <meta http-equiv="Content-Language" content="en">
-    <title>
-      Application Preferences
-    </title>
-    <link rel="stylesheet" type="text/css" href="../../style.css">
-  </head>
-  <body>
-    <div class="maindiv">
-      <h1>
-        Application Preferences
-      </h1>
-      <p>
-        Logisim supports two categories of configuration options: <em>application preferences</em> and <em>project options</em>. The application preferences address preferences that span all open projects, whereas project options are specific to that one project. This section discusses application preferences; <a href="../opts/index.html">project options</a> are described in another section.
-      </p>
-      <p>
-        You can view and edit application preferences via the menu <b class="menu">|&nbsp;File&nbsp;|</b>→<b class="menu">|&nbsp;Preferences...&nbsp;|</b> (or, under Mac OS, the Logisim menu), a window will appear with several tabs. We will discuss these tabs separately, and then we will see how preferences can be configured from the command line.
-      </p>
-      <blockquote>
-        <a href="template.html">The Template tab</a><br>
-        <a href="intl.html">The International tab</a><br>
-        <a href="window.html">The Window tab</a><br>
-        <a href="layout.html">The Layout tab</a><br>
-        <a href="exp.html">The Experimental tab</a><br>
-        <a href="cmdline.html">The command line</a>
-      </blockquote>
-      <p>
-        <b>Next:</b> <a href="template.html">The Template tab</a>.
-      </p>
-    </div>
-  </body>
-</html>
->>>>>>> 5ecb02a1
+<!DOCTYPE html PUBLIC "-//W3C//DTD HTML 4.01 Transitional//EN">
+<html>
+  <head>
+    <meta name="viewport" content="width=device-width, initial-scale=1.0">
+    <meta name="created" content="2018-10-23T06:18:10.521000000">
+    <meta name="changed" content="2018-10-23T06:18:42.262000000">
+    <meta http-equiv="content-type" content="text/html; charset=utf-8">
+    <meta http-equiv="Content-Language" content="en">
+    <title>
+      Application Preferences
+    </title>
+    <link rel="stylesheet" type="text/css" href="../../style.css">
+  </head>
+  <body>
+    <div class="maindiv">
+      <h1>
+        Application Preferences
+      </h1>
+      <p>
+        Logisim supports two categories of configuration options: <em>application preferences</em> and <em>project options</em>. The application preferences address preferences that span all open projects, whereas project options are specific to that one project. This section discusses application preferences; <a href="../opts/index.html">project options</a> are described in another section.
+      </p>
+      <p>
+        You can view and edit application preferences via the menu <b class="menu">|&nbsp;File&nbsp;|</b>→<b class="menu">|&nbsp;Preferences...&nbsp;|</b> (or, under Mac OS, the Logisim menu), a window will appear with several tabs. We will discuss these tabs separately, and then we will see how preferences can be configured from the command line.
+      </p>
+      <blockquote>
+        <a href="template.html">The Template tab</a><br>
+        <a href="intl.html">The International tab</a><br>
+        <a href="window.html">The Window tab</a><br>
+        <a href="layout.html">The Layout tab</a><br>
+        <a href="exp.html">The Experimental tab</a><br>
+        <a href="cmdline.html">The command line</a>
+      </blockquote>
+      <p>
+        <b>Next:</b> <a href="template.html">The Template tab</a>.
+      </p>
+    </div>
+  </body>
+</html>