--- conflicted
+++ resolved
@@ -1,74 +1,45 @@
-<<<<<<< HEAD
-<html>
-<head>
-    <meta http-equiv="content-type" content="text/html; charset=UTF-8">
-	<title>Таблица атрибутов</title>
-</head>
-<body bgcolor="FFFFFF">
-
-<h1>Таблица атрибутов</h1>
-
-<p>Многие компоненты имеют <strong>атрибуты</strong>, являющиеся свойствами для настройки поведения или внешнего вида компонента. <strong>Таблица атрибутов</strong> служит для просмотра и отображения значений атрибутов компонента.</p>
-
-<p>Для выбора атрибутов компонента, которые вы хотите просмотреть, щёлкните на компоненте с помощью Инструмента Правка (<img src="../../../../en/icons/select.gif" width="16" height="16">). (Можно также щёлкнуть на компоненте правой кнопкой мыши (или с зажатой клавишей Ctrl) и выбрать Показать атрибуты из контекстного меню. Кроме того, взаимодействие с компонентом через Инструмент Нажатие (<img src="../../../../en/icons/poke.gif" width="16" height="16">) или Инструмент Текст (<img src="../../../../en/icons/text.gif" width="16" height="16">) покажет атрибуты этого компонента.)</p>
-
-<p>Снимок экрана ниже показывает, как это выглядит после выделения верхнего входа нашей схемы Исключающее ИЛИ и пролистывания вниз до атрибута Шрифт метки.</p>
-<center><img src="../../../img-guide/attrlib-pin-attrib.png" width="557" height="305"></center>
-
-<p>Чтобы изменить значение атрибута, щёлкните по значению. Интерфейс для изменения атрибута будет зависеть от того, какой атрибут вы меняете; в случае атрибута Шрифт метки появится диалоговое окно для выбора нового шрифта, но некоторые атрибуты (например, Метка) позволят вам изменить значение в текстовом поле, в то время как другие (например, Направление метки) отобразят выпадающее меню для выбора значения.</p>
-
-<p>Каждый тип компонента имеет свой набор атрибутов; чтобы узнать, что они означают, перейдите к соответствующей документации в <a href="../../libs/index.html">Справке по библиотеке</a>.</p>
-
-<p>Если вы выбрали несколько компонентов с помощью Инструмента Правка, то таблица атрибутов отобразит атрибуты, общие для всех выбранных компонентов (за исключением проводов). Если выделенные компоненты не имеют общего значения для атрибута, то отображаемое значение будет пустым. Вы можете изменить значение атрибута всех выбранных компонентов одновременно, используя таблицу атрибутов.</p>
-
-<p><strong>Далее:</strong> <a href="tool.html">Атрибуты инструментов</a>.</p>
-
-</body>
-</html>
-=======
-<!DOCTYPE html PUBLIC "-//W3C//DTD HTML 4.01 Transitional//EN">
-<html>
-  <head>
-    <meta name="viewport" content="width=device-width, initial-scale=1.0">
-    <meta name="created" content="2018-10-23T06:18:10.521000000">
-    <meta name="changed" content="2018-10-23T06:18:42.262000000">
-    <meta http-equiv="content-type" content="text/html; charset=utf-8">
-    <meta http-equiv="Content-Language" content="ru">
-    <title>
-      Таблица атрибутов
-    </title>
-    <link rel="stylesheet" type="text/css" href="../../style.css">
-  </head>
-  <body>
-    <div class="maindiv">
-      <h1>
-        Таблица атрибутов
-      </h1>
-      <p>
-        Многие компоненты имеют <strong>атрибуты</strong>, являющиеся свойствами для настройки поведения или внешнего вида компонента. <strong>Таблица атрибутов</strong> служит для просмотра и отображения значений атрибутов компонента.
-      </p>
-      <p>
-        Для выбора атрибутов компонента, которые вы хотите просмотреть, щёлкните на компоненте с помощью Инструмента <b class="propertie">Правка</b> (<img class="intxt" src="../../../../icons/select.gif" alt="#########">). Можно также щёлкнуть на компоненте правой кнопкой мыши (или с зажатой клавишей <b class="propertie">Ctrl</b>) и выбрать Показать атрибуты из контекстного меню. Кроме того, взаимодействие с компонентом через Инструмент <b class="propertie">Нажатие</b> (<img class="intxt" src="../../../../icons/poke.gif" alt="#########">) или Инструмент <b class="propertie">Текст</b> (<img class="intxt" src="../../../../icons/text.gif" alt="#########">) покажет атрибуты этого компонента.
-      </p>
-      <p>
-        Снимок экрана ниже показывает, как это выглядит после выделения верхнего входа нашей схемы Исключающее ИЛИ и пролистывания вниз до атрибута <b class="propertie">Шрифт метки</b>.
-      </p>
-      <center>
-        <img src="../../../img-guide/attrlib-pin-attrib.png" alt="#########">
-      </center>
-      <p>
-        Чтобы изменить значение атрибута, щёлкните по значению. Интерфейс для изменения атрибута будет зависеть от того, какой атрибут вы меняете; в случае атрибута <b class="propertie">Шрифт метки</b> появится диалоговое окно для выбора нового шрифта, но некоторые атрибуты (например, <b class="propertie">Метка</b>) позволят вам изменить значение в текстовом поле, в то время как другие (например, Направление метки) отобразят выпадающее меню для выбора значения.
-      </p>
-      <p>
-        Каждый тип компонента имеет свой набор атрибутов; чтобы узнать, что они означают, перейдите к соответствующей документации в <a href="../../libs/index.html">Справке по библиотеке</a>.
-      </p>
-      <p>
-        Если вы выбрали несколько компонентов с помощью Инструмента <b class="propertie">Правка</b> (<img class="intxt" src="../../../../icons/select.gif" alt="#########">), то таблица атрибутов отобразит атрибуты, общие для всех выбранных компонентов (за исключением проводов). Если выделенные компоненты не имеют общего значения для атрибута, то отображаемое значение будет пустым. Вы можете изменить значение атрибута всех выбранных компонентов одновременно, используя таблицу атрибутов.
-      </p>
-      <p>
-        <strong>Далее:</strong> <a href="tool.html">Атрибуты инструментов</a>.
-      </p>
-    </div>
-  </body>
-</html>
->>>>>>> 5ecb02a1
+<!DOCTYPE html PUBLIC "-//W3C//DTD HTML 4.01 Transitional//EN">
+<html>
+  <head>
+    <meta name="viewport" content="width=device-width, initial-scale=1.0">
+    <meta name="created" content="2018-10-23T06:18:10.521000000">
+    <meta name="changed" content="2018-10-23T06:18:42.262000000">
+    <meta http-equiv="content-type" content="text/html; charset=utf-8">
+    <meta http-equiv="Content-Language" content="ru">
+    <title>
+      Таблица атрибутов
+    </title>
+    <link rel="stylesheet" type="text/css" href="../../style.css">
+  </head>
+  <body>
+    <div class="maindiv">
+      <h1>
+        Таблица атрибутов
+      </h1>
+      <p>
+        Многие компоненты имеют <strong>атрибуты</strong>, являющиеся свойствами для настройки поведения или внешнего вида компонента. <strong>Таблица атрибутов</strong> служит для просмотра и отображения значений атрибутов компонента.
+      </p>
+      <p>
+        Для выбора атрибутов компонента, которые вы хотите просмотреть, щёлкните на компоненте с помощью Инструмента <b class="propertie">Правка</b> (<img class="intxt" src="../../../../icons/select.gif" alt="#########">). Можно также щёлкнуть на компоненте правой кнопкой мыши (или с зажатой клавишей <b class="propertie">Ctrl</b>) и выбрать Показать атрибуты из контекстного меню. Кроме того, взаимодействие с компонентом через Инструмент <b class="propertie">Нажатие</b> (<img class="intxt" src="../../../../icons/poke.gif" alt="#########">) или Инструмент <b class="propertie">Текст</b> (<img class="intxt" src="../../../../icons/text.gif" alt="#########">) покажет атрибуты этого компонента.
+      </p>
+      <p>
+        Снимок экрана ниже показывает, как это выглядит после выделения верхнего входа нашей схемы Исключающее ИЛИ и пролистывания вниз до атрибута <b class="propertie">Шрифт метки</b>.
+      </p>
+      <center>
+        <img src="../../../img-guide/attrlib-pin-attrib.png" alt="#########">
+      </center>
+      <p>
+        Чтобы изменить значение атрибута, щёлкните по значению. Интерфейс для изменения атрибута будет зависеть от того, какой атрибут вы меняете; в случае атрибута <b class="propertie">Шрифт метки</b> появится диалоговое окно для выбора нового шрифта, но некоторые атрибуты (например, <b class="propertie">Метка</b>) позволят вам изменить значение в текстовом поле, в то время как другие (например, Направление метки) отобразят выпадающее меню для выбора значения.
+      </p>
+      <p>
+        Каждый тип компонента имеет свой набор атрибутов; чтобы узнать, что они означают, перейдите к соответствующей документации в <a href="../../libs/index.html">Справке по библиотеке</a>.
+      </p>
+      <p>
+        Если вы выбрали несколько компонентов с помощью Инструмента <b class="propertie">Правка</b> (<img class="intxt" src="../../../../icons/select.gif" alt="#########">), то таблица атрибутов отобразит атрибуты, общие для всех выбранных компонентов (за исключением проводов). Если выделенные компоненты не имеют общего значения для атрибута, то отображаемое значение будет пустым. Вы можете изменить значение атрибута всех выбранных компонентов одновременно, используя таблицу атрибутов.
+      </p>
+      <p>
+        <strong>Далее:</strong> <a href="tool.html">Атрибуты инструментов</a>.
+      </p>
+    </div>
+  </body>
+</html>