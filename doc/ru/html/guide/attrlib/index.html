--- conflicted
+++ resolved
@@ -1,62 +1,39 @@
-<<<<<<< HEAD
-<html>
-<head>
-    <meta http-equiv="content-type" content="text/html; charset=UTF-8">
-	<title>Библиотеки и атрибуты</title>
-</head>
-<body bgcolor="FFFFFF">
-
-<h1>Библиотеки и атрибуты</h1>
-
-<p>В этом разделе мы рассмотрим, как использовать другие две основные области окна Logisim: <em>панель проводника</em> и <em>таблицу атрибутов</em>.</p>
-<center><img src="../../../img-guide/tutorial-shot-labeled.png" width="492" height="299"></center>
-
-<blockquote>
-	<a href="explore.html">Панель проводника</a> <br><a href="attr.html">Таблица атрибутов</a> <br><a href="tool.html">Атрибуты инструментов и компонентов</a>
-</blockquote>
-
-<p><strong>Далее:</strong> <a href="explore.html">Панель проводника</a>.</p>
-
-</body>
-</html>
-=======
-<!DOCTYPE html PUBLIC "-//W3C//DTD HTML 4.01 Transitional//EN">
-<html>
-  <head>
-    <meta name="viewport" content="width=device-width, initial-scale=1.0">
-    <meta name="created" content="2018-10-23T06:18:10.521000000">
-    <meta name="changed" content="2018-10-23T06:18:42.262000000">
-    <meta http-equiv="content-type" content="text/html; charset=utf-8">
-    <meta http-equiv="Content-Language" content="ru">
-    <title>
-      Графический интерфейс
-    </title>
-    <link rel="stylesheet" type="text/css" href="../../../style.css">
-  </head>
-  <body>
-    <div class="maindiv">
-      <h1>
-        Графический интерфейс
-      </h1>
-      <p>
-        В этом разделе мы рассмотрим различные части <b>графического интерфейса</b> Logisim-evolution.
-      </p>
-      <center>
-        <img src="../../../img-guide/tutorial-shot-labeled.png" alt="#########">
-      </center>
-	  <p>Ниже вы найдете ссылки на разные элементы.</p>
-      <blockquote>
-		<a href="canvas.html">холст</a><br>
-        <a href="menu.html">меню</a><br>
-        <a href="explore.html">Панель проводника</a><br>
-        <a href="toolsbar.html">Панели инструментов</a><br>
-        <a href="attr.html">Таблица атрибутов</a><br>
-        <a href="tool.html">Атрибуты инструментов и компонентов</a>
-      </blockquote>
-      <p>
-        <strong>Далее:</strong> <a href="explore.html">Панель проводника</a>.
-      </p>
-    </div>
-  </body>
-</html>
->>>>>>> 5ecb02a1
+<!DOCTYPE html PUBLIC "-//W3C//DTD HTML 4.01 Transitional//EN">
+<html>
+  <head>
+    <meta name="viewport" content="width=device-width, initial-scale=1.0">
+    <meta name="created" content="2018-10-23T06:18:10.521000000">
+    <meta name="changed" content="2018-10-23T06:18:42.262000000">
+    <meta http-equiv="content-type" content="text/html; charset=utf-8">
+    <meta http-equiv="Content-Language" content="ru">
+    <title>
+      Графический интерфейс
+    </title>
+    <link rel="stylesheet" type="text/css" href="../../../style.css">
+  </head>
+  <body>
+    <div class="maindiv">
+      <h1>
+        Графический интерфейс
+      </h1>
+      <p>
+        В этом разделе мы рассмотрим различные части <b>графического интерфейса</b> Logisim-evolution.
+      </p>
+      <center>
+        <img src="../../../img-guide/tutorial-shot-labeled.png" alt="#########">
+      </center>
+	  <p>Ниже вы найдете ссылки на разные элементы.</p>
+      <blockquote>
+		<a href="canvas.html">холст</a><br>
+        <a href="menu.html">меню</a><br>
+        <a href="explore.html">Панель проводника</a><br>
+        <a href="toolsbar.html">Панели инструментов</a><br>
+        <a href="attr.html">Таблица атрибутов</a><br>
+        <a href="tool.html">Атрибуты инструментов и компонентов</a>
+      </blockquote>
+      <p>
+        <strong>Далее:</strong> <a href="explore.html">Панель проводника</a>.
+      </p>
+    </div>
+  </body>
+</html>