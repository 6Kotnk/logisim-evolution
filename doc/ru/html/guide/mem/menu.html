--- conflicted
+++ resolved
@@ -1,92 +1,48 @@
-<<<<<<< HEAD
-<html>
-<head>
-    <meta http-equiv="content-type" content="text/html; charset=UTF-8">
-	<title>Всплывающие меню и файлы</title>
-</head>
-<body bgcolor="FFFFFF">
-
-<h1>Всплывающие меню и файлы</h1>
-
-<p>Всплывающее меню для памяти включает в себя четыре пункта, в дополнение к опциям, общим для всех компонентов:</p>
-<ul>
-
-<li>Редактировать содержимое: вызывает шестнадцатеричный редактор для редактирования содержимого памяти.</li>
-
-<li>Очистить содержимое: сбрасывает все значения памяти на 0.</li>
-
-<li>Загрузить образ...: устанавливает все значения в памяти, основываясь на значениях, содержащихся в файле, используя формат, описанный ниже.</li>
-
-<li>Сохранить образ...: записывает все значения из памяти в файл, используя формат, описанный ниже.</li>
-
-</ul>
-
-<p>Формат файла, используемый для файлов образов, намеренно сделан простым; это позволяет вам писать программы, такие как ассемблер, которые генерируют образы памяти, которые могут быть загружены в память. Вот пример этого формата файла. Если бы мы имели 256-байтовую память, чьи первые пять байт 2, 3, 0, 20, и -1, а все последующие значения - 0, то образом был бы следующий текстовый файл.</p>
-<blockquote><pre>
-v2.0 raw
-02
-03
-00
-14
-ff
-</pre></blockquote>
-<p>Первая строка определяет используемый формат (в настоящее время есть только один распознаваемый формат). Последующие значения перечисляют значения в шестнадцатеричной форме, начиная с адреса 0; вы можете разместить несколько таких значений на одной строке. Если ячеек памяти больше, чем указано в файле, то Logisim загрузит 0 в остальные ячейки.</p>
-
-<p>Файл образа может использовать кодирование повторов; например, вместо перечисления значения <tt>00</tt> шестнадцать раз подряд, файл может включать <tt>16*00</tt>. Обратите внимание, что количество повторений записывается по основанию 10. Файлы, созданные Logisim, будут использовать кодирование повторов для последовательностей из по крайней мере четырёх одинаковых значений.</p>
-
-<p>Вы можете размещать комментарии в файле, используя символ '#': все символы в строке, начиная с '#' будут игнорироваться Logisim. </p>
-
-<p><strong>Далее:</strong> <a href="hex.html">Шестнадцатеричный редактор</a>.</p>
-
-</body>
-</html>
-=======
-<!DOCTYPE html PUBLIC "-//W3C//DTD HTML 4.0//EN">
-<html>
-  <head>
-    <meta name="viewport" content="width=device-width, initial-scale=1.0">
-    <meta name="created" content="2018-10-23T06:18:10.521000000">
-    <meta name="changed" content="2018-10-23T06:18:42.262000000">
-    <meta http-equiv="content-type" content="text/html; charset=utf-8">
-    <meta http-equiv="Content-Language" content="ru">
-    <title>Всплывающие меню и файлы</title>
-    <link rel="stylesheet" type="text/css" href="../../style.css">
-  </head>
-  <body>
-    <div class="maindiv">
-
-<h1>Всплывающие меню и файлы</h1>
-
-<p>Всплывающее меню для памяти включает в себя четыре пункта, в дополнение к опциям, общим для всех компонентов:</p>
-<ul>
-
-<li>Редактировать содержимое: вызывает шестнадцатеричный редактор для редактирования содержимого памяти.</li>
-
-<li>Очистить содержимое: сбрасывает все значения памяти на 0.</li>
-
-<li>Загрузить образ...: устанавливает все значения в памяти, основываясь на значениях, содержащихся в файле, используя формат, описанный ниже.</li>
-
-<li>Сохранить образ...: записывает все значения из памяти в файл, используя формат, описанный ниже.</li>
-
-</ul>
-
-<p>Формат файла, используемый для файлов образов, намеренно сделан простым; это позволяет вам писать программы, такие как ассемблер, которые генерируют образы памяти, которые могут быть загружены в память. Вот пример этого формата файла. Если бы мы имели 256-байтовую память, чьи первые пять байт 2, 3, 0, 20, и -1, а все последующие значения - 0, то образом был бы следующий текстовый файл.</p>
-<blockquote><pre>
-v2.0 raw
-02
-03
-00
-14
-ff
-</pre></blockquote>
-<p>Первая строка определяет используемый формат (в настоящее время есть только один распознаваемый формат). Последующие значения перечисляют значения в шестнадцатеричной форме, начиная с адреса 0; вы можете разместить несколько таких значений на одной строке. Если ячеек памяти больше, чем указано в файле, то Logisim загрузит 0 в остальные ячейки.</p>
-
-<p>Файл образа может использовать кодирование повторов; например, вместо перечисления значения <tt>00</tt> шестнадцать раз подряд, файл может включать <tt>16*00</tt>. Обратите внимание, что количество повторений записывается по основанию 10. Файлы, созданные Logisim, будут использовать кодирование повторов для последовательностей из по крайней мере четырёх одинаковых значений.</p>
-
-<p>Вы можете размещать комментарии в файле, используя символ '#': все символы в строке, начиная с '#' будут игнорироваться Logisim. </p>
-
-<p><strong>Далее:</strong> <a href="hex.html">Шестнадцатеричный редактор</a>.</p>
-</div>
-</body>
-</html>
->>>>>>> 5ecb02a1
+<!DOCTYPE html PUBLIC "-//W3C//DTD HTML 4.0//EN">
+<html>
+  <head>
+    <meta name="viewport" content="width=device-width, initial-scale=1.0">
+    <meta name="created" content="2018-10-23T06:18:10.521000000">
+    <meta name="changed" content="2018-10-23T06:18:42.262000000">
+    <meta http-equiv="content-type" content="text/html; charset=utf-8">
+    <meta http-equiv="Content-Language" content="ru">
+    <title>Всплывающие меню и файлы</title>
+    <link rel="stylesheet" type="text/css" href="../../style.css">
+  </head>
+  <body>
+    <div class="maindiv">
+
+<h1>Всплывающие меню и файлы</h1>
+
+<p>Всплывающее меню для памяти включает в себя четыре пункта, в дополнение к опциям, общим для всех компонентов:</p>
+<ul>
+
+<li>Редактировать содержимое: вызывает шестнадцатеричный редактор для редактирования содержимого памяти.</li>
+
+<li>Очистить содержимое: сбрасывает все значения памяти на 0.</li>
+
+<li>Загрузить образ...: устанавливает все значения в памяти, основываясь на значениях, содержащихся в файле, используя формат, описанный ниже.</li>
+
+<li>Сохранить образ...: записывает все значения из памяти в файл, используя формат, описанный ниже.</li>
+
+</ul>
+
+<p>Формат файла, используемый для файлов образов, намеренно сделан простым; это позволяет вам писать программы, такие как ассемблер, которые генерируют образы памяти, которые могут быть загружены в память. Вот пример этого формата файла. Если бы мы имели 256-байтовую память, чьи первые пять байт 2, 3, 0, 20, и -1, а все последующие значения - 0, то образом был бы следующий текстовый файл.</p>
+<blockquote><pre>
+v2.0 raw
+02
+03
+00
+14
+ff
+</pre></blockquote>
+<p>Первая строка определяет используемый формат (в настоящее время есть только один распознаваемый формат). Последующие значения перечисляют значения в шестнадцатеричной форме, начиная с адреса 0; вы можете разместить несколько таких значений на одной строке. Если ячеек памяти больше, чем указано в файле, то Logisim загрузит 0 в остальные ячейки.</p>
+
+<p>Файл образа может использовать кодирование повторов; например, вместо перечисления значения <tt>00</tt> шестнадцать раз подряд, файл может включать <tt>16*00</tt>. Обратите внимание, что количество повторений записывается по основанию 10. Файлы, созданные Logisim, будут использовать кодирование повторов для последовательностей из по крайней мере четырёх одинаковых значений.</p>
+
+<p>Вы можете размещать комментарии в файле, используя символ '#': все символы в строке, начиная с '#' будут игнорироваться Logisim. </p>
+
+<p><strong>Далее:</strong> <a href="hex.html">Шестнадцатеричный редактор</a>.</p>
+</div>
+</body>
+</html>