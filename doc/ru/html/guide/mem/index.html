<<<<<<< HEAD
<html>
<head>
    <meta http-equiv="content-type" content="text/html; charset=UTF-8">
	<title>Компоненты памяти</title>
</head>
<body bgcolor="FFFFFF">

<h1>Компоненты памяти</h1>

<p>Компоненты ОЗУ и ПЗУ - два из наиболее полезных компонентов во встроенной библиотеке Logisim. Однако, в силу большого объёма информации, которую они могут хранить, они также - два из наиболее сложных компонентов.</p>

<p>Документацию по их работе в схеме можно найти на страницах <a href="../../libs/mem/ram.html">ОЗУ</a> и <a href="../../libs/mem/rom.html">ПЗУ</a> <em>справки по библиотеке</em>. Эти разделы <em>руководства пользователя</em> объясняют интерфейс, позволяющий пользователю просматривать и изменять содержимое памяти.</p>

<blockquote><a href="poke.html">Нажатие на память</a> <br><a href="menu.html">Всплывающие меню и файлы</a> <br><a href="hex.html">Встроенный шестнадцатеричный редактор Logisim</a>
</blockquote>

<p><strong>Далее:</strong> <a href="poke.html">Нажатие на память</a>.</p>

</body>
</html>
=======
<!DOCTYPE html PUBLIC "-//W3C//DTD HTML 4.0//EN">
<html>
  <head>
    <meta name="viewport" content="width=device-width, initial-scale=1.0">
    <meta name="created" content="2018-10-23T06:18:10.521000000">
    <meta name="changed" content="2018-10-23T06:18:42.262000000">
    <meta http-equiv="content-type" content="text/html; charset=utf-8">
    <meta http-equiv="Content-Language" content="ru">
    <title>Компоненты памяти</title>
    <link rel="stylesheet" type="text/css" href="../../style.css">
  </head>
  <body>
    <div class="maindiv">

<h1>Компоненты памяти</h1>

<p>Компоненты ОЗУ и ПЗУ - два из наиболее полезных компонентов во встроенной библиотеке Logisim. Однако, в силу большого объёма информации, которую они могут хранить, они также - два из наиболее сложных компонентов.</p>

<p>Документацию по их работе в схеме можно найти на страницах <a href="../../libs/mem/ram.html">ОЗУ</a> и <a href="../../libs/mem/rom.html">ПЗУ</a> <em>справки по библиотеке</em>. Эти разделы <em>руководства пользователя</em> объясняют интерфейс, позволяющий пользователю просматривать и изменять содержимое памяти.</p>

<blockquote><a href="poke.html">Нажатие на память</a> <br><a href="menu.html">Всплывающие меню и файлы</a> <br><a href="hex.html">Встроенный шестнадцатеричный редактор Logisim</a>
</blockquote>

<p><strong>Далее:</strong> <a href="poke.html">Нажатие на память</a>.</p>
</div>
</body>
</html>
>>>>>>> 5ecb02a1
<|MERGE_RESOLUTION|>--- conflicted
+++ resolved
@@ -1,50 +1,27 @@
-<<<<<<< HEAD
-<html>
-<head>
-    <meta http-equiv="content-type" content="text/html; charset=UTF-8">
-	<title>Компоненты памяти</title>
-</head>
-<body bgcolor="FFFFFF">
-
-<h1>Компоненты памяти</h1>
-
-<p>Компоненты ОЗУ и ПЗУ - два из наиболее полезных компонентов во встроенной библиотеке Logisim. Однако, в силу большого объёма информации, которую они могут хранить, они также - два из наиболее сложных компонентов.</p>
-
-<p>Документацию по их работе в схеме можно найти на страницах <a href="../../libs/mem/ram.html">ОЗУ</a> и <a href="../../libs/mem/rom.html">ПЗУ</a> <em>справки по библиотеке</em>. Эти разделы <em>руководства пользователя</em> объясняют интерфейс, позволяющий пользователю просматривать и изменять содержимое памяти.</p>
-
-<blockquote><a href="poke.html">Нажатие на память</a> <br><a href="menu.html">Всплывающие меню и файлы</a> <br><a href="hex.html">Встроенный шестнадцатеричный редактор Logisim</a>
-</blockquote>
-
-<p><strong>Далее:</strong> <a href="poke.html">Нажатие на память</a>.</p>
-
-</body>
-</html>
-=======
-<!DOCTYPE html PUBLIC "-//W3C//DTD HTML 4.0//EN">
-<html>
-  <head>
-    <meta name="viewport" content="width=device-width, initial-scale=1.0">
-    <meta name="created" content="2018-10-23T06:18:10.521000000">
-    <meta name="changed" content="2018-10-23T06:18:42.262000000">
-    <meta http-equiv="content-type" content="text/html; charset=utf-8">
-    <meta http-equiv="Content-Language" content="ru">
-    <title>Компоненты памяти</title>
-    <link rel="stylesheet" type="text/css" href="../../style.css">
-  </head>
-  <body>
-    <div class="maindiv">
-
-<h1>Компоненты памяти</h1>
-
-<p>Компоненты ОЗУ и ПЗУ - два из наиболее полезных компонентов во встроенной библиотеке Logisim. Однако, в силу большого объёма информации, которую они могут хранить, они также - два из наиболее сложных компонентов.</p>
-
-<p>Документацию по их работе в схеме можно найти на страницах <a href="../../libs/mem/ram.html">ОЗУ</a> и <a href="../../libs/mem/rom.html">ПЗУ</a> <em>справки по библиотеке</em>. Эти разделы <em>руководства пользователя</em> объясняют интерфейс, позволяющий пользователю просматривать и изменять содержимое памяти.</p>
-
-<blockquote><a href="poke.html">Нажатие на память</a> <br><a href="menu.html">Всплывающие меню и файлы</a> <br><a href="hex.html">Встроенный шестнадцатеричный редактор Logisim</a>
-</blockquote>
-
-<p><strong>Далее:</strong> <a href="poke.html">Нажатие на память</a>.</p>
-</div>
-</body>
-</html>
->>>>>>> 5ecb02a1
+<!DOCTYPE html PUBLIC "-//W3C//DTD HTML 4.0//EN">
+<html>
+  <head>
+    <meta name="viewport" content="width=device-width, initial-scale=1.0">
+    <meta name="created" content="2018-10-23T06:18:10.521000000">
+    <meta name="changed" content="2018-10-23T06:18:42.262000000">
+    <meta http-equiv="content-type" content="text/html; charset=utf-8">
+    <meta http-equiv="Content-Language" content="ru">
+    <title>Компоненты памяти</title>
+    <link rel="stylesheet" type="text/css" href="../../style.css">
+  </head>
+  <body>
+    <div class="maindiv">
+
+<h1>Компоненты памяти</h1>
+
+<p>Компоненты ОЗУ и ПЗУ - два из наиболее полезных компонентов во встроенной библиотеке Logisim. Однако, в силу большого объёма информации, которую они могут хранить, они также - два из наиболее сложных компонентов.</p>
+
+<p>Документацию по их работе в схеме можно найти на страницах <a href="../../libs/mem/ram.html">ОЗУ</a> и <a href="../../libs/mem/rom.html">ПЗУ</a> <em>справки по библиотеке</em>. Эти разделы <em>руководства пользователя</em> объясняют интерфейс, позволяющий пользователю просматривать и изменять содержимое памяти.</p>
+
+<blockquote><a href="poke.html">Нажатие на память</a> <br><a href="menu.html">Всплывающие меню и файлы</a> <br><a href="hex.html">Встроенный шестнадцатеричный редактор Logisim</a>
+</blockquote>
+
+<p><strong>Далее:</strong> <a href="poke.html">Нажатие на память</a>.</p>
+</div>
+</body>
+</html>