--- conflicted
+++ resolved
@@ -1,208 +1,112 @@
-<<<<<<< HEAD
-<html>
-<head>
-	<title>The explorer pane</title>
-</head>
-<body bgcolor="FFFFFF">
-
-<h1>The explorer pane</h1>
-
-<p>Logisim organizes tools into <strong>libraries</strong>. They are displayed
-as folders in the explorer pane; to access a library's components, you have only
-to double-click the corresponding folder.
-Below, I have opened the Gates library and selected the NAND tool from
-it. You can see that Logisim now stands ready to add NAND gates into the
-circuit.</p>
-<center><img src="../../../../en/img-guide/attrlib-nand-select.png" width="505" height="355"></center>
-<p>If you look through the choices in the Gates library, you'll notice that
-there was no need for us to develop a XOR circuit earlier: It's built
-into Logisim.</p>
-
-<p>When you create a project, it automatically includes several libraries:</p>
-<ul>
-
-<li>Wiring: Components that interact directly with wires.</li>
-
-<li>Gates: Components that perform simple logic functions.</li>
-
-<li>Plexers: More complex combinational components, like multiplexers and
-decoders.</li>
-
-<li>Arithmetic: Components that perform arithmetic.</li>
-
-<li>Memory: Components that remember data, like flip-flops, registers, and
-RAM.</li>
-
-<li>I/O: Components that exist for the purpose of interacting with the
-user.</li>
-
-<li>Base: Tools that are integral to using Logisim, though you probably won't
-need to dig into this library very often.</li>
-
-</ul>
-
-<p>Logisim allows you to add more libraries, too, using the Load Library submenu
-of the Project menu.
-You can see that Logisim has three categories of libraries.</p>
-<ul>
-
-<li><strong>Built-in libraries</strong> are libraries that are
-distributed with Logisim. These are documented in the
-<em><a href="../../libs/index.html">Library Reference</a></em>.</p>
-
-<li><strong>Logisim libraries</strong> are projects built
-within Logisim and saved to the disk as a Logisim project. You can develop a
-set of circuits in a single project (as described in the
-<a href="../subcirc/index.html">Subcircuits</a> section of this guide)
-and then use that set of circuits as a library for other projects.</p>
-
-<li><strong>JAR libraries</strong> are libraries that are developed
-in Java but not distributed with Logisim.  You can download JAR
-libraries that others have written, or you can write your own as
-described in the <a href="../jar/index.html">JAR Libraries</a> section
-of this guide.  Developing a JAR library is much more difficult than
-developing a Logisim library, but the components can be much fancier,
-including things like attributes and interaction with the user.
-The built-in libraries (other than Base) were written using the same
-API as JAR libraries can use, so they aptly demonstrate the range of
-functionality that the JAR libraries can support.</p>
-
-<p>Some JAR libraries are distributed without any information about
-which Java class to start with. When loading such a JAR, Logisim
-will prompt you to type a class name. This class name should be provided
-by whoever distributed the JAR file to you.</p>
-
-</ul>
-
-<p>To remove a library, choose Unload Library... from the Project
-menu. Logisim will prevent you from unloading libraries that contain
-components used in a circuit, that appear in the toolbar, or that
-are mapped to a mouse button.</p>
-
-<p>Incidentally, a library technically contains tools, not
-components. Thus, in the Base library you'll find the Poke Tool
-(<img src="../../../../en/icons/poke.gif" width="16" height="16">), the Edit Tool
-(<img src="../../../../en/icons/select.gif" width="16" height="16">), and other tools that don't
-correspond directly to individual components.
-Most libraries, though, contain only tools for adding individual
-components; all built-in libraries other than the Base library
-are like this.</p>
-
-<p><strong>Next:</strong> <a href="attr.html">The attribute table</a>.</p>
-
-</body>
-</html>
-=======
-<!DOCTYPE html PUBLIC "-//W3C//DTD HTML 4.01 Transitional//EN">
-<html>
-  <head>
-    <meta name="viewport" content="width=device-width, initial-scale=1.0">
-    <meta name="created" content="2018-10-23T06:18:10.521000000">
-    <meta name="changed" content="2018-10-23T06:18:42.262000000">
-    <meta http-equiv="content-type" content="text/html; charset=utf-8">
-    <meta http-equiv="Content-Language" content="es">
-    <title>
-      The explorer pane
-    </title>
-    <link rel="stylesheet" type="text/css" href="../../style.css">
-  </head>
-  <body>
-    <div class="maindiv">
-      <h1>
-        The explorer pane
-      </h1>
-      <table>
-        <tbody>
-          <tr>
-            <td width="40%">
-              <img src="../../../img-guide/attrib-explor.png" alt="#########">
-            </td>
-            <td valign="top">
-              The navigation panel has two functions. It can present the circuits being simulated in the view <a href="../subcirc/debug.html">simulation</a> or as here the circuits in the top and the lower the libraries represented by folders. These libraries include tools you can use in your projects.
-            </td>
-          </tr>
-        </tbody>
-      </table>
-      <p>
-        To access a library's components, you have only to <b class="tkeybd">double-click</b> the corresponding folder or a <b class="tkeybd">click</b> on the tiny key.
-      </p>
-      <p>
-        Below, I have opened the Gates library and selected the NAND tool from it. You can see that Logisim now stands ready to add NAND gates into the circuit.
-      </p>
-      <center>
-        <img src="../../../img-guide/attrlib-nand-select.png" alt="#########">
-      </center>
-      <p>
-        If you look through the choices in the Gates library, you'll notice that there was no need for us to develop a XOR circuit earlier: It's built into Logisim.
-      </p>
-      <p>
-        When you create a project, it automatically includes several libraries:
-      </p>
-      <ul>
-        <li>
-          <b>Wiring:</b> Components that interact directly with wires.
-        </li>
-        <li>
-          <b>Gates:</b> Components that perform simple logic functions.
-        </li>
-        <li>
-          <b>Plexers:</b> More complex combinational components, like multiplexers and decoders.
-        </li>
-        <li>
-          <b>Arithmetic:</b> Components that perform arithmetic.
-        </li>
-        <li>
-          <b>Memory:</b> Components that remember data, like flip-flops, registers, and RAM.
-        </li>
-        <li>
-          <b>I/O:</b> Components that exist for the purpose of interacting with the user.
-        </li>
-        <li>
-          <b>Base:</b> Tools that are integral to using Logisim, though you probably won't need to dig into this library very often.
-        </li>
-        <li>
-          <b>TCL:</b>
-        </li>
-        <li>
-          <b>HDL-IP:</b>
-        </li>
-        <li>
-          <b>BFH mega function:</b>
-        </li>
-      </ul>
-      <p>
-        Logisim allows you to add more libraries, too, using the menu <b class="menu">|&nbsp;Project&nbsp;|</b> → <b class="menu">|&nbsp;Load Library&nbsp;|</b> submenu of the Project menu. You can see that Logisim has three categories of libraries.
-      </p>
-      <ul>
-        <li>
-          <strong>Built-in libraries</strong> are libraries that are distributed with Logisim. These are documented in the <a href="../../libs/index.html">Library Reference</a>.
-        </li>
-        <li>
-          <strong>Logisim libraries</strong> are projects built within Logisim and saved to the disk as a Logisim project. You can develop a set of circuits in a single project (as described in the <a href="../subcirc/index.html">Subcircuits</a> section of this guide) and then use that set of circuits as a library for other projects.
-        </li>
-        <li>
-          <strong>JAR libraries</strong> are libraries that are developed in Java but not distributed with Logisim. You can download JAR libraries that others have written, or you can write your own as described in the <a href="../jar/index.html">JAR Libraries</a> section of this guide. Developing a JAR library is much more difficult than developing a Logisim library, but the components can be much fancier, including things like attributes and interaction with the user. The built-in libraries (other than Base) were written using the same API as JAR libraries can use, so they aptly demonstrate the range of functionality that the JAR libraries can support.
-          <p>
-            Some JAR libraries are distributed without any information about which Java class to start with. When loading such a JAR, Logisim will prompt you to type a class name. This class name should be provided by whoever distributed the JAR file to you.
-          </p>
-        </li>
-      </ul>
-      <p>
-        To remove a library, choose menu <b class="menu">|&nbsp;Project&nbsp;|</b> → <b class="menu">|&nbsp;Unload Library ...&nbsp;|</b>. Logisim will prevent you from unloading libraries that contain components used in a circuit, that appear in the toolbar, or that are mapped to a mouse button.
-      </p>
-      <center>
-        <img class="notscal" src="../../../img-guide/subcirc-remlib.png" alt="#########">
-      </center>
-      <p>
-        It is also possible to do this by pressing a <b class="tkeybd">click-left</b> on the library to disable.
-      </p>
-      <p>
-        Incidentally, a library technically contains tools, not components. Thus, in the Base library you'll find the <b class="propertie">Poke</b> Tool (<img class="intxt" src="../../../../icons/poke.gif" alt="#########">), the <b class="propertie">Edit</b> Tool (<img class="intxt" src="../../../../icons/select.gif" alt="#########">), and other tools that don't correspond directly to individual components. Most libraries, though, contain only tools for adding individual components; all built-in libraries other than the <b class="propertie">"Base"</b> library are like this.
-      </p>
-      <p>
-        <b>Next:</b> <a href="toolsbar.html">Toolbars</a>.
-      </p>
-    </div>
-  </body>
-</html>
->>>>>>> 5ecb02a1
+<!DOCTYPE html PUBLIC "-//W3C//DTD HTML 4.01 Transitional//EN">
+<html>
+  <head>
+    <meta name="viewport" content="width=device-width, initial-scale=1.0">
+    <meta name="created" content="2018-10-23T06:18:10.521000000">
+    <meta name="changed" content="2018-10-23T06:18:42.262000000">
+    <meta http-equiv="content-type" content="text/html; charset=utf-8">
+    <meta http-equiv="Content-Language" content="es">
+    <title>
+      The explorer pane
+    </title>
+    <link rel="stylesheet" type="text/css" href="../../style.css">
+  </head>
+  <body>
+    <div class="maindiv">
+      <h1>
+        The explorer pane
+      </h1>
+      <table>
+        <tbody>
+          <tr>
+            <td width="40%">
+              <img src="../../../img-guide/attrib-explor.png" alt="#########">
+            </td>
+            <td valign="top">
+              The navigation panel has two functions. It can present the circuits being simulated in the view <a href="../subcirc/debug.html">simulation</a> or as here the circuits in the top and the lower the libraries represented by folders. These libraries include tools you can use in your projects.
+            </td>
+          </tr>
+        </tbody>
+      </table>
+      <p>
+        To access a library's components, you have only to <b class="tkeybd">double-click</b> the corresponding folder or a <b class="tkeybd">click</b> on the tiny key.
+      </p>
+      <p>
+        Below, I have opened the Gates library and selected the NAND tool from it. You can see that Logisim now stands ready to add NAND gates into the circuit.
+      </p>
+      <center>
+        <img src="../../../img-guide/attrlib-nand-select.png" alt="#########">
+      </center>
+      <p>
+        If you look through the choices in the Gates library, you'll notice that there was no need for us to develop a XOR circuit earlier: It's built into Logisim.
+      </p>
+      <p>
+        When you create a project, it automatically includes several libraries:
+      </p>
+      <ul>
+        <li>
+          <b>Wiring:</b> Components that interact directly with wires.
+        </li>
+        <li>
+          <b>Gates:</b> Components that perform simple logic functions.
+        </li>
+        <li>
+          <b>Plexers:</b> More complex combinational components, like multiplexers and decoders.
+        </li>
+        <li>
+          <b>Arithmetic:</b> Components that perform arithmetic.
+        </li>
+        <li>
+          <b>Memory:</b> Components that remember data, like flip-flops, registers, and RAM.
+        </li>
+        <li>
+          <b>I/O:</b> Components that exist for the purpose of interacting with the user.
+        </li>
+        <li>
+          <b>Base:</b> Tools that are integral to using Logisim, though you probably won't need to dig into this library very often.
+        </li>
+        <li>
+          <b>TCL:</b>
+        </li>
+        <li>
+          <b>HDL-IP:</b>
+        </li>
+        <li>
+          <b>BFH mega function:</b>
+        </li>
+      </ul>
+      <p>
+        Logisim allows you to add more libraries, too, using the menu <b class="menu">|&nbsp;Project&nbsp;|</b> → <b class="menu">|&nbsp;Load Library&nbsp;|</b> submenu of the Project menu. You can see that Logisim has three categories of libraries.
+      </p>
+      <ul>
+        <li>
+          <strong>Built-in libraries</strong> are libraries that are distributed with Logisim. These are documented in the <a href="../../libs/index.html">Library Reference</a>.
+        </li>
+        <li>
+          <strong>Logisim libraries</strong> are projects built within Logisim and saved to the disk as a Logisim project. You can develop a set of circuits in a single project (as described in the <a href="../subcirc/index.html">Subcircuits</a> section of this guide) and then use that set of circuits as a library for other projects.
+        </li>
+        <li>
+          <strong>JAR libraries</strong> are libraries that are developed in Java but not distributed with Logisim. You can download JAR libraries that others have written, or you can write your own as described in the <a href="../jar/index.html">JAR Libraries</a> section of this guide. Developing a JAR library is much more difficult than developing a Logisim library, but the components can be much fancier, including things like attributes and interaction with the user. The built-in libraries (other than Base) were written using the same API as JAR libraries can use, so they aptly demonstrate the range of functionality that the JAR libraries can support.
+          <p>
+            Some JAR libraries are distributed without any information about which Java class to start with. When loading such a JAR, Logisim will prompt you to type a class name. This class name should be provided by whoever distributed the JAR file to you.
+          </p>
+        </li>
+      </ul>
+      <p>
+        To remove a library, choose menu <b class="menu">|&nbsp;Project&nbsp;|</b> → <b class="menu">|&nbsp;Unload Library ...&nbsp;|</b>. Logisim will prevent you from unloading libraries that contain components used in a circuit, that appear in the toolbar, or that are mapped to a mouse button.
+      </p>
+      <center>
+        <img class="notscal" src="../../../img-guide/subcirc-remlib.png" alt="#########">
+      </center>
+      <p>
+        It is also possible to do this by pressing a <b class="tkeybd">click-left</b> on the library to disable.
+      </p>
+      <p>
+        Incidentally, a library technically contains tools, not components. Thus, in the Base library you'll find the <b class="propertie">Poke</b> Tool (<img class="intxt" src="../../../../icons/poke.gif" alt="#########">), the <b class="propertie">Edit</b> Tool (<img class="intxt" src="../../../../icons/select.gif" alt="#########">), and other tools that don't correspond directly to individual components. Most libraries, though, contain only tools for adding individual components; all built-in libraries other than the <b class="propertie">"Base"</b> library are like this.
+      </p>
+      <p>
+        <b>Next:</b> <a href="toolsbar.html">Toolbars</a>.
+      </p>
+    </div>
+  </body>
+</html>