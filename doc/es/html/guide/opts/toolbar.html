<<<<<<< HEAD
<html>
<head>
	<title>The Toolbar tab</title>
</head>
<body bgcolor="FFFFFF">

<h1>The Toolbar tab</h1>

<p>The Toolbar tab allows you to configure what tools appear in
the toolbar.</p>
<center><img src="../../../../en/img-guide/opts-toolbar.png" width="376" height="334"></center>
<p>The left side is an explorer listing all the tools available,
and the list on the right side displays the current contents of the
toolbar.  (Three dashes "---" indicate a
<em>separator</em>, which is drawn as a gray line.)
Between the explorer and the list are five buttons and a combo box:</p>
<ul>

<li><p><strong>Add Tool</strong> adds the currently selected
tool in the explorer at left to the end of the toolbar.</p></li>

<li><p><strong>Add Separator</strong> adds a separator 
to the end of the toolbar.</p></li>

<li><p><strong>Move Up</strong> moves the currently selected
item of the toolbar up/left one spot.</p></li>

<li><p><strong>Move Down</strong> moves the currently selected
item of the toolbar down/right one spot.</p></li>

<li><p><strong>Remove</strong> removes the currently selected
item from the toolbar.</p></li>

</ul>
<p>The attributes associated with the tools are not displayed in
this window; instead, you can view and edit them within the main
drawing window.</p>

<p><strong>Next:</strong> <a href="mouse.html">The Mouse tab</a>.</p>

</body>
</html>
=======
<!DOCTYPE html PUBLIC "-//W3C//DTD HTML 4.01 Transitional//EN">
<html>
  <head>
    <meta name="viewport" content="width=device-width, initial-scale=1.0">
    <meta name="created" content="2018-10-23T06:18:10.521000000">
    <meta name="changed" content="2018-10-23T06:18:42.262000000">
    <meta http-equiv="content-type" content="text/html; charset=utf-8">
    <meta http-equiv="Content-Language" content="es">
    <title>
      The Toolbar tab
    </title>
    <link rel="stylesheet" type="text/css" href="../../style.css">
  </head>
  <body>
    <div class="maindiv">
      <h1>
        The Toolbar tab
      </h1>
      <p>
        The Toolbar tab allows you to configure what tools appear in the toolbar.
      </p>
      <center>
        <img src="../../../img-guide/opts-toolbar.png" alt="#########">
      </center>
      <p>
        The left side is an explorer listing all the tools available, and the list on the right side displays the current contents of the toolbar. (Three dashes "---" indicate a <em>separator</em>, which is drawn as a gray line.) Between the explorer and the list are five buttons and a combo box:
      </p>
      <ul>
        <li>
          <p>
            <strong>Add Tool</strong> adds the currently selected tool in the explorer at left to the end of the toolbar.
          </p>
        </li>
        <li>
          <p>
            <strong>Add Separator</strong> adds a separator to the end of the toolbar.
          </p>
        </li>
        <li>
          <p>
            <strong>Move Up</strong> moves the currently selected item of the toolbar up/left one spot.
          </p>
        </li>
        <li>
          <p>
            <strong>Move Down</strong> moves the currently selected item of the toolbar down/right one spot.
          </p>
        </li>
        <li>
          <p>
            <strong>Remove</strong> removes the currently selected item from the toolbar.
          </p>
        </li>
      </ul>
      <p>
        The button <b class="button">Revert All to Template</b> Undoes the changes and resumes those of the <a href="../prefs/template.html">reference template</a> .
      </p>
      <p>
        The attributes associated with the tools are not displayed in this window; instead, you can view and edit them within the main drawing window.
      </p>
      <p>
        <b>Next:</b> <a href="mouse.html">The Mouse tab</a>.
      </p>
    </div>
  </body>
</html>
>>>>>>> 5ecb02a1
<|MERGE_RESOLUTION|>--- conflicted
+++ resolved
@@ -1,111 +1,66 @@
-<<<<<<< HEAD
-<html>
-<head>
-	<title>The Toolbar tab</title>
-</head>
-<body bgcolor="FFFFFF">
-
-<h1>The Toolbar tab</h1>
-
-<p>The Toolbar tab allows you to configure what tools appear in
-the toolbar.</p>
-<center><img src="../../../../en/img-guide/opts-toolbar.png" width="376" height="334"></center>
-<p>The left side is an explorer listing all the tools available,
-and the list on the right side displays the current contents of the
-toolbar.  (Three dashes "---" indicate a
-<em>separator</em>, which is drawn as a gray line.)
-Between the explorer and the list are five buttons and a combo box:</p>
-<ul>
-
-<li><p><strong>Add Tool</strong> adds the currently selected
-tool in the explorer at left to the end of the toolbar.</p></li>
-
-<li><p><strong>Add Separator</strong> adds a separator 
-to the end of the toolbar.</p></li>
-
-<li><p><strong>Move Up</strong> moves the currently selected
-item of the toolbar up/left one spot.</p></li>
-
-<li><p><strong>Move Down</strong> moves the currently selected
-item of the toolbar down/right one spot.</p></li>
-
-<li><p><strong>Remove</strong> removes the currently selected
-item from the toolbar.</p></li>
-
-</ul>
-<p>The attributes associated with the tools are not displayed in
-this window; instead, you can view and edit them within the main
-drawing window.</p>
-
-<p><strong>Next:</strong> <a href="mouse.html">The Mouse tab</a>.</p>
-
-</body>
-</html>
-=======
-<!DOCTYPE html PUBLIC "-//W3C//DTD HTML 4.01 Transitional//EN">
-<html>
-  <head>
-    <meta name="viewport" content="width=device-width, initial-scale=1.0">
-    <meta name="created" content="2018-10-23T06:18:10.521000000">
-    <meta name="changed" content="2018-10-23T06:18:42.262000000">
-    <meta http-equiv="content-type" content="text/html; charset=utf-8">
-    <meta http-equiv="Content-Language" content="es">
-    <title>
-      The Toolbar tab
-    </title>
-    <link rel="stylesheet" type="text/css" href="../../style.css">
-  </head>
-  <body>
-    <div class="maindiv">
-      <h1>
-        The Toolbar tab
-      </h1>
-      <p>
-        The Toolbar tab allows you to configure what tools appear in the toolbar.
-      </p>
-      <center>
-        <img src="../../../img-guide/opts-toolbar.png" alt="#########">
-      </center>
-      <p>
-        The left side is an explorer listing all the tools available, and the list on the right side displays the current contents of the toolbar. (Three dashes "---" indicate a <em>separator</em>, which is drawn as a gray line.) Between the explorer and the list are five buttons and a combo box:
-      </p>
-      <ul>
-        <li>
-          <p>
-            <strong>Add Tool</strong> adds the currently selected tool in the explorer at left to the end of the toolbar.
-          </p>
-        </li>
-        <li>
-          <p>
-            <strong>Add Separator</strong> adds a separator to the end of the toolbar.
-          </p>
-        </li>
-        <li>
-          <p>
-            <strong>Move Up</strong> moves the currently selected item of the toolbar up/left one spot.
-          </p>
-        </li>
-        <li>
-          <p>
-            <strong>Move Down</strong> moves the currently selected item of the toolbar down/right one spot.
-          </p>
-        </li>
-        <li>
-          <p>
-            <strong>Remove</strong> removes the currently selected item from the toolbar.
-          </p>
-        </li>
-      </ul>
-      <p>
-        The button <b class="button">Revert All to Template</b> Undoes the changes and resumes those of the <a href="../prefs/template.html">reference template</a> .
-      </p>
-      <p>
-        The attributes associated with the tools are not displayed in this window; instead, you can view and edit them within the main drawing window.
-      </p>
-      <p>
-        <b>Next:</b> <a href="mouse.html">The Mouse tab</a>.
-      </p>
-    </div>
-  </body>
-</html>
->>>>>>> 5ecb02a1
+<!DOCTYPE html PUBLIC "-//W3C//DTD HTML 4.01 Transitional//EN">
+<html>
+  <head>
+    <meta name="viewport" content="width=device-width, initial-scale=1.0">
+    <meta name="created" content="2018-10-23T06:18:10.521000000">
+    <meta name="changed" content="2018-10-23T06:18:42.262000000">
+    <meta http-equiv="content-type" content="text/html; charset=utf-8">
+    <meta http-equiv="Content-Language" content="es">
+    <title>
+      The Toolbar tab
+    </title>
+    <link rel="stylesheet" type="text/css" href="../../style.css">
+  </head>
+  <body>
+    <div class="maindiv">
+      <h1>
+        The Toolbar tab
+      </h1>
+      <p>
+        The Toolbar tab allows you to configure what tools appear in the toolbar.
+      </p>
+      <center>
+        <img src="../../../img-guide/opts-toolbar.png" alt="#########">
+      </center>
+      <p>
+        The left side is an explorer listing all the tools available, and the list on the right side displays the current contents of the toolbar. (Three dashes "---" indicate a <em>separator</em>, which is drawn as a gray line.) Between the explorer and the list are five buttons and a combo box:
+      </p>
+      <ul>
+        <li>
+          <p>
+            <strong>Add Tool</strong> adds the currently selected tool in the explorer at left to the end of the toolbar.
+          </p>
+        </li>
+        <li>
+          <p>
+            <strong>Add Separator</strong> adds a separator to the end of the toolbar.
+          </p>
+        </li>
+        <li>
+          <p>
+            <strong>Move Up</strong> moves the currently selected item of the toolbar up/left one spot.
+          </p>
+        </li>
+        <li>
+          <p>
+            <strong>Move Down</strong> moves the currently selected item of the toolbar down/right one spot.
+          </p>
+        </li>
+        <li>
+          <p>
+            <strong>Remove</strong> removes the currently selected item from the toolbar.
+          </p>
+        </li>
+      </ul>
+      <p>
+        The button <b class="button">Revert All to Template</b> Undoes the changes and resumes those of the <a href="../prefs/template.html">reference template</a> .
+      </p>
+      <p>
+        The attributes associated with the tools are not displayed in this window; instead, you can view and edit them within the main drawing window.
+      </p>
+      <p>
+        <b>Next:</b> <a href="mouse.html">The Mouse tab</a>.
+      </p>
+    </div>
+  </body>
+</html>