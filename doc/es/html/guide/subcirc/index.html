<<<<<<< HEAD
<html>
<head>
<title>Subcircuits</title>
</head>

<body bgcolor="FFFFFF">

<h1>Subcircuits</h1>

<p>As you build circuits that are more and more sophisticated, you will
want to build smaller circuits that you can use multiple times
as a module nested within larger circuits.
In Logisim, such a smaller circuit that is used in a larger
circuit is called a <strong>subcircuit</strong>.</p>

<p>If you're familiar with computer programming, you're familiar with
the subprogram concept, whether it's called a <em>subroutine</em>,
<em>function</em>, <em>method</em>, or <em>procedure</em> in your
favored language.
The subcircuit concept is analogous to this, and it serves the same purpose:
To break a large job into bite-sized pieces,
to save the effort of defining the same concept multiple times, and to
facilitate debugging.</p>

<blockquote><a href="creating.html">Creating circuits</a>
	<br><a href="using.html">Using subcircuits</a>
	<br><a href="appear.html">Editing subcircuit appearance</a>
	<br><a href="debug.html">Debugging subcircuits</a>
	<br><a href="library.html">Logisim libraries</a>
</blockquote>

<p><strong>Next:</strong> <a href="creating.html">Creating circuits</a>.</p>

</body>
</html>
=======
<!DOCTYPE html PUBLIC "-//W3C//DTD HTML 4.01 Transitional//EN">
<html>
  <head>
    <meta name="viewport" content="width=device-width, initial-scale=1.0">
    <meta name="created" content="2018-10-23T06:18:10.521000000">
    <meta name="changed" content="2018-10-23T06:18:42.262000000">
    <meta http-equiv="content-type" content="text/html; charset=utf-8">
    <meta http-equiv="Content-Language" content="es">
    <title>
      Subcircuits
    </title>
    <link rel="stylesheet" type="text/css" href="../../style.css">
  </head>
  <body>
    <div class="maindiv">
      <h1>
        Subcircuits
      </h1>
      <p>
        As you build circuits that are more and more sophisticated, you will want to build smaller circuits that you can use multiple times as a module nested within larger circuits. In Logisim, such a smaller circuit that is used in a larger circuit is called a <strong>subcircuit</strong>.
      </p>
      <p>
        If you're familiar with computer programming, you're familiar with the subprogram concept, whether it's called a <em>subroutine</em>, <em>function</em>, <em>method</em>, or <em>procedure</em> in your favored language. The subcircuit concept is analogous to this, and it serves the same purpose: To break a large job into bite-sized pieces, to save the effort of defining the same concept multiple times, and to facilitate debugging.
      </p>
      <blockquote>
        <a href="creating.html">Creating circuits</a><br>
        <a href="using.html">Using subcircuits</a><br>
        <a href="appear.html">Editing subcircuit appearance</a><br>
        <a href="debug.html">Debugging subcircuits</a><br>
        <a href="library.html">Logisim libraries</a>
      </blockquote>
      <p>
        <b>Next:</b> <a href="creating.html">Creating circuits</a>.
      </p>
    </div>
  </body>
</html>
>>>>>>> 5ecb02a1
<|MERGE_RESOLUTION|>--- conflicted
+++ resolved
@@ -1,75 +1,37 @@
-<<<<<<< HEAD
-<html>
-<head>
-<title>Subcircuits</title>
-</head>
-
-<body bgcolor="FFFFFF">
-
-<h1>Subcircuits</h1>
-
-<p>As you build circuits that are more and more sophisticated, you will
-want to build smaller circuits that you can use multiple times
-as a module nested within larger circuits.
-In Logisim, such a smaller circuit that is used in a larger
-circuit is called a <strong>subcircuit</strong>.</p>
-
-<p>If you're familiar with computer programming, you're familiar with
-the subprogram concept, whether it's called a <em>subroutine</em>,
-<em>function</em>, <em>method</em>, or <em>procedure</em> in your
-favored language.
-The subcircuit concept is analogous to this, and it serves the same purpose:
-To break a large job into bite-sized pieces,
-to save the effort of defining the same concept multiple times, and to
-facilitate debugging.</p>
-
-<blockquote><a href="creating.html">Creating circuits</a>
-	<br><a href="using.html">Using subcircuits</a>
-	<br><a href="appear.html">Editing subcircuit appearance</a>
-	<br><a href="debug.html">Debugging subcircuits</a>
-	<br><a href="library.html">Logisim libraries</a>
-</blockquote>
-
-<p><strong>Next:</strong> <a href="creating.html">Creating circuits</a>.</p>
-
-</body>
-</html>
-=======
-<!DOCTYPE html PUBLIC "-//W3C//DTD HTML 4.01 Transitional//EN">
-<html>
-  <head>
-    <meta name="viewport" content="width=device-width, initial-scale=1.0">
-    <meta name="created" content="2018-10-23T06:18:10.521000000">
-    <meta name="changed" content="2018-10-23T06:18:42.262000000">
-    <meta http-equiv="content-type" content="text/html; charset=utf-8">
-    <meta http-equiv="Content-Language" content="es">
-    <title>
-      Subcircuits
-    </title>
-    <link rel="stylesheet" type="text/css" href="../../style.css">
-  </head>
-  <body>
-    <div class="maindiv">
-      <h1>
-        Subcircuits
-      </h1>
-      <p>
-        As you build circuits that are more and more sophisticated, you will want to build smaller circuits that you can use multiple times as a module nested within larger circuits. In Logisim, such a smaller circuit that is used in a larger circuit is called a <strong>subcircuit</strong>.
-      </p>
-      <p>
-        If you're familiar with computer programming, you're familiar with the subprogram concept, whether it's called a <em>subroutine</em>, <em>function</em>, <em>method</em>, or <em>procedure</em> in your favored language. The subcircuit concept is analogous to this, and it serves the same purpose: To break a large job into bite-sized pieces, to save the effort of defining the same concept multiple times, and to facilitate debugging.
-      </p>
-      <blockquote>
-        <a href="creating.html">Creating circuits</a><br>
-        <a href="using.html">Using subcircuits</a><br>
-        <a href="appear.html">Editing subcircuit appearance</a><br>
-        <a href="debug.html">Debugging subcircuits</a><br>
-        <a href="library.html">Logisim libraries</a>
-      </blockquote>
-      <p>
-        <b>Next:</b> <a href="creating.html">Creating circuits</a>.
-      </p>
-    </div>
-  </body>
-</html>
->>>>>>> 5ecb02a1
+<!DOCTYPE html PUBLIC "-//W3C//DTD HTML 4.01 Transitional//EN">
+<html>
+  <head>
+    <meta name="viewport" content="width=device-width, initial-scale=1.0">
+    <meta name="created" content="2018-10-23T06:18:10.521000000">
+    <meta name="changed" content="2018-10-23T06:18:42.262000000">
+    <meta http-equiv="content-type" content="text/html; charset=utf-8">
+    <meta http-equiv="Content-Language" content="es">
+    <title>
+      Subcircuits
+    </title>
+    <link rel="stylesheet" type="text/css" href="../../style.css">
+  </head>
+  <body>
+    <div class="maindiv">
+      <h1>
+        Subcircuits
+      </h1>
+      <p>
+        As you build circuits that are more and more sophisticated, you will want to build smaller circuits that you can use multiple times as a module nested within larger circuits. In Logisim, such a smaller circuit that is used in a larger circuit is called a <strong>subcircuit</strong>.
+      </p>
+      <p>
+        If you're familiar with computer programming, you're familiar with the subprogram concept, whether it's called a <em>subroutine</em>, <em>function</em>, <em>method</em>, or <em>procedure</em> in your favored language. The subcircuit concept is analogous to this, and it serves the same purpose: To break a large job into bite-sized pieces, to save the effort of defining the same concept multiple times, and to facilitate debugging.
+      </p>
+      <blockquote>
+        <a href="creating.html">Creating circuits</a><br>
+        <a href="using.html">Using subcircuits</a><br>
+        <a href="appear.html">Editing subcircuit appearance</a><br>
+        <a href="debug.html">Debugging subcircuits</a><br>
+        <a href="library.html">Logisim libraries</a>
+      </blockquote>
+      <p>
+        <b>Next:</b> <a href="creating.html">Creating circuits</a>.
+      </p>
+    </div>
+  </body>
+</html>