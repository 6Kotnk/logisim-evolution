<<<<<<< HEAD
<html>
<head>
	<title>Splitters</title>
</head>
<body bgcolor="FFFFFF">

<h1>Splitters</h1>

<p>When you work with multi-bit values, you will often want to route
different bits in different directions.
The Wiring library's splitter tool
(<img src="../../../../en/icons/splitter.gif" width="16" height="16">)
allows you to accomplish this.</p>

<p>For example, suppose we want a circuit that computes the bitwise
AND of the two nibbles of its eight-bit input (the upper four bits and
the lower four bits). We will have an eight-bit value coming from the
input pin, and we want to split that into two four-bit values. In the
below circuit, we have used a splitter to accomplish this: The 8-bit input
comes into the splitter, which divides the
8 bits into two 4-bit values, which are then fed into the AND gate and from
there to the output.</p>
<center><img src="../../../../en/img-guide/bundles-splitter-circ.png" width="231" height="99"></center>
<p>In this example, the splitter <q>splits</q> an
incoming value into multiple outgoing values. But splitters can
also work the other way: It can <q>combine</q> multiple values into a single value. In fact,
they are non-directional: They can send values one way at one time
and another way later, and they can even do both at the same
time, as in the below example where a value travels eastward through the two
splitters, then is routed back westward through them again, and then back
eastward where it finally reaches its output.</p>
<center><img src="../../../../en/img-guide/bundles-splitter-2way.png" width="191" height="44"></center>

<p>The key to understanding splitters is their attributes.
In the following, the term <em>split end</em> refers to one of
the multiple wires on one side, while the term <em>combined
end</em> refers to the single wire on the other side.</p>
<ul>

<li> The <strong>Facing</strong> attribute tells where the split ends
should be relative to the combined end.</li>

<li> The <strong>Fan Out</strong> attribute specifies how many
split ends there are.</li>

<li> The <strong>Bit Width In</strong> attribute specifies the bit width of
the combined end.</li>

<li> The <strong>Bit <var>x</var></strong> attribute says which split
end corresponds to bit <em>x</em> of the combined end. If multiple
bits correspond to the same split end, then their relative ordering
will be the same as in the combined end. Logisim splitters cannot
have a bit from the combined end correspond to multiple split ends.</li>

</ul>
<p>Note that any change to the Fan Out or Bit Width In
attributes will reset all Bit <var>x</var> attributes so that
they will distribute the bits of the combined value as evenly
as possible among the split ends.</p>

<p><strong>Next:</strong> <a href="colors.html">Wire colors</a>.</p>

</body>
</html>
=======
<!DOCTYPE html PUBLIC "-//W3C//DTD HTML 4.01 Transitional//EN">
<html>
  <head>
    <meta name="viewport" content="width=device-width, initial-scale=1.0">
    <meta name="created" content="2018-10-23T06:18:10.521000000">
    <meta name="changed" content="2018-10-23T06:18:42.262000000">
    <meta http-equiv="content-type" content="text/html; charset=utf-8">
    <meta http-equiv="Content-Language" content="es">
    <title>
      Splitters
    </title>
    <link rel="stylesheet" type="text/css" href="../../style.css">
  </head>
  <body>
    <div class="maindiv">
      <h1>
        Splitters
      </h1>
      <p>
        When you work with multi-bit values, you will often want to route different bits in different directions. The Wiring library's <b class="propertie">splitter</b> tool (<img class="intxt" src="../../../../icons/splitter.gif" alt="#########">) allows you to accomplish this.
      </p>
      <p>
        For example, suppose we want a circuit that computes the bitwise AND of the two nibbles of its eight-bit input (the upper four bits and the lower four bits). We will have an eight-bit value coming from the input pin, and we want to split that into two four-bit values. In the below circuit, we have used a splitter to accomplish this: The 8-bit input comes into the splitter, which divides the 8 bits into two 4-bit values, which are then fed into the AND gate and from there to the output.
      </p>
      <center>
        <img class=notscal src="../../../../img-guide/bundles-splitter-circ.png" alt="#########">
      </center>
      <p>
        In this example, the splitter <b>splits</b> an incoming value into multiple outgoing values. But splitters can also work the other way: It can <b>combine</b> multiple values into a single value. In fact, they are non-directional: They can send values one way at one time and another way later, and they can even do both at the same time, as in the below example where a value travels eastward through the two splitters, then is routed back westward through them again, and then back eastward where it finally reaches its output.
      </p>
      <center>
        <img class=notscal src="../../../../img-guide/bundles-splitter-2way.png" alt="#########">
      </center>
      <p>
        The key to understanding splitters is their attributes. In the following, the term <b>split end</b> refers to one of the multiple wires on one side, while the term <b>combined end</b> refers to the single wire on the other side.
      </p>
      <ul>
        <li>The <b class="propertie">Facing</b> attribute tells where the split ends should be relative to the combined end.
          <div>
            <table>
              <tbody>
                <tr>
                  <td valign="top">
                    combined end
                  </td>
                  <td>
                    <br>
                    <img class=notscal src="../../../../img-guide/splitter-right.png" align="middle" alt="#########">
                  </td>
                  <td>
                    split end
                  </td>
                </tr>
              </tbody>
            </table>
          </div>
        </li>
        <li>The <b class="propertie">Fan Out</b> attribute specifies how many split ends there are.
        </li>
        <li>Th <b class="prpertie">Appearence</b> defines how the split end is drawn relative to its combined end.<br>
          <div class="twodiv">
            <table>
              <tbody>
                <tr>
                  <td>
                    <img class=notscal src="../../../../img-libs/splitter-right.png" align="middle" alt="#########">
                  </td>
                  <td>
                    <img class=notscal src="../../../../img-libs/splitter-left.png" align="middle" alt="#########">
                  </td>
                </tr>
                <tr>
                  <td>
                    Right
                  </td>
                  <td>
                    Left
                  </td>
                </tr>
              </tbody>
            </table>
          </div>
          <div class="twodiv">
            <table>
              <tbody>
                <tr>
                  <td>
                    <img class=notscal  src="../../../../img-guide/splitter-center.png" align="middle" alt="#########">
                  </td>
                  <td>
                    <img class=notscal  src="../../../../img-guide/splitter-legacy.png" align="middle" alt="#########">
                  </td>
                </tr>
                <tr>
                  <td>
                    Center
                  </td>
                  <td>
                    Legacy
                  </td>
                </tr>
              </tbody>
            </table>
          </div>
        </li>
        <li>The <b class="propertie">Bit Width In</b> attribute specifies the bit width of the combined end.
        </li>
        <li>The <b class="propertie">Bit <var>x</var></b> attribute says which split end corresponds to bit <em>x</em> of the combined end. If multiple bits correspond to the same split end, then their relative ordering will be the same as in the combined end. Logisim splitters cannot have a bit from the combined end correspond to multiple split ends.
        </li>
      </ul>
      <p>
        Note that any change to the Fan Out or Bit Width In attributes will reset all Bit <var>x</var> attributes so that they will distribute the bits of the combined value as evenly as possible among the split ends.
      </p>
      <p>
        <b>Next:</b> <a href="colors.html">Wire colors</a>.
      </p>
    </div>
  </body>
</html>
>>>>>>> 5ecb02a1
<|MERGE_RESOLUTION|>--- conflicted
+++ resolved
@@ -1,186 +1,119 @@
-<<<<<<< HEAD
-<html>
-<head>
-	<title>Splitters</title>
-</head>
-<body bgcolor="FFFFFF">
-
-<h1>Splitters</h1>
-
-<p>When you work with multi-bit values, you will often want to route
-different bits in different directions.
-The Wiring library's splitter tool
-(<img src="../../../../en/icons/splitter.gif" width="16" height="16">)
-allows you to accomplish this.</p>
-
-<p>For example, suppose we want a circuit that computes the bitwise
-AND of the two nibbles of its eight-bit input (the upper four bits and
-the lower four bits). We will have an eight-bit value coming from the
-input pin, and we want to split that into two four-bit values. In the
-below circuit, we have used a splitter to accomplish this: The 8-bit input
-comes into the splitter, which divides the
-8 bits into two 4-bit values, which are then fed into the AND gate and from
-there to the output.</p>
-<center><img src="../../../../en/img-guide/bundles-splitter-circ.png" width="231" height="99"></center>
-<p>In this example, the splitter <q>splits</q> an
-incoming value into multiple outgoing values. But splitters can
-also work the other way: It can <q>combine</q> multiple values into a single value. In fact,
-they are non-directional: They can send values one way at one time
-and another way later, and they can even do both at the same
-time, as in the below example where a value travels eastward through the two
-splitters, then is routed back westward through them again, and then back
-eastward where it finally reaches its output.</p>
-<center><img src="../../../../en/img-guide/bundles-splitter-2way.png" width="191" height="44"></center>
-
-<p>The key to understanding splitters is their attributes.
-In the following, the term <em>split end</em> refers to one of
-the multiple wires on one side, while the term <em>combined
-end</em> refers to the single wire on the other side.</p>
-<ul>
-
-<li> The <strong>Facing</strong> attribute tells where the split ends
-should be relative to the combined end.</li>
-
-<li> The <strong>Fan Out</strong> attribute specifies how many
-split ends there are.</li>
-
-<li> The <strong>Bit Width In</strong> attribute specifies the bit width of
-the combined end.</li>
-
-<li> The <strong>Bit <var>x</var></strong> attribute says which split
-end corresponds to bit <em>x</em> of the combined end. If multiple
-bits correspond to the same split end, then their relative ordering
-will be the same as in the combined end. Logisim splitters cannot
-have a bit from the combined end correspond to multiple split ends.</li>
-
-</ul>
-<p>Note that any change to the Fan Out or Bit Width In
-attributes will reset all Bit <var>x</var> attributes so that
-they will distribute the bits of the combined value as evenly
-as possible among the split ends.</p>
-
-<p><strong>Next:</strong> <a href="colors.html">Wire colors</a>.</p>
-
-</body>
-</html>
-=======
-<!DOCTYPE html PUBLIC "-//W3C//DTD HTML 4.01 Transitional//EN">
-<html>
-  <head>
-    <meta name="viewport" content="width=device-width, initial-scale=1.0">
-    <meta name="created" content="2018-10-23T06:18:10.521000000">
-    <meta name="changed" content="2018-10-23T06:18:42.262000000">
-    <meta http-equiv="content-type" content="text/html; charset=utf-8">
-    <meta http-equiv="Content-Language" content="es">
-    <title>
-      Splitters
-    </title>
-    <link rel="stylesheet" type="text/css" href="../../style.css">
-  </head>
-  <body>
-    <div class="maindiv">
-      <h1>
-        Splitters
-      </h1>
-      <p>
-        When you work with multi-bit values, you will often want to route different bits in different directions. The Wiring library's <b class="propertie">splitter</b> tool (<img class="intxt" src="../../../../icons/splitter.gif" alt="#########">) allows you to accomplish this.
-      </p>
-      <p>
-        For example, suppose we want a circuit that computes the bitwise AND of the two nibbles of its eight-bit input (the upper four bits and the lower four bits). We will have an eight-bit value coming from the input pin, and we want to split that into two four-bit values. In the below circuit, we have used a splitter to accomplish this: The 8-bit input comes into the splitter, which divides the 8 bits into two 4-bit values, which are then fed into the AND gate and from there to the output.
-      </p>
-      <center>
-        <img class=notscal src="../../../../img-guide/bundles-splitter-circ.png" alt="#########">
-      </center>
-      <p>
-        In this example, the splitter <b>splits</b> an incoming value into multiple outgoing values. But splitters can also work the other way: It can <b>combine</b> multiple values into a single value. In fact, they are non-directional: They can send values one way at one time and another way later, and they can even do both at the same time, as in the below example where a value travels eastward through the two splitters, then is routed back westward through them again, and then back eastward where it finally reaches its output.
-      </p>
-      <center>
-        <img class=notscal src="../../../../img-guide/bundles-splitter-2way.png" alt="#########">
-      </center>
-      <p>
-        The key to understanding splitters is their attributes. In the following, the term <b>split end</b> refers to one of the multiple wires on one side, while the term <b>combined end</b> refers to the single wire on the other side.
-      </p>
-      <ul>
-        <li>The <b class="propertie">Facing</b> attribute tells where the split ends should be relative to the combined end.
-          <div>
-            <table>
-              <tbody>
-                <tr>
-                  <td valign="top">
-                    combined end
-                  </td>
-                  <td>
-                    <br>
-                    <img class=notscal src="../../../../img-guide/splitter-right.png" align="middle" alt="#########">
-                  </td>
-                  <td>
-                    split end
-                  </td>
-                </tr>
-              </tbody>
-            </table>
-          </div>
-        </li>
-        <li>The <b class="propertie">Fan Out</b> attribute specifies how many split ends there are.
-        </li>
-        <li>Th <b class="prpertie">Appearence</b> defines how the split end is drawn relative to its combined end.<br>
-          <div class="twodiv">
-            <table>
-              <tbody>
-                <tr>
-                  <td>
-                    <img class=notscal src="../../../../img-libs/splitter-right.png" align="middle" alt="#########">
-                  </td>
-                  <td>
-                    <img class=notscal src="../../../../img-libs/splitter-left.png" align="middle" alt="#########">
-                  </td>
-                </tr>
-                <tr>
-                  <td>
-                    Right
-                  </td>
-                  <td>
-                    Left
-                  </td>
-                </tr>
-              </tbody>
-            </table>
-          </div>
-          <div class="twodiv">
-            <table>
-              <tbody>
-                <tr>
-                  <td>
-                    <img class=notscal  src="../../../../img-guide/splitter-center.png" align="middle" alt="#########">
-                  </td>
-                  <td>
-                    <img class=notscal  src="../../../../img-guide/splitter-legacy.png" align="middle" alt="#########">
-                  </td>
-                </tr>
-                <tr>
-                  <td>
-                    Center
-                  </td>
-                  <td>
-                    Legacy
-                  </td>
-                </tr>
-              </tbody>
-            </table>
-          </div>
-        </li>
-        <li>The <b class="propertie">Bit Width In</b> attribute specifies the bit width of the combined end.
-        </li>
-        <li>The <b class="propertie">Bit <var>x</var></b> attribute says which split end corresponds to bit <em>x</em> of the combined end. If multiple bits correspond to the same split end, then their relative ordering will be the same as in the combined end. Logisim splitters cannot have a bit from the combined end correspond to multiple split ends.
-        </li>
-      </ul>
-      <p>
-        Note that any change to the Fan Out or Bit Width In attributes will reset all Bit <var>x</var> attributes so that they will distribute the bits of the combined value as evenly as possible among the split ends.
-      </p>
-      <p>
-        <b>Next:</b> <a href="colors.html">Wire colors</a>.
-      </p>
-    </div>
-  </body>
-</html>
->>>>>>> 5ecb02a1
+<!DOCTYPE html PUBLIC "-//W3C//DTD HTML 4.01 Transitional//EN">
+<html>
+  <head>
+    <meta name="viewport" content="width=device-width, initial-scale=1.0">
+    <meta name="created" content="2018-10-23T06:18:10.521000000">
+    <meta name="changed" content="2018-10-23T06:18:42.262000000">
+    <meta http-equiv="content-type" content="text/html; charset=utf-8">
+    <meta http-equiv="Content-Language" content="es">
+    <title>
+      Splitters
+    </title>
+    <link rel="stylesheet" type="text/css" href="../../style.css">
+  </head>
+  <body>
+    <div class="maindiv">
+      <h1>
+        Splitters
+      </h1>
+      <p>
+        When you work with multi-bit values, you will often want to route different bits in different directions. The Wiring library's <b class="propertie">splitter</b> tool (<img class="intxt" src="../../../../icons/splitter.gif" alt="#########">) allows you to accomplish this.
+      </p>
+      <p>
+        For example, suppose we want a circuit that computes the bitwise AND of the two nibbles of its eight-bit input (the upper four bits and the lower four bits). We will have an eight-bit value coming from the input pin, and we want to split that into two four-bit values. In the below circuit, we have used a splitter to accomplish this: The 8-bit input comes into the splitter, which divides the 8 bits into two 4-bit values, which are then fed into the AND gate and from there to the output.
+      </p>
+      <center>
+        <img class=notscal src="../../../../img-guide/bundles-splitter-circ.png" alt="#########">
+      </center>
+      <p>
+        In this example, the splitter <b>splits</b> an incoming value into multiple outgoing values. But splitters can also work the other way: It can <b>combine</b> multiple values into a single value. In fact, they are non-directional: They can send values one way at one time and another way later, and they can even do both at the same time, as in the below example where a value travels eastward through the two splitters, then is routed back westward through them again, and then back eastward where it finally reaches its output.
+      </p>
+      <center>
+        <img class=notscal src="../../../../img-guide/bundles-splitter-2way.png" alt="#########">
+      </center>
+      <p>
+        The key to understanding splitters is their attributes. In the following, the term <b>split end</b> refers to one of the multiple wires on one side, while the term <b>combined end</b> refers to the single wire on the other side.
+      </p>
+      <ul>
+        <li>The <b class="propertie">Facing</b> attribute tells where the split ends should be relative to the combined end.
+          <div>
+            <table>
+              <tbody>
+                <tr>
+                  <td valign="top">
+                    combined end
+                  </td>
+                  <td>
+                    <br>
+                    <img class=notscal src="../../../../img-guide/splitter-right.png" align="middle" alt="#########">
+                  </td>
+                  <td>
+                    split end
+                  </td>
+                </tr>
+              </tbody>
+            </table>
+          </div>
+        </li>
+        <li>The <b class="propertie">Fan Out</b> attribute specifies how many split ends there are.
+        </li>
+        <li>Th <b class="prpertie">Appearence</b> defines how the split end is drawn relative to its combined end.<br>
+          <div class="twodiv">
+            <table>
+              <tbody>
+                <tr>
+                  <td>
+                    <img class=notscal src="../../../../img-libs/splitter-right.png" align="middle" alt="#########">
+                  </td>
+                  <td>
+                    <img class=notscal src="../../../../img-libs/splitter-left.png" align="middle" alt="#########">
+                  </td>
+                </tr>
+                <tr>
+                  <td>
+                    Right
+                  </td>
+                  <td>
+                    Left
+                  </td>
+                </tr>
+              </tbody>
+            </table>
+          </div>
+          <div class="twodiv">
+            <table>
+              <tbody>
+                <tr>
+                  <td>
+                    <img class=notscal  src="../../../../img-guide/splitter-center.png" align="middle" alt="#########">
+                  </td>
+                  <td>
+                    <img class=notscal  src="../../../../img-guide/splitter-legacy.png" align="middle" alt="#########">
+                  </td>
+                </tr>
+                <tr>
+                  <td>
+                    Center
+                  </td>
+                  <td>
+                    Legacy
+                  </td>
+                </tr>
+              </tbody>
+            </table>
+          </div>
+        </li>
+        <li>The <b class="propertie">Bit Width In</b> attribute specifies the bit width of the combined end.
+        </li>
+        <li>The <b class="propertie">Bit <var>x</var></b> attribute says which split end corresponds to bit <em>x</em> of the combined end. If multiple bits correspond to the same split end, then their relative ordering will be the same as in the combined end. Logisim splitters cannot have a bit from the combined end correspond to multiple split ends.
+        </li>
+      </ul>
+      <p>
+        Note that any change to the Fan Out or Bit Width In attributes will reset all Bit <var>x</var> attributes so that they will distribute the bits of the combined value as evenly as possible among the split ends.
+      </p>
+      <p>
+        <b>Next:</b> <a href="colors.html">Wire colors</a>.
+      </p>
+    </div>
+  </body>
+</html>