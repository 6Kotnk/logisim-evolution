--- conflicted
+++ resolved
@@ -1,135 +1,70 @@
-<<<<<<< HEAD
-<html>
-<head>
-    <title>Library Class</title>
-</head>
-<body bgcolor="FFFFFF">
-
-<h1>Library Class</h1>
-
-<p>The access point for the JAR library is a class that extends the
-<code>Library</code> class. The library's main job is to list the tools that are
-available through the library; most often, the tools are all tools
-to add the various components defined - that is, instances of the
-<code>AddTool</code> class working with different component factories.</p>
-
-<h2>Components</h2>
-
-<pre>
-package com.cburch.gray;
-
-import java.util.Arrays;
-import java.util.List;
-
-import com.cburch.logisim.tools.AddTool;
-import com.cburch.logisim.tools.Library;
-
-/** The library of components that the user can access. */
-public class Components extends Library {
-    /** The list of all tools contained in this library. Technically,
-     * libraries contain tools, which is a slightly more general concept
-     * than components; practically speaking, though, you'll most often want
-     * to create AddTools for new components that can be added into the circuit.
-     */
-    private List&lt;AddTool&gt; tools;
-    
-    /** Constructs an instance of this library. This constructor is how
-     * Logisim accesses first when it opens the JAR file: It looks for
-     * a no-arguments constructor method of the user-designated class.
-     */
-    public Components() {
-        tools = Arrays.asList(new AddTool[] {
-                new AddTool(new GrayIncrementer()),
-                new AddTool(new SimpleGrayCounter()),
-                new AddTool(new GrayCounter()),
-        });
-    }
-    
-    /** Returns the name of the library that the user will see. */ 
-    public String getDisplayName() {
-        return "Gray Tools";
-    }
-    
-    /** Returns a list of all the tools available in this library. */
-    public List&lt;AddTool&gt; getTools() {
-        return tools;
-    }
-}
-</pre>
-
-<p><strong>Next:</strong> <a href="simpctr.html">Simple Gray Code Counter</a>.</p>
-
-</body>
-</html>
-=======
-<!DOCTYPE html PUBLIC "-//W3C//DTD HTML 4.0//EN">
-<html>
-  <head>
-    <meta name="viewport" content="width=device-width, initial-scale=1.0">
-    <meta name="created" content="2018-10-23T06:18:10.521000000">
-    <meta name="changed" content="2018-10-23T06:18:42.262000000">
-    <meta http-equiv="content-type" content="text/html; charset=utf-8">
-    <meta http-equiv="Content-Language" content="es">
-    <title>
-      Library Class
-    </title>
-    <link rel="stylesheet" type="text/css" href="../../style.css">
-  </head>
-  <body>
-    <div class="codediv">
-      <h1>
-        Library Class
-      </h1>
-      <p>
-        The access point for the JAR library is a class that extends the <code>Library</code> class. The library's main job is to list the tools that are available through the library; most often, the tools are all tools to add the various components defined - that is, instances of the <code>AddTool</code> class working with different component factories.
-      </p>
-      <h2>
-        Components
-      </h2>
-      <pre>package com.cburch.gray;
-
-import java.util.Arrays;
-import java.util.List;
-
-import com.cburch.logisim.tools.AddTool;
-import com.cburch.logisim.tools.Library;
-
-/** The library of components that the user can access. */
-public class Components extends Library {
-    /** The list of all tools contained in this library. Technically,
-     * libraries contain tools, which is a slightly more general concept
-     * than components; practically speaking, though, you'll most often want
-     * to create AddTools for new components that can be added into the circuit.
-     */
-    private List&lt;AddTool&gt; tools;
-    
-    /** Constructs an instance of this library. This constructor is how
-     * Logisim accesses first when it opens the JAR file: It looks for
-     * a no-arguments constructor method of the user-designated class.
-     */
-    public Components() {
-        tools = Arrays.asList(new AddTool[] {
-                new AddTool(new GrayIncrementer()),
-                new AddTool(new SimpleGrayCounter()),
-                new AddTool(new GrayCounter()),
-        });
-    }
-    
-    /** Returns the name of the library that the user will see. */ 
-    public String getDisplayName() {
-        return "Gray Tools";
-    }
-    
-    /** Returns a list of all the tools available in this library. */
-    public List&lt;AddTool&gt; getTools() {
-        return tools;
-    }
-}
-</pre>
-      <p>
-        <b>Next:</b> <a href="simpctr.html">Simple Gray Code Counter</a>.
-      </p>
-    </div>
-  </body>
-</html>
->>>>>>> 5ecb02a1
+<!DOCTYPE html PUBLIC "-//W3C//DTD HTML 4.0//EN">
+<html>
+  <head>
+    <meta name="viewport" content="width=device-width, initial-scale=1.0">
+    <meta name="created" content="2018-10-23T06:18:10.521000000">
+    <meta name="changed" content="2018-10-23T06:18:42.262000000">
+    <meta http-equiv="content-type" content="text/html; charset=utf-8">
+    <meta http-equiv="Content-Language" content="es">
+    <title>
+      Library Class
+    </title>
+    <link rel="stylesheet" type="text/css" href="../../style.css">
+  </head>
+  <body>
+    <div class="codediv">
+      <h1>
+        Library Class
+      </h1>
+      <p>
+        The access point for the JAR library is a class that extends the <code>Library</code> class. The library's main job is to list the tools that are available through the library; most often, the tools are all tools to add the various components defined - that is, instances of the <code>AddTool</code> class working with different component factories.
+      </p>
+      <h2>
+        Components
+      </h2>
+      <pre>package com.cburch.gray;
+
+import java.util.Arrays;
+import java.util.List;
+
+import com.cburch.logisim.tools.AddTool;
+import com.cburch.logisim.tools.Library;
+
+/** The library of components that the user can access. */
+public class Components extends Library {
+    /** The list of all tools contained in this library. Technically,
+     * libraries contain tools, which is a slightly more general concept
+     * than components; practically speaking, though, you'll most often want
+     * to create AddTools for new components that can be added into the circuit.
+     */
+    private List&lt;AddTool&gt; tools;
+    
+    /** Constructs an instance of this library. This constructor is how
+     * Logisim accesses first when it opens the JAR file: It looks for
+     * a no-arguments constructor method of the user-designated class.
+     */
+    public Components() {
+        tools = Arrays.asList(new AddTool[] {
+                new AddTool(new GrayIncrementer()),
+                new AddTool(new SimpleGrayCounter()),
+                new AddTool(new GrayCounter()),
+        });
+    }
+    
+    /** Returns the name of the library that the user will see. */ 
+    public String getDisplayName() {
+        return "Gray Tools";
+    }
+    
+    /** Returns a list of all the tools available in this library. */
+    public List&lt;AddTool&gt; getTools() {
+        return tools;
+    }
+}
+</pre>
+      <p>
+        <b>Next:</b> <a href="simpctr.html">Simple Gray Code Counter</a>.
+      </p>
+    </div>
+  </body>
+</html>