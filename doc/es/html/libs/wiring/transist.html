--- conflicted
+++ resolved
@@ -1,323 +1,160 @@
-<<<<<<< HEAD
-<html>
-<head>
-<title>Transistor</title>
-</head>
-
-<body bgcolor="FFFFFF">
-
-<h1><img  align="center" src="../../../../en/icons/trans0.gif" width="32" height="32">
-<img  align="center" src="../../../../en/icons/trans1.gif" width="32" height="32">
-<em>Transistor</em></h1>
-
-<p><table>
-<tr><td><strong>Library:</strong></td>
-	<td><a href="index.html">Wiring</a></td></tr>
-<tr><td><strong>Introduced:</strong></td>
-	<td>2.7.0</td></tr>
-<tr><td valign="top"><strong>Appearance:</strong></td>
-	<td valign="top"><img src="../../../../en/img-libs/trans0.png" width="44" height="23">
-	<img src="../../../../en/img-libs/trans1.png" width="44" height="23"></td></tr>
-</table></p>
-
-<h2>Behavior</h2>
-
-<p>A transistor has two inputs, called <em>gate</em> and <em>source</em>,
-and one output, called <em>drain</em>. When diagrammed, the <em>source</em>
-input and <em>drain</em> output are drawn connected by a plate;
-Logisim draws an arrowhead to indicate the direction of flow from input to output.
-The <em>gate</em> input is drawn connected to a plate that is parallel to the
-plate connecting <em>source</em> to <em>drain</em>. Logisim supports two types of
-transistors, with slightly different behaviors described below; the P-type
-transistor is indicated by a circle connecting the <em>gate</em> input to its
-plate, while the N-type transistor has no such circle.</p>
-
-<p>Depending on the value found at <em>gate</em>,
-the value at <em>source</em> may be transmitted to
-<em>drain</em>; or there may be no connection from <em>source</em>,
-so <em>drain</em> is left floating. The determination of transmitting or disconnecting
-depends on the type of transistor: A P-type transistor
-(indicated by a circle on the <em>gate</em> line) transmits
-when <em>gate</em> is 0, while an N-type transistor (which has no such circle)
-transmits when <em>gate</em> is 1. The behavior is summarized by the
-following tables.</p>
-
-<center><table>
-<tr><td><table><thead>
-<tr><td></td><th colspan="4" align="center"><b>P-type</b></th></tr>
-<tr><td></td><td colspan="4" align="center"><img src="../../../../en/img-libs/trans0.png" width="44" height="23"></td></tr>
-</thead><tbody>
-<tr><td colspan="2"></td><th colspan="3"><em>gate</em></th></tr>
-<tr><td colspan="2"></td><th align="center">0</th><th align="center">1</th><th align="center">X/Z</th></tr>
-<tr><td></td><th align="center">0</th>
-      <td align="center">0</td><td align="center">Z</td><td align="center">X</td></tr>
-<tr><th><em>source</em></th><th align="center">1</th>
-      <td align="center">1</td><td align="center">Z</td><td align="center">X</td></tr>
-<tr><td></td><th align="center">Z</th>
-      <td align="center">Z</td><td align="center">Z</td><td align="center">Z</td></tr>
-<tr><td></td><th align="center">X</th>
-      <td align="center">X</td><td align="center">Z</td><td align="center">X</td></tr>
-</tbody></table></td><td>&nbsp;&nbsp;&nbsp;</td><td><table><thead>
-<tr><td></td><th colspan="4" align="center"><b>N-type</b></th></tr>
-<tr><td></td><td colspan="4" align="center"><img src="../../../../en/img-libs/trans1.png" width="44" height="23"></td></tr>
-</thead><tbody>
-<tr><td colspan="2"></td><th colspan="3"><em>gate</em></th></tr>
-<tr><td colspan="2"></td><th align="center">0</th><th align="center">1</th><th align="center">X/Z</th></tr>
-<tr><td></td><th align="center">0</th>
-      <td align="center">Z</td><td align="center">0</td><td align="center">X</td></tr>
-<tr><th><em>source</em></th><th align="center">1</th>
-      <td align="center">Z</td><td align="center">1</td><td align="center">X</td></tr>
-<tr><td></td><th align="center">Z</th>
-      <td align="center">Z</td><td align="center">Z</td><td align="center">Z</td></tr>
-<tr><td></td><th align="center">X</th>
-      <td align="center">Z</td><td align="center">X</td><td align="center">X</td></tr>
-</table></td></tr></table></center>
-
-<p>Or in summarized form:</p>
-
-<center><table>
-<tr><td><table><thead>
-<tr><th colspan="2" align="center"><b>P-type</b></th></tr>
-<tr><td colspan="2" align="center"><img src="../../../../en/img-libs/trans0.png" width="44" height="23"></td></tr>
-</thead><tbody>
-<tr><th><em>gate</em></th><th><em>drain</em></th></tr>
-<tr><td align="center">0</td><td align="center"><em>source</em></td></tr>
-<tr><td align="center">1</td><td align="center">Z</td></tr>
-<tr><td align="center">X/Z</td><td align="center">X*</td></tr>
-</tbody></table></td><td>&nbsp;&nbsp;&nbsp;</td><td><table><thead>
-<tr><th colspan="2" align="center"><b>N-type</b></th></tr>
-<tr><td colspan="2" align="center"><img src="../../../../en/img-libs/trans1.png" width="44" height="23"></td></tr>
-</thead><tbody>
-<tr><th><em>gate</em></th><th><em>drain</em></th></tr>
-<tr><td align="center">0</td><td align="center">Z</td></tr>
-<tr><td align="center">1</td><td align="center"><em>source</em></td></tr>
-<tr><td align="center">X/Z</td><td align="center">X*</td></tr>
-</table></td></tr></table>
-<p>* <em>If <em>source</em> is Z, <em>drain</em> is Z; otherwise <em>drain</em> is X.</p>
-</center>
-
-<p>If the Data Bits attribute is more than 1, the <em>gate</em> input is still
-a single bit, but its value is applied simultaneously to each of the
-<em>source</em> input's bits.</p> 
-
-<p>An N-type transistor behaves very similarly to a
-<a href="../gates/controlled.html">Controlled Buffer</a>. The primary difference
-is that a transistor is meant for more basic circuit designs.</p>
-
-<h2>Pins (assuming component faces east, gate line top/left)</h2>
-
-<dl>
-
-<dt>West edge (input, bit width matches Data Bits attribute)</dt>
-<dd>The component's <em>source</em> input that will transmit to the output
-if triggered by the <em>gate</em> input.</dd>
-
-<dt>North edge (input, bit width 1)</dt>
-<dd>The component's <em>gate</em> input. For P-type transistors, the transistor
-will transmit if the <em>gate</em> value is 0; for N-type transistors,
-this will trigger the transistor if the <em>gate</em> value is 1.</dd>
-
-<dt>East edge (output, bit width matches Data Bits attribute)</dd>
-<dd>The component's output, which will match the <em>source</em> input
-if indicated by the <em>gate</em> input, or will be floating if the <em>gate</em>
-input is the negation of what indicates negation. If <em>gate</em> is floating
-or an error value, then the output will be an error value.</dd>
-
-</dl>
-
-<h2>Attributes</h2>
-
-<p>When the component is selected or being added,
-Alt-0 through Alt-9 alter its <q>Data Bits</q> attribute
-and the arrow keys alter its <q>Facing</q> attribute.</p>
-
-<dl>
-
-<dt>Type</dt>
-<dd>Determines whether the transistor is P-type or N-type.</dd>
-
-<dt>Facing</dt>
-<dd>The direction of the component (its output relative to its input).</dd>
-
-<dt>Gate Location</dt>
-<dd>The location of the gate input.</dd>
-
-<dt>Data Bits</dt>
-<dd>The bit width of the component's inputs and outputs.</dd>
-
-</dl>
-
-<h2>Poke Tool Behavior</h2>
-
-<p>None.</p>
-
-<h2>Text Tool Behavior</h2>
-
-<p>None.</p>
-
-<p><a href="../index.html">Back to <em>Library Reference</em></a></p>
-
-</body>
-</html>
-=======
-<html>
-<head>
-<title>Transistor</title>
-</head>
-
-<body bgcolor="FFFFFF">
-
-<h1><img  align="center" src="../../../../icons/trans0.gif" width="32" height="32">
-<img  align="center" src="../../../../icons/trans1.gif" width="32" height="32">
-<em>Transistor</em></h1>
-
-<p><table>
-<tr><td><strong>Library:</strong></td>
-	<td><a href="index.html">Wiring</a></td></tr>
-<tr><td><strong>Introduced:</strong></td>
-	<td>2.7.0</td></tr>
-<tr><td valign="top"><strong>Appearance:</strong></td>
-	<td valign="top"><img src="../../../../img-libs/trans0.png" width="44" height="23">
-	<img src="../../../../img-libs/trans1.png" width="44" height="23"></td></tr>
-</table></p>
-
-<h2>Behavior</h2>
-
-<p>A transistor has two inputs, called <em>gate</em> and <em>source</em>,
-and one output, called <em>drain</em>. When diagrammed, the <em>source</em>
-input and <em>drain</em> output are drawn connected by a plate;
-Logisim draws an arrowhead to indicate the direction of flow from input to output.
-The <em>gate</em> input is drawn connected to a plate that is parallel to the
-plate connecting <em>source</em> to <em>drain</em>. Logisim supports two types of
-transistors, with slightly different behaviors described below; the P-type
-transistor is indicated by a circle connecting the <em>gate</em> input to its
-plate, while the N-type transistor has no such circle.</p>
-
-<p>Depending on the value found at <em>gate</em>,
-the value at <em>source</em> may be transmitted to
-<em>drain</em>; or there may be no connection from <em>source</em>,
-so <em>drain</em> is left floating. The determination of transmitting or disconnecting
-depends on the type of transistor: A P-type transistor
-(indicated by a circle on the <em>gate</em> line) transmits
-when <em>gate</em> is 0, while an N-type transistor (which has no such circle)
-transmits when <em>gate</em> is 1. The behavior is summarized by the
-following tables.</p>
-
-<center><table>
-<tr><td><table><thead>
-<tr><td></td><th colspan="4" align="center"><b>P-type</b></th></tr>
-<tr><td></td><td colspan="4" align="center"><img src="../../../../img-libs/trans0.png" width="44" height="23"></td></tr>
-</thead><tbody>
-<tr><td colspan="2"></td><th colspan="3"><em>gate</em></th></tr>
-<tr><td colspan="2"></td><th align="center">0</th><th align="center">1</th><th align="center">X/Z</th></tr>
-<tr><td></td><th align="center">0</th>
-      <td align="center">0</td><td align="center">Z</td><td align="center">X</td></tr>
-<tr><th><em>source</em></th><th align="center">1</th>
-      <td align="center">1</td><td align="center">Z</td><td align="center">X</td></tr>
-<tr><td></td><th align="center">Z</th>
-      <td align="center">Z</td><td align="center">Z</td><td align="center">Z</td></tr>
-<tr><td></td><th align="center">X</th>
-      <td align="center">X</td><td align="center">Z</td><td align="center">X</td></tr>
-</tbody></table></td><td>&nbsp;&nbsp;&nbsp;</td><td><table><thead>
-<tr><td></td><th colspan="4" align="center"><b>N-type</b></th></tr>
-<tr><td></td><td colspan="4" align="center"><img src="../../../../img-libs/trans1.png" width="44" height="23"></td></tr>
-</thead><tbody>
-<tr><td colspan="2"></td><th colspan="3"><em>gate</em></th></tr>
-<tr><td colspan="2"></td><th align="center">0</th><th align="center">1</th><th align="center">X/Z</th></tr>
-<tr><td></td><th align="center">0</th>
-      <td align="center">Z</td><td align="center">0</td><td align="center">X</td></tr>
-<tr><th><em>source</em></th><th align="center">1</th>
-      <td align="center">Z</td><td align="center">1</td><td align="center">X</td></tr>
-<tr><td></td><th align="center">Z</th>
-      <td align="center">Z</td><td align="center">Z</td><td align="center">Z</td></tr>
-<tr><td></td><th align="center">X</th>
-      <td align="center">Z</td><td align="center">X</td><td align="center">X</td></tr>
-</table></td></tr></table></center>
-
-<p>Or in summarized form:</p>
-
-<center><table>
-<tr><td><table><thead>
-<tr><th colspan="2" align="center"><b>P-type</b></th></tr>
-<tr><td colspan="2" align="center"><img src="../../../../img-libs/trans0.png" width="44" height="23"></td></tr>
-</thead><tbody>
-<tr><th><em>gate</em></th><th><em>drain</em></th></tr>
-<tr><td align="center">0</td><td align="center"><em>source</em></td></tr>
-<tr><td align="center">1</td><td align="center">Z</td></tr>
-<tr><td align="center">X/Z</td><td align="center">X*</td></tr>
-</tbody></table></td><td>&nbsp;&nbsp;&nbsp;</td><td><table><thead>
-<tr><th colspan="2" align="center"><b>N-type</b></th></tr>
-<tr><td colspan="2" align="center"><img src="../../../../img-libs/trans1.png" width="44" height="23"></td></tr>
-</thead><tbody>
-<tr><th><em>gate</em></th><th><em>drain</em></th></tr>
-<tr><td align="center">0</td><td align="center">Z</td></tr>
-<tr><td align="center">1</td><td align="center"><em>source</em></td></tr>
-<tr><td align="center">X/Z</td><td align="center">X*</td></tr>
-</table></td></tr></table>
-<p>* <em>If <em>source</em> is Z, <em>drain</em> is Z; otherwise <em>drain</em> is X.</p>
-</center>
-
-<p>If the Data Bits attribute is more than 1, the <em>gate</em> input is still
-a single bit, but its value is applied simultaneously to each of the
-<em>source</em> input's bits.</p> 
-
-<p>An N-type transistor behaves very similarly to a
-<a href="../gates/controlled.html">Controlled Buffer</a>. The primary difference
-is that a transistor is meant for more basic circuit designs.</p>
-
-<h2>Pins (assuming component faces east, gate line top/left)</h2>
-
-<dl>
-
-<dt>West edge (input, bit width matches Data Bits attribute)</dt>
-<dd>The component's <em>source</em> input that will transmit to the output
-if triggered by the <em>gate</em> input.</dd>
-
-<dt>North edge (input, bit width 1)</dt>
-<dd>The component's <em>gate</em> input. For P-type transistors, the transistor
-will transmit if the <em>gate</em> value is 0; for N-type transistors,
-this will trigger the transistor if the <em>gate</em> value is 1.</dd>
-
-<dt>East edge (output, bit width matches Data Bits attribute)</dd>
-<dd>The component's output, which will match the <em>source</em> input
-if indicated by the <em>gate</em> input, or will be floating if the <em>gate</em>
-input is the negation of what indicates negation. If <em>gate</em> is floating
-or an error value, then the output will be an error value.</dd>
-
-</dl>
-
-<h2>Attributes</h2>
-
-<p>When the component is selected or being added,
-Alt-0 through Alt-9 alter its <q>Data Bits</q> attribute
-and the arrow keys alter its <q>Facing</q> attribute.</p>
-
-<dl>
-
-<dt>Type</dt>
-<dd>Determines whether the transistor is P-type or N-type.</dd>
-
-<dt>Facing</dt>
-<dd>The direction of the component (its output relative to its input).</dd>
-
-<dt>Gate Location</dt>
-<dd>The location of the gate input.</dd>
-
-<dt>Data Bits</dt>
-<dd>The bit width of the component's inputs and outputs.</dd>
-
-</dl>
-
-<h2>Poke Tool Behavior</h2>
-
-<p>None.</p>
-
-<h2>Text Tool Behavior</h2>
-
-<p>None.</p>
-
-<p><a href="../index.html">Back to <em>Library Reference</em></a></p>
-
-</body>
-</html>
->>>>>>> 5ecb02a1
+<html>
+<head>
+<title>Transistor</title>
+</head>
+
+<body bgcolor="FFFFFF">
+
+<h1><img  align="center" src="../../../../icons/trans0.gif" width="32" height="32">
+<img  align="center" src="../../../../icons/trans1.gif" width="32" height="32">
+<em>Transistor</em></h1>
+
+<p><table>
+<tr><td><strong>Library:</strong></td>
+	<td><a href="index.html">Wiring</a></td></tr>
+<tr><td><strong>Introduced:</strong></td>
+	<td>2.7.0</td></tr>
+<tr><td valign="top"><strong>Appearance:</strong></td>
+	<td valign="top"><img src="../../../../img-libs/trans0.png" width="44" height="23">
+	<img src="../../../../img-libs/trans1.png" width="44" height="23"></td></tr>
+</table></p>
+
+<h2>Behavior</h2>
+
+<p>A transistor has two inputs, called <em>gate</em> and <em>source</em>,
+and one output, called <em>drain</em>. When diagrammed, the <em>source</em>
+input and <em>drain</em> output are drawn connected by a plate;
+Logisim draws an arrowhead to indicate the direction of flow from input to output.
+The <em>gate</em> input is drawn connected to a plate that is parallel to the
+plate connecting <em>source</em> to <em>drain</em>. Logisim supports two types of
+transistors, with slightly different behaviors described below; the P-type
+transistor is indicated by a circle connecting the <em>gate</em> input to its
+plate, while the N-type transistor has no such circle.</p>
+
+<p>Depending on the value found at <em>gate</em>,
+the value at <em>source</em> may be transmitted to
+<em>drain</em>; or there may be no connection from <em>source</em>,
+so <em>drain</em> is left floating. The determination of transmitting or disconnecting
+depends on the type of transistor: A P-type transistor
+(indicated by a circle on the <em>gate</em> line) transmits
+when <em>gate</em> is 0, while an N-type transistor (which has no such circle)
+transmits when <em>gate</em> is 1. The behavior is summarized by the
+following tables.</p>
+
+<center><table>
+<tr><td><table><thead>
+<tr><td></td><th colspan="4" align="center"><b>P-type</b></th></tr>
+<tr><td></td><td colspan="4" align="center"><img src="../../../../img-libs/trans0.png" width="44" height="23"></td></tr>
+</thead><tbody>
+<tr><td colspan="2"></td><th colspan="3"><em>gate</em></th></tr>
+<tr><td colspan="2"></td><th align="center">0</th><th align="center">1</th><th align="center">X/Z</th></tr>
+<tr><td></td><th align="center">0</th>
+      <td align="center">0</td><td align="center">Z</td><td align="center">X</td></tr>
+<tr><th><em>source</em></th><th align="center">1</th>
+      <td align="center">1</td><td align="center">Z</td><td align="center">X</td></tr>
+<tr><td></td><th align="center">Z</th>
+      <td align="center">Z</td><td align="center">Z</td><td align="center">Z</td></tr>
+<tr><td></td><th align="center">X</th>
+      <td align="center">X</td><td align="center">Z</td><td align="center">X</td></tr>
+</tbody></table></td><td>&nbsp;&nbsp;&nbsp;</td><td><table><thead>
+<tr><td></td><th colspan="4" align="center"><b>N-type</b></th></tr>
+<tr><td></td><td colspan="4" align="center"><img src="../../../../img-libs/trans1.png" width="44" height="23"></td></tr>
+</thead><tbody>
+<tr><td colspan="2"></td><th colspan="3"><em>gate</em></th></tr>
+<tr><td colspan="2"></td><th align="center">0</th><th align="center">1</th><th align="center">X/Z</th></tr>
+<tr><td></td><th align="center">0</th>
+      <td align="center">Z</td><td align="center">0</td><td align="center">X</td></tr>
+<tr><th><em>source</em></th><th align="center">1</th>
+      <td align="center">Z</td><td align="center">1</td><td align="center">X</td></tr>
+<tr><td></td><th align="center">Z</th>
+      <td align="center">Z</td><td align="center">Z</td><td align="center">Z</td></tr>
+<tr><td></td><th align="center">X</th>
+      <td align="center">Z</td><td align="center">X</td><td align="center">X</td></tr>
+</table></td></tr></table></center>
+
+<p>Or in summarized form:</p>
+
+<center><table>
+<tr><td><table><thead>
+<tr><th colspan="2" align="center"><b>P-type</b></th></tr>
+<tr><td colspan="2" align="center"><img src="../../../../img-libs/trans0.png" width="44" height="23"></td></tr>
+</thead><tbody>
+<tr><th><em>gate</em></th><th><em>drain</em></th></tr>
+<tr><td align="center">0</td><td align="center"><em>source</em></td></tr>
+<tr><td align="center">1</td><td align="center">Z</td></tr>
+<tr><td align="center">X/Z</td><td align="center">X*</td></tr>
+</tbody></table></td><td>&nbsp;&nbsp;&nbsp;</td><td><table><thead>
+<tr><th colspan="2" align="center"><b>N-type</b></th></tr>
+<tr><td colspan="2" align="center"><img src="../../../../img-libs/trans1.png" width="44" height="23"></td></tr>
+</thead><tbody>
+<tr><th><em>gate</em></th><th><em>drain</em></th></tr>
+<tr><td align="center">0</td><td align="center">Z</td></tr>
+<tr><td align="center">1</td><td align="center"><em>source</em></td></tr>
+<tr><td align="center">X/Z</td><td align="center">X*</td></tr>
+</table></td></tr></table>
+<p>* <em>If <em>source</em> is Z, <em>drain</em> is Z; otherwise <em>drain</em> is X.</p>
+</center>
+
+<p>If the Data Bits attribute is more than 1, the <em>gate</em> input is still
+a single bit, but its value is applied simultaneously to each of the
+<em>source</em> input's bits.</p> 
+
+<p>An N-type transistor behaves very similarly to a
+<a href="../gates/controlled.html">Controlled Buffer</a>. The primary difference
+is that a transistor is meant for more basic circuit designs.</p>
+
+<h2>Pins (assuming component faces east, gate line top/left)</h2>
+
+<dl>
+
+<dt>West edge (input, bit width matches Data Bits attribute)</dt>
+<dd>The component's <em>source</em> input that will transmit to the output
+if triggered by the <em>gate</em> input.</dd>
+
+<dt>North edge (input, bit width 1)</dt>
+<dd>The component's <em>gate</em> input. For P-type transistors, the transistor
+will transmit if the <em>gate</em> value is 0; for N-type transistors,
+this will trigger the transistor if the <em>gate</em> value is 1.</dd>
+
+<dt>East edge (output, bit width matches Data Bits attribute)</dd>
+<dd>The component's output, which will match the <em>source</em> input
+if indicated by the <em>gate</em> input, or will be floating if the <em>gate</em>
+input is the negation of what indicates negation. If <em>gate</em> is floating
+or an error value, then the output will be an error value.</dd>
+
+</dl>
+
+<h2>Attributes</h2>
+
+<p>When the component is selected or being added,
+Alt-0 through Alt-9 alter its <q>Data Bits</q> attribute
+and the arrow keys alter its <q>Facing</q> attribute.</p>
+
+<dl>
+
+<dt>Type</dt>
+<dd>Determines whether the transistor is P-type or N-type.</dd>
+
+<dt>Facing</dt>
+<dd>The direction of the component (its output relative to its input).</dd>
+
+<dt>Gate Location</dt>
+<dd>The location of the gate input.</dd>
+
+<dt>Data Bits</dt>
+<dd>The bit width of the component's inputs and outputs.</dd>
+
+</dl>
+
+<h2>Poke Tool Behavior</h2>
+
+<p>None.</p>
+
+<h2>Text Tool Behavior</h2>
+
+<p>None.</p>
+
+<p><a href="../index.html">Back to <em>Library Reference</em></a></p>
+
+</body>
+</html>