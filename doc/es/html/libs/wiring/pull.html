<<<<<<< HEAD
<html>
<head>
<title>Pull Resistor</title>
</head>

<body bgcolor="FFFFFF">

<h1>
<img  align="center" src="../../../../en/icons/pullshap.gif" width="32" height="32">
<img  align="center" src="../../../../en/icons/pullrect.gif" width="32" height="32">
<em>Pull Resistor</em></h1>

<p><table>
<tr><td><strong>Library:</strong></td>
	<td><a href="index.html">Wiring</a></td></tr>
<tr><td><strong>Introduced:</strong></td>
	<td>2.5.0 (in Base library, moved to Wiring in 2.7.0)</td></tr>
<tr><td valign="top"><strong>Appearance:</strong></td>
	<td valign="top">
	<table><tbody>
	<tr><th align="left">Shaped:</th><td><img src="../../../../en/img-libs/pull-shaped.png" width="40" height="15"></td></tr>
	<tr><th align="left">Rectangular:</th><td><img src="../../../../en/img-libs/pull-rect.png" width="40" height="15"></td></tr>
	</tbody></table></td></tr>
</table></p>

<h2>Behavior</h2>

<p>When connected to a point,
this component has an effect only when
the value at that point is the floating value (Z).
In this case, the resistor pulls the wire to which it is connected
toward the value indicated in its <q>Pull Direction</q> attribute.</p>

<p>If it is connected to a multiple-bit value, then each bit in the
value that is floating is pulled in the direction specified, while
the bits that are not floating are left unchanged.</p>

<h2>Pins</h2>

<p>The resistor has just one pin, which is an output and has a bit
width that is derived from whichever component it is connected.</p>

<h2>Attributes</h2>

<p>When the component is selected or being added,
the arrow keys alter its <q>Facing</q> attribute.</p>

<dl>

<dt>Facing</dt>
<dd>The direction in which the component's pin lies from component's center.</dd>

<dt>Pull Direction</dt>
<dd>Specifies the value to which a floating value should be pulled. This could be 0, 1, or the error value.</dd>

</dl>

<h2>Poke Tool Behavior</h2>

<p>None.</p>

<h2>Text Tool Behavior</h2>

<p>None.</p>

<p><a href="../index.html">Back to <em>Library Reference</em></a></p>

</body>
</html>
=======
<html>
<head>
<title>Pull Resistor</title>
</head>

<body bgcolor="FFFFFF">

<h1>
<img  align="center" src="../../../../icons/pullshap.gif" width="32" height="32">
<img  align="center" src="../../../../icons/pullrect.gif" width="32" height="32">
<em>Pull Resistor</em></h1>

<p><table>
<tr><td><strong>Library:</strong></td>
	<td><a href="index.html">Wiring</a></td></tr>
<tr><td><strong>Introduced:</strong></td>
	<td>2.5.0 (in Base library, moved to Wiring in 2.7.0)</td></tr>
<tr><td valign="top"><strong>Appearance:</strong></td>
	<td valign="top">
	<table><tbody>
	<tr><th align="left">Shaped:</th><td><img src="../../../../img-libs/pull-shaped.png" width="40" height="15"></td></tr>
	<tr><th align="left">Rectangular:</th><td><img src="../../../../img-libs/pull-rect.png" width="40" height="15"></td></tr>
	</tbody></table></td></tr>
</table></p>

<h2>Behavior</h2>

<p>When connected to a point,
this component has an effect only when
the value at that point is the floating value (Z).
In this case, the resistor pulls the wire to which it is connected
toward the value indicated in its <q>Pull Direction</q> attribute.</p>

<p>If it is connected to a multiple-bit value, then each bit in the
value that is floating is pulled in the direction specified, while
the bits that are not floating are left unchanged.</p>

<h2>Pins</h2>

<p>The resistor has just one pin, which is an output and has a bit
width that is derived from whichever component it is connected.</p>

<h2>Attributes</h2>

<p>When the component is selected or being added,
the arrow keys alter its <q>Facing</q> attribute.</p>

<dl>

<dt>Facing</dt>
<dd>The direction in which the component's pin lies from component's center.</dd>

<dt>Pull Direction</dt>
<dd>Specifies the value to which a floating value should be pulled. This could be 0, 1, or the error value.</dd>

</dl>

<h2>Poke Tool Behavior</h2>

<p>None.</p>

<h2>Text Tool Behavior</h2>

<p>None.</p>

<p><a href="../index.html">Back to <em>Library Reference</em></a></p>

</body>
</html>
>>>>>>> 5ecb02a1
<|MERGE_RESOLUTION|>--- conflicted
+++ resolved
@@ -1,141 +1,69 @@
-<<<<<<< HEAD
-<html>
-<head>
-<title>Pull Resistor</title>
-</head>
-
-<body bgcolor="FFFFFF">
-
-<h1>
-<img  align="center" src="../../../../en/icons/pullshap.gif" width="32" height="32">
-<img  align="center" src="../../../../en/icons/pullrect.gif" width="32" height="32">
-<em>Pull Resistor</em></h1>
-
-<p><table>
-<tr><td><strong>Library:</strong></td>
-	<td><a href="index.html">Wiring</a></td></tr>
-<tr><td><strong>Introduced:</strong></td>
-	<td>2.5.0 (in Base library, moved to Wiring in 2.7.0)</td></tr>
-<tr><td valign="top"><strong>Appearance:</strong></td>
-	<td valign="top">
-	<table><tbody>
-	<tr><th align="left">Shaped:</th><td><img src="../../../../en/img-libs/pull-shaped.png" width="40" height="15"></td></tr>
-	<tr><th align="left">Rectangular:</th><td><img src="../../../../en/img-libs/pull-rect.png" width="40" height="15"></td></tr>
-	</tbody></table></td></tr>
-</table></p>
-
-<h2>Behavior</h2>
-
-<p>When connected to a point,
-this component has an effect only when
-the value at that point is the floating value (Z).
-In this case, the resistor pulls the wire to which it is connected
-toward the value indicated in its <q>Pull Direction</q> attribute.</p>
-
-<p>If it is connected to a multiple-bit value, then each bit in the
-value that is floating is pulled in the direction specified, while
-the bits that are not floating are left unchanged.</p>
-
-<h2>Pins</h2>
-
-<p>The resistor has just one pin, which is an output and has a bit
-width that is derived from whichever component it is connected.</p>
-
-<h2>Attributes</h2>
-
-<p>When the component is selected or being added,
-the arrow keys alter its <q>Facing</q> attribute.</p>
-
-<dl>
-
-<dt>Facing</dt>
-<dd>The direction in which the component's pin lies from component's center.</dd>
-
-<dt>Pull Direction</dt>
-<dd>Specifies the value to which a floating value should be pulled. This could be 0, 1, or the error value.</dd>
-
-</dl>
-
-<h2>Poke Tool Behavior</h2>
-
-<p>None.</p>
-
-<h2>Text Tool Behavior</h2>
-
-<p>None.</p>
-
-<p><a href="../index.html">Back to <em>Library Reference</em></a></p>
-
-</body>
-</html>
-=======
-<html>
-<head>
-<title>Pull Resistor</title>
-</head>
-
-<body bgcolor="FFFFFF">
-
-<h1>
-<img  align="center" src="../../../../icons/pullshap.gif" width="32" height="32">
-<img  align="center" src="../../../../icons/pullrect.gif" width="32" height="32">
-<em>Pull Resistor</em></h1>
-
-<p><table>
-<tr><td><strong>Library:</strong></td>
-	<td><a href="index.html">Wiring</a></td></tr>
-<tr><td><strong>Introduced:</strong></td>
-	<td>2.5.0 (in Base library, moved to Wiring in 2.7.0)</td></tr>
-<tr><td valign="top"><strong>Appearance:</strong></td>
-	<td valign="top">
-	<table><tbody>
-	<tr><th align="left">Shaped:</th><td><img src="../../../../img-libs/pull-shaped.png" width="40" height="15"></td></tr>
-	<tr><th align="left">Rectangular:</th><td><img src="../../../../img-libs/pull-rect.png" width="40" height="15"></td></tr>
-	</tbody></table></td></tr>
-</table></p>
-
-<h2>Behavior</h2>
-
-<p>When connected to a point,
-this component has an effect only when
-the value at that point is the floating value (Z).
-In this case, the resistor pulls the wire to which it is connected
-toward the value indicated in its <q>Pull Direction</q> attribute.</p>
-
-<p>If it is connected to a multiple-bit value, then each bit in the
-value that is floating is pulled in the direction specified, while
-the bits that are not floating are left unchanged.</p>
-
-<h2>Pins</h2>
-
-<p>The resistor has just one pin, which is an output and has a bit
-width that is derived from whichever component it is connected.</p>
-
-<h2>Attributes</h2>
-
-<p>When the component is selected or being added,
-the arrow keys alter its <q>Facing</q> attribute.</p>
-
-<dl>
-
-<dt>Facing</dt>
-<dd>The direction in which the component's pin lies from component's center.</dd>
-
-<dt>Pull Direction</dt>
-<dd>Specifies the value to which a floating value should be pulled. This could be 0, 1, or the error value.</dd>
-
-</dl>
-
-<h2>Poke Tool Behavior</h2>
-
-<p>None.</p>
-
-<h2>Text Tool Behavior</h2>
-
-<p>None.</p>
-
-<p><a href="../index.html">Back to <em>Library Reference</em></a></p>
-
-</body>
-</html>
->>>>>>> 5ecb02a1
+<html>
+<head>
+<title>Pull Resistor</title>
+</head>
+
+<body bgcolor="FFFFFF">
+
+<h1>
+<img  align="center" src="../../../../icons/pullshap.gif" width="32" height="32">
+<img  align="center" src="../../../../icons/pullrect.gif" width="32" height="32">
+<em>Pull Resistor</em></h1>
+
+<p><table>
+<tr><td><strong>Library:</strong></td>
+	<td><a href="index.html">Wiring</a></td></tr>
+<tr><td><strong>Introduced:</strong></td>
+	<td>2.5.0 (in Base library, moved to Wiring in 2.7.0)</td></tr>
+<tr><td valign="top"><strong>Appearance:</strong></td>
+	<td valign="top">
+	<table><tbody>
+	<tr><th align="left">Shaped:</th><td><img src="../../../../img-libs/pull-shaped.png" width="40" height="15"></td></tr>
+	<tr><th align="left">Rectangular:</th><td><img src="../../../../img-libs/pull-rect.png" width="40" height="15"></td></tr>
+	</tbody></table></td></tr>
+</table></p>
+
+<h2>Behavior</h2>
+
+<p>When connected to a point,
+this component has an effect only when
+the value at that point is the floating value (Z).
+In this case, the resistor pulls the wire to which it is connected
+toward the value indicated in its <q>Pull Direction</q> attribute.</p>
+
+<p>If it is connected to a multiple-bit value, then each bit in the
+value that is floating is pulled in the direction specified, while
+the bits that are not floating are left unchanged.</p>
+
+<h2>Pins</h2>
+
+<p>The resistor has just one pin, which is an output and has a bit
+width that is derived from whichever component it is connected.</p>
+
+<h2>Attributes</h2>
+
+<p>When the component is selected or being added,
+the arrow keys alter its <q>Facing</q> attribute.</p>
+
+<dl>
+
+<dt>Facing</dt>
+<dd>The direction in which the component's pin lies from component's center.</dd>
+
+<dt>Pull Direction</dt>
+<dd>Specifies the value to which a floating value should be pulled. This could be 0, 1, or the error value.</dd>
+
+</dl>
+
+<h2>Poke Tool Behavior</h2>
+
+<p>None.</p>
+
+<h2>Text Tool Behavior</h2>
+
+<p>None.</p>
+
+<p><a href="../index.html">Back to <em>Library Reference</em></a></p>
+
+</body>
+</html>