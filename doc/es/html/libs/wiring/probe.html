--- conflicted
+++ resolved
@@ -1,157 +1,77 @@
-<<<<<<< HEAD
-<html>
-<head>
-<title>Probe</title>
-</head>
-
-<body bgcolor="FFFFFF">
-
-<h1><img  align="center" src="../../../../en/icons/probe.gif" width="32" height="32">
-<em>Probe</em></h1>
-
-<p><table>
-<tr><td><strong>Library:</strong></td>
-	<td><a href="index.html">Wiring</a></td></tr>
-<tr><td><strong>Introduced:</strong></td>
-	<td>2.0.3 (in Base library, moved to Wiring in 2.7.0)</td></tr>
-<tr><td valign="top"><strong>Appearance:</strong></td>
-	<td valign="top"><img src="../../../../en/img-libs/probe.png" width="39" height="52"></td></tr>
-</table></p>
-
-<h2>Behavior</h2>
-
-<p>A probe is an element that simply displays the value at a given point
-in a circuit. It does not itself interact with other components.</p>
-
-<p>In most respects, the probe component duplicates the functionality
-found in a <a href="pin.html">Pin component</a> configured as an output
-pin. The primary difference is that if the circuit is used as a subcircuit
-component, then an output pin will be a part of that interface, whereas
-a probe is not. They also are different in that the probe does not have a Data Bits
-attribute to be configured: The bit width is inferred from whatever value it
-happens to see on its input. Graphically, they are similar but have slightly
-different borders: A pin has a thick, black border, whereas a probe has
-a thin, gray border.</p>
-
-<h2>Pins</h2>
-
-<p>A probe component has only one pin, which will acts as an input to
-the probe. The width that this pin accepts is adaptive: The probe will
-adapt to inputs of any width.</p>
-
-<h2>Attributes</h2>
-
-<p>When the component is selected or being added,
-the arrow keys alter its <q>Facing</q> attribute.</p>
-
-<dl>
-
-<dt>Facing</dt>
-<dd>The side of the component where its input pin should be.</dd>
-
-<dt>Label</dt>
-<dd>The text within the label associated with the component.</dd>
-
-<dt>Label Location</dt>
-<dd>The location of the label relative to the component.</dd>
-
-<dt>Label Font</dt>
-<dd>The font with which to render the label.</dd>
-
-<dt>Radix</dt>
-<dd>The base (for example, binary, decimal, or hexadecimal) in which
-a value is displayed.</dd>
-
-</dl>
-
-<h2>Poke Tool Behavior</h2>
-
-<p>None.</p>
-
-<h2>Text Tool Behavior</h2>
-
-<p>Allows the label associated with the component to be edited.</p>
-
-<p><a href="../index.html">Back to <em>Library Reference</em></a></p>
-
-</body>
-</html>
-=======
-<html>
-<head>
-<title>Probe</title>
-</head>
-
-<body bgcolor="FFFFFF">
-
-<h1><img  align="center" src="../../../../icons/probe.gif" width="32" height="32">
-<em>Probe</em></h1>
-
-<p><table>
-<tr><td><strong>Library:</strong></td>
-	<td><a href="index.html">Wiring</a></td></tr>
-<tr><td><strong>Introduced:</strong></td>
-	<td>2.0.3 (in Base library, moved to Wiring in 2.7.0)</td></tr>
-<tr><td valign="top"><strong>Appearance:</strong></td>
-	<td valign="top"><img src="../../../../img-libs/probe.png" width="39" height="52"></td></tr>
-</table></p>
-
-<h2>Behavior</h2>
-
-<p>A probe is an element that simply displays the value at a given point
-in a circuit. It does not itself interact with other components.</p>
-
-<p>In most respects, the probe component duplicates the functionality
-found in a <a href="pin.html">Pin component</a> configured as an output
-pin. The primary difference is that if the circuit is used as a subcircuit
-component, then an output pin will be a part of that interface, whereas
-a probe is not. They also are different in that the probe does not have a Data Bits
-attribute to be configured: The bit width is inferred from whatever value it
-happens to see on its input. Graphically, they are similar but have slightly
-different borders: A pin has a thick, black border, whereas a probe has
-a thin, gray border.</p>
-
-<h2>Pins</h2>
-
-<p>A probe component has only one pin, which will acts as an input to
-the probe. The width that this pin accepts is adaptive: The probe will
-adapt to inputs of any width.</p>
-
-<h2>Attributes</h2>
-
-<p>When the component is selected or being added,
-the arrow keys alter its <q>Facing</q> attribute.</p>
-
-<dl>
-
-<dt>Facing</dt>
-<dd>The side of the component where its input pin should be.</dd>
-
-<dt>Label</dt>
-<dd>The text within the label associated with the component.</dd>
-
-<dt>Label Location</dt>
-<dd>The location of the label relative to the component.</dd>
-
-<dt>Label Font</dt>
-<dd>The font with which to render the label.</dd>
-
-<dt>Radix</dt>
-<dd>The base (for example, binary, decimal, or hexadecimal) in which
-a value is displayed.</dd>
-
-</dl>
-
-<h2>Poke Tool Behavior</h2>
-
-<p>None.</p>
-
-<h2>Text Tool Behavior</h2>
-
-<p>Allows the label associated with the component to be edited.</p>
-
-<p><a href="../index.html">Back to <em>Library Reference</em></a></p>
-
-</body>
-</html>
->>>>>>> 5ecb02a1
+<html>
+<head>
+<title>Probe</title>
+</head>
+
+<body bgcolor="FFFFFF">
+
+<h1><img  align="center" src="../../../../icons/probe.gif" width="32" height="32">
+<em>Probe</em></h1>
+
+<p><table>
+<tr><td><strong>Library:</strong></td>
+	<td><a href="index.html">Wiring</a></td></tr>
+<tr><td><strong>Introduced:</strong></td>
+	<td>2.0.3 (in Base library, moved to Wiring in 2.7.0)</td></tr>
+<tr><td valign="top"><strong>Appearance:</strong></td>
+	<td valign="top"><img src="../../../../img-libs/probe.png" width="39" height="52"></td></tr>
+</table></p>
+
+<h2>Behavior</h2>
+
+<p>A probe is an element that simply displays the value at a given point
+in a circuit. It does not itself interact with other components.</p>
+
+<p>In most respects, the probe component duplicates the functionality
+found in a <a href="pin.html">Pin component</a> configured as an output
+pin. The primary difference is that if the circuit is used as a subcircuit
+component, then an output pin will be a part of that interface, whereas
+a probe is not. They also are different in that the probe does not have a Data Bits
+attribute to be configured: The bit width is inferred from whatever value it
+happens to see on its input. Graphically, they are similar but have slightly
+different borders: A pin has a thick, black border, whereas a probe has
+a thin, gray border.</p>
+
+<h2>Pins</h2>
+
+<p>A probe component has only one pin, which will acts as an input to
+the probe. The width that this pin accepts is adaptive: The probe will
+adapt to inputs of any width.</p>
+
+<h2>Attributes</h2>
+
+<p>When the component is selected or being added,
+the arrow keys alter its <q>Facing</q> attribute.</p>
+
+<dl>
+
+<dt>Facing</dt>
+<dd>The side of the component where its input pin should be.</dd>
+
+<dt>Label</dt>
+<dd>The text within the label associated with the component.</dd>
+
+<dt>Label Location</dt>
+<dd>The location of the label relative to the component.</dd>
+
+<dt>Label Font</dt>
+<dd>The font with which to render the label.</dd>
+
+<dt>Radix</dt>
+<dd>The base (for example, binary, decimal, or hexadecimal) in which
+a value is displayed.</dd>
+
+</dl>
+
+<h2>Poke Tool Behavior</h2>
+
+<p>None.</p>
+
+<h2>Text Tool Behavior</h2>
+
+<p>Allows the label associated with the component to be edited.</p>
+
+<p><a href="../index.html">Back to <em>Library Reference</em></a></p>
+
+</body>
+</html>