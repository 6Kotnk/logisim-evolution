<<<<<<< HEAD
<html>
<head>
<title>Bit Extender</title>
</head>

<body bgcolor="FFFFFF">

<h1><img  align="center" src="../../../../en/icons/extender.gif" width="32" height="32">
<em>Bit Extender</em></h1>

<p><table>
<tr><td><strong>Library:</strong></td>
	<td><a href="index.html">Wiring</a></td></tr>
<tr><td><strong>Introduced:</strong></td>
	<td>2.5.0 (in Base library, moved to Wiring in 2.7.0)</td></tr>
<tr><td valign="top"><strong>Appearance:</strong></td>
	<td valign="top"><img src="../../../../en/img-libs/extender.png" width="44" height="42"></td></tr>
</table></p>

<h2>Behavior</h2>

<p>The bit extender transforms a value into a value of another bit width.
If it's being transformed into a smaller bit width,
it is simply truncated to keep the lowest-order bits.
If it's being transformed into a large bit width,
the lowest-order bits are the same,
and you have a choice about what the additional high-order bits will be:
They can all be 0, all be 1, all match the input's <q>sign bit</q>
(its highest-order bit), or the component can have an additional one-bit
input that determines the identity of these other bits.</p>

<h2>Pins</h2>

<dl>

<dt>West edge (input, bit width from Bit Width In attribute)</dt>
<dd><p>The multi-bit input whose value is to be transformed.</p></dd>

<dt>East edge (output, bit width from Bit Width Out attribute)</dt>
<dd><p>The computed output.</p></dd>

<dt>North edge (input, bit width 1)</dt>
<dd><p>Specifies what the additional bits in the output should be.
This pin is available only when the Extension Type attribute is <q>Input.</q></p></dd>

</dl>

<h2>Attributes</h2>

<p>When the component is selected or being added,
the digits 0 through 9 alter the <q>Bit Width In</q> attribute
and Alt-0 through Alt-9 alter its <q>Bit Width Out</q> attribute.</p>

<dl>

<dt>Bit Width In</dt>
<dd>The input's bit width.</dd>

<dt>Bit Width Out</dt>
<dd>The output's bit width.</dd>

<dt>Extension Type</dt>
<dd>Assuming the output bit width exceeds the input bit width,
this attribute configures what the additional output bits should be.
If <q>Zero</q> or <q>One,</q> the additional bits are 0 or 1 accordingly.
If <q>Sign,</q> the additional bits are taken to match the highest-order bit in the input.
And if <q>Input,</q> the component has a second input on its north side whose one-bit value is used for the additional bits.</dd>

</dl>

<h2>Poke Tool Behavior</h2>

<p>None.</p>

<h2>Text Tool Behavior</h2>

<p>None.</p>

<p><a href="../index.html">Back to <em>Library Reference</em></a></p>

</body>
</html>
=======
<html>
<head>
<title>Bit Extender</title>
</head>

<body bgcolor="FFFFFF">

<h1><img  align="center" src="../../../../icons/extender.gif" width="32" height="32">
<em>Bit Extender</em></h1>

<p><table>
<tr><td><strong>Library:</strong></td>
	<td><a href="index.html">Wiring</a></td></tr>
<tr><td><strong>Introduced:</strong></td>
	<td>2.5.0 (in Base library, moved to Wiring in 2.7.0)</td></tr>
<tr><td valign="top"><strong>Appearance:</strong></td>
	<td valign="top"><img src="../../../../img-libs/extender.png" width="44" height="42"></td></tr>
</table></p>

<h2>Behavior</h2>

<p>The bit extender transforms a value into a value of another bit width.
If it's being transformed into a smaller bit width,
it is simply truncated to keep the lowest-order bits.
If it's being transformed into a large bit width,
the lowest-order bits are the same,
and you have a choice about what the additional high-order bits will be:
They can all be 0, all be 1, all match the input's <q>sign bit</q>
(its highest-order bit), or the component can have an additional one-bit
input that determines the identity of these other bits.</p>

<h2>Pins</h2>

<dl>

<dt>West edge (input, bit width from Bit Width In attribute)</dt>
<dd><p>The multi-bit input whose value is to be transformed.</p></dd>

<dt>East edge (output, bit width from Bit Width Out attribute)</dt>
<dd><p>The computed output.</p></dd>

<dt>North edge (input, bit width 1)</dt>
<dd><p>Specifies what the additional bits in the output should be.
This pin is available only when the Extension Type attribute is <q>Input.</q></p></dd>

</dl>

<h2>Attributes</h2>

<p>When the component is selected or being added,
the digits 0 through 9 alter the <q>Bit Width In</q> attribute
and Alt-0 through Alt-9 alter its <q>Bit Width Out</q> attribute.</p>

<dl>

<dt>Bit Width In</dt>
<dd>The input's bit width.</dd>

<dt>Bit Width Out</dt>
<dd>The output's bit width.</dd>

<dt>Extension Type</dt>
<dd>Assuming the output bit width exceeds the input bit width,
this attribute configures what the additional output bits should be.
If <q>Zero</q> or <q>One,</q> the additional bits are 0 or 1 accordingly.
If <q>Sign,</q> the additional bits are taken to match the highest-order bit in the input.
And if <q>Input,</q> the component has a second input on its north side whose one-bit value is used for the additional bits.</dd>

</dl>

<h2>Poke Tool Behavior</h2>

<p>None.</p>

<h2>Text Tool Behavior</h2>

<p>None.</p>

<p><a href="../index.html">Back to <em>Library Reference</em></a></p>

</body>
</html>
>>>>>>> 5ecb02a1
<|MERGE_RESOLUTION|>--- conflicted
+++ resolved
@@ -1,167 +1,82 @@
-<<<<<<< HEAD
-<html>
-<head>
-<title>Bit Extender</title>
-</head>
-
-<body bgcolor="FFFFFF">
-
-<h1><img  align="center" src="../../../../en/icons/extender.gif" width="32" height="32">
-<em>Bit Extender</em></h1>
-
-<p><table>
-<tr><td><strong>Library:</strong></td>
-	<td><a href="index.html">Wiring</a></td></tr>
-<tr><td><strong>Introduced:</strong></td>
-	<td>2.5.0 (in Base library, moved to Wiring in 2.7.0)</td></tr>
-<tr><td valign="top"><strong>Appearance:</strong></td>
-	<td valign="top"><img src="../../../../en/img-libs/extender.png" width="44" height="42"></td></tr>
-</table></p>
-
-<h2>Behavior</h2>
-
-<p>The bit extender transforms a value into a value of another bit width.
-If it's being transformed into a smaller bit width,
-it is simply truncated to keep the lowest-order bits.
-If it's being transformed into a large bit width,
-the lowest-order bits are the same,
-and you have a choice about what the additional high-order bits will be:
-They can all be 0, all be 1, all match the input's <q>sign bit</q>
-(its highest-order bit), or the component can have an additional one-bit
-input that determines the identity of these other bits.</p>
-
-<h2>Pins</h2>
-
-<dl>
-
-<dt>West edge (input, bit width from Bit Width In attribute)</dt>
-<dd><p>The multi-bit input whose value is to be transformed.</p></dd>
-
-<dt>East edge (output, bit width from Bit Width Out attribute)</dt>
-<dd><p>The computed output.</p></dd>
-
-<dt>North edge (input, bit width 1)</dt>
-<dd><p>Specifies what the additional bits in the output should be.
-This pin is available only when the Extension Type attribute is <q>Input.</q></p></dd>
-
-</dl>
-
-<h2>Attributes</h2>
-
-<p>When the component is selected or being added,
-the digits 0 through 9 alter the <q>Bit Width In</q> attribute
-and Alt-0 through Alt-9 alter its <q>Bit Width Out</q> attribute.</p>
-
-<dl>
-
-<dt>Bit Width In</dt>
-<dd>The input's bit width.</dd>
-
-<dt>Bit Width Out</dt>
-<dd>The output's bit width.</dd>
-
-<dt>Extension Type</dt>
-<dd>Assuming the output bit width exceeds the input bit width,
-this attribute configures what the additional output bits should be.
-If <q>Zero</q> or <q>One,</q> the additional bits are 0 or 1 accordingly.
-If <q>Sign,</q> the additional bits are taken to match the highest-order bit in the input.
-And if <q>Input,</q> the component has a second input on its north side whose one-bit value is used for the additional bits.</dd>
-
-</dl>
-
-<h2>Poke Tool Behavior</h2>
-
-<p>None.</p>
-
-<h2>Text Tool Behavior</h2>
-
-<p>None.</p>
-
-<p><a href="../index.html">Back to <em>Library Reference</em></a></p>
-
-</body>
-</html>
-=======
-<html>
-<head>
-<title>Bit Extender</title>
-</head>
-
-<body bgcolor="FFFFFF">
-
-<h1><img  align="center" src="../../../../icons/extender.gif" width="32" height="32">
-<em>Bit Extender</em></h1>
-
-<p><table>
-<tr><td><strong>Library:</strong></td>
-	<td><a href="index.html">Wiring</a></td></tr>
-<tr><td><strong>Introduced:</strong></td>
-	<td>2.5.0 (in Base library, moved to Wiring in 2.7.0)</td></tr>
-<tr><td valign="top"><strong>Appearance:</strong></td>
-	<td valign="top"><img src="../../../../img-libs/extender.png" width="44" height="42"></td></tr>
-</table></p>
-
-<h2>Behavior</h2>
-
-<p>The bit extender transforms a value into a value of another bit width.
-If it's being transformed into a smaller bit width,
-it is simply truncated to keep the lowest-order bits.
-If it's being transformed into a large bit width,
-the lowest-order bits are the same,
-and you have a choice about what the additional high-order bits will be:
-They can all be 0, all be 1, all match the input's <q>sign bit</q>
-(its highest-order bit), or the component can have an additional one-bit
-input that determines the identity of these other bits.</p>
-
-<h2>Pins</h2>
-
-<dl>
-
-<dt>West edge (input, bit width from Bit Width In attribute)</dt>
-<dd><p>The multi-bit input whose value is to be transformed.</p></dd>
-
-<dt>East edge (output, bit width from Bit Width Out attribute)</dt>
-<dd><p>The computed output.</p></dd>
-
-<dt>North edge (input, bit width 1)</dt>
-<dd><p>Specifies what the additional bits in the output should be.
-This pin is available only when the Extension Type attribute is <q>Input.</q></p></dd>
-
-</dl>
-
-<h2>Attributes</h2>
-
-<p>When the component is selected or being added,
-the digits 0 through 9 alter the <q>Bit Width In</q> attribute
-and Alt-0 through Alt-9 alter its <q>Bit Width Out</q> attribute.</p>
-
-<dl>
-
-<dt>Bit Width In</dt>
-<dd>The input's bit width.</dd>
-
-<dt>Bit Width Out</dt>
-<dd>The output's bit width.</dd>
-
-<dt>Extension Type</dt>
-<dd>Assuming the output bit width exceeds the input bit width,
-this attribute configures what the additional output bits should be.
-If <q>Zero</q> or <q>One,</q> the additional bits are 0 or 1 accordingly.
-If <q>Sign,</q> the additional bits are taken to match the highest-order bit in the input.
-And if <q>Input,</q> the component has a second input on its north side whose one-bit value is used for the additional bits.</dd>
-
-</dl>
-
-<h2>Poke Tool Behavior</h2>
-
-<p>None.</p>
-
-<h2>Text Tool Behavior</h2>
-
-<p>None.</p>
-
-<p><a href="../index.html">Back to <em>Library Reference</em></a></p>
-
-</body>
-</html>
->>>>>>> 5ecb02a1
+<html>
+<head>
+<title>Bit Extender</title>
+</head>
+
+<body bgcolor="FFFFFF">
+
+<h1><img  align="center" src="../../../../icons/extender.gif" width="32" height="32">
+<em>Bit Extender</em></h1>
+
+<p><table>
+<tr><td><strong>Library:</strong></td>
+	<td><a href="index.html">Wiring</a></td></tr>
+<tr><td><strong>Introduced:</strong></td>
+	<td>2.5.0 (in Base library, moved to Wiring in 2.7.0)</td></tr>
+<tr><td valign="top"><strong>Appearance:</strong></td>
+	<td valign="top"><img src="../../../../img-libs/extender.png" width="44" height="42"></td></tr>
+</table></p>
+
+<h2>Behavior</h2>
+
+<p>The bit extender transforms a value into a value of another bit width.
+If it's being transformed into a smaller bit width,
+it is simply truncated to keep the lowest-order bits.
+If it's being transformed into a large bit width,
+the lowest-order bits are the same,
+and you have a choice about what the additional high-order bits will be:
+They can all be 0, all be 1, all match the input's <q>sign bit</q>
+(its highest-order bit), or the component can have an additional one-bit
+input that determines the identity of these other bits.</p>
+
+<h2>Pins</h2>
+
+<dl>
+
+<dt>West edge (input, bit width from Bit Width In attribute)</dt>
+<dd><p>The multi-bit input whose value is to be transformed.</p></dd>
+
+<dt>East edge (output, bit width from Bit Width Out attribute)</dt>
+<dd><p>The computed output.</p></dd>
+
+<dt>North edge (input, bit width 1)</dt>
+<dd><p>Specifies what the additional bits in the output should be.
+This pin is available only when the Extension Type attribute is <q>Input.</q></p></dd>
+
+</dl>
+
+<h2>Attributes</h2>
+
+<p>When the component is selected or being added,
+the digits 0 through 9 alter the <q>Bit Width In</q> attribute
+and Alt-0 through Alt-9 alter its <q>Bit Width Out</q> attribute.</p>
+
+<dl>
+
+<dt>Bit Width In</dt>
+<dd>The input's bit width.</dd>
+
+<dt>Bit Width Out</dt>
+<dd>The output's bit width.</dd>
+
+<dt>Extension Type</dt>
+<dd>Assuming the output bit width exceeds the input bit width,
+this attribute configures what the additional output bits should be.
+If <q>Zero</q> or <q>One,</q> the additional bits are 0 or 1 accordingly.
+If <q>Sign,</q> the additional bits are taken to match the highest-order bit in the input.
+And if <q>Input,</q> the component has a second input on its north side whose one-bit value is used for the additional bits.</dd>
+
+</dl>
+
+<h2>Poke Tool Behavior</h2>
+
+<p>None.</p>
+
+<h2>Text Tool Behavior</h2>
+
+<p>None.</p>
+
+<p><a href="../index.html">Back to <em>Library Reference</em></a></p>
+
+</body>
+</html>