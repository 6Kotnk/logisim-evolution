--- conflicted
+++ resolved
@@ -1,157 +1,77 @@
-<<<<<<< HEAD
-<html>
-<head>
-<title>LED</title>
-</head>
-
-<body bgcolor="FFFFFF">
-
-<h1><img  align="center" src="../../../../en/icons/led.gif" width="32" height="32">
-<em>LED</em></h1>
-
-<p><table>
-<tr><td><strong>Library:</strong></td>
-	<td><a href="index.html">Input/Output</a></td></tr>
-<tr><td><strong>Introduced:</strong></td>
-	<td>2.1.3</td></tr>
-<tr><td valign="top"><strong>Appearance:</strong></td>
-	<td valign="top"><img src="../../../../en/img-libs/led.png" width="21" height="20"></td></tr>
-</table></p>
-
-<h2>Behavior</h2>
-
-<p>Displays the value of its input by coloring the LED (as specified
-by its Color attribute) or not depending on whether the input is 1 or 0.</p>
-
-<p>(The LED component is basically redundant with an output pin, except
-for a somewhat different appearance. Some users, though, thought it would
-be nice to include.)</p>
-
-<h2>Pins</h2>
-
-<p>A LED has only one pin, a 1-bit input which is used to determine whether
-to display the LED colored (when the input is 1) or darkened (when the input
-is anything else).</p>
-
-<h2>Attributes</h2>
-
-<p>When the component is selected or being added,
-the arrow keys alter its <q>Facing</q> attribute.</p>
-
-<dl>
-
-<dt>Facing</dt>
-<dd>The location of the input pin relative to the component.</dd>
-
-<dt>Color</dt>
-<dd>The color to display when the input value is 1.</dd>
-
-<dt>Active On High?</dt>
-<dd>If <q>yes</q>, then the LED is colored when the input is 1.
-If <q>no</q>, it is colored when the input is 0.</dd>
-
-<dt>Label</dt>
-<dd>The text within the label associated with the component.</dd>
-
-<dt>Label Location</dt>
-<dd>The location of the label relative to the component.</dd>
-
-<dt>Label Font</dt>
-<dd>The font with which to render the label.</dd>
-
-<dt>Label Color</dt>
-<dd>The color with which to draw the label.</dd>
-
-</dl>
-
-<h2>Poke Tool Behavior</h2>
-
-<p>None.</p>
-
-<h2>Text Tool Behavior</h2>
-
-<p>Allows the label associated with the component to be edited.</p>
-
-<p><a href="../index.html">Back to <em>Library Reference</em></a></p>
-
-</body>
-</html>
-=======
-<html>
-<head>
-<title>LED</title>
-</head>
-
-<body bgcolor="FFFFFF">
-
-<h1><img  align="center" src="../../../../icons/led.gif" width="32" height="32">
-<em>LED</em></h1>
-
-<p><table>
-<tr><td><strong>Library:</strong></td>
-	<td><a href="index.html">Input/Output</a></td></tr>
-<tr><td><strong>Introduced:</strong></td>
-	<td>2.1.3</td></tr>
-<tr><td valign="top"><strong>Appearance:</strong></td>
-	<td valign="top"><img src="../../../../img-libs/led.png" width="21" height="20"></td></tr>
-</table></p>
-
-<h2>Behavior</h2>
-
-<p>Displays the value of its input by coloring the LED (as specified
-by its Color attribute) or not depending on whether the input is 1 or 0.</p>
-
-<p>(The LED component is basically redundant with an output pin, except
-for a somewhat different appearance. Some users, though, thought it would
-be nice to include.)</p>
-
-<h2>Pins</h2>
-
-<p>A LED has only one pin, a 1-bit input which is used to determine whether
-to display the LED colored (when the input is 1) or darkened (when the input
-is anything else).</p>
-
-<h2>Attributes</h2>
-
-<p>When the component is selected or being added,
-the arrow keys alter its <q>Facing</q> attribute.</p>
-
-<dl>
-
-<dt>Facing</dt>
-<dd>The location of the input pin relative to the component.</dd>
-
-<dt>Color</dt>
-<dd>The color to display when the input value is 1.</dd>
-
-<dt>Active On High?</dt>
-<dd>If <q>yes</q>, then the LED is colored when the input is 1.
-If <q>no</q>, it is colored when the input is 0.</dd>
-
-<dt>Label</dt>
-<dd>The text within the label associated with the component.</dd>
-
-<dt>Label Location</dt>
-<dd>The location of the label relative to the component.</dd>
-
-<dt>Label Font</dt>
-<dd>The font with which to render the label.</dd>
-
-<dt>Label Color</dt>
-<dd>The color with which to draw the label.</dd>
-
-</dl>
-
-<h2>Poke Tool Behavior</h2>
-
-<p>None.</p>
-
-<h2>Text Tool Behavior</h2>
-
-<p>Allows the label associated with the component to be edited.</p>
-
-<p><a href="../index.html">Back to <em>Library Reference</em></a></p>
-
-</body>
-</html>
->>>>>>> 5ecb02a1
+<html>
+<head>
+<title>LED</title>
+</head>
+
+<body bgcolor="FFFFFF">
+
+<h1><img  align="center" src="../../../../icons/led.gif" width="32" height="32">
+<em>LED</em></h1>
+
+<p><table>
+<tr><td><strong>Library:</strong></td>
+	<td><a href="index.html">Input/Output</a></td></tr>
+<tr><td><strong>Introduced:</strong></td>
+	<td>2.1.3</td></tr>
+<tr><td valign="top"><strong>Appearance:</strong></td>
+	<td valign="top"><img src="../../../../img-libs/led.png" width="21" height="20"></td></tr>
+</table></p>
+
+<h2>Behavior</h2>
+
+<p>Displays the value of its input by coloring the LED (as specified
+by its Color attribute) or not depending on whether the input is 1 or 0.</p>
+
+<p>(The LED component is basically redundant with an output pin, except
+for a somewhat different appearance. Some users, though, thought it would
+be nice to include.)</p>
+
+<h2>Pins</h2>
+
+<p>A LED has only one pin, a 1-bit input which is used to determine whether
+to display the LED colored (when the input is 1) or darkened (when the input
+is anything else).</p>
+
+<h2>Attributes</h2>
+
+<p>When the component is selected or being added,
+the arrow keys alter its <q>Facing</q> attribute.</p>
+
+<dl>
+
+<dt>Facing</dt>
+<dd>The location of the input pin relative to the component.</dd>
+
+<dt>Color</dt>
+<dd>The color to display when the input value is 1.</dd>
+
+<dt>Active On High?</dt>
+<dd>If <q>yes</q>, then the LED is colored when the input is 1.
+If <q>no</q>, it is colored when the input is 0.</dd>
+
+<dt>Label</dt>
+<dd>The text within the label associated with the component.</dd>
+
+<dt>Label Location</dt>
+<dd>The location of the label relative to the component.</dd>
+
+<dt>Label Font</dt>
+<dd>The font with which to render the label.</dd>
+
+<dt>Label Color</dt>
+<dd>The color with which to draw the label.</dd>
+
+</dl>
+
+<h2>Poke Tool Behavior</h2>
+
+<p>None.</p>
+
+<h2>Text Tool Behavior</h2>
+
+<p>Allows the label associated with the component to be edited.</p>
+
+<p><a href="../index.html">Back to <em>Library Reference</em></a></p>
+
+</body>
+</html>