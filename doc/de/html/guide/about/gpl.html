<<<<<<< HEAD
<html>
<head>
    <meta http-equiv="content-type" content="text/html; charset=UTF-8">
	<title>Über das Programm</title>
</head>

<body bgcolor="FFFFFF">
<pre>
		    GNU GENERAL PUBLIC LICENSE
		       Version 2, June 1991

 Copyright (C) 1989, 1991 Free Software Foundation, Inc.
                       51 Franklin St, Fifth Floor, Boston, MA  02110-1301  USA
 Everyone is permitted to copy and distribute verbatim copies
 of this license document, but changing it is not allowed.

			    Preamble

  The licenses for most software are designed to take away your
freedom to share and change it.  By contrast, the GNU General Public
License is intended to guarantee your freedom to share and change free
software--to make sure the software is free for all its users.  This
General Public License applies to most of the Free Software
Foundation's software and to any other program whose authors commit to
using it.  (Some other Free Software Foundation software is covered by
the GNU Library General Public License instead.)  You can apply it to
your programs, too.

  When we speak of free software, we are referring to freedom, not
price.  Our General Public Licenses are designed to make sure that you
have the freedom to distribute copies of free software (and charge for
this service if you wish), that you receive source code or can get it
if you want it, that you can change the software or use pieces of it
in new free programs; and that you know you can do these things.

  To protect your rights, we need to make restrictions that forbid
anyone to deny you these rights or to ask you to surrender the rights.
These restrictions translate to certain responsibilities for you if you
distribute copies of the software, or if you modify it.

  For example, if you distribute copies of such a program, whether
gratis or for a fee, you must give the recipients all the rights that
you have.  You must make sure that they, too, receive or can get the
source code.  And you must show them these terms so they know their
rights.

  We protect your rights with two steps: (1) copyright the software, and
(2) offer you this license which gives you legal permission to copy,
distribute and/or modify the software.

  Also, for each author's protection and ours, we want to make certain
that everyone understands that there is no warranty for this free
software.  If the software is modified by someone else and passed on, we
want its recipients to know that what they have is not the original, so
that any problems introduced by others will not reflect on the original
authors' reputations.

  Finally, any free program is threatened constantly by software
patents.  We wish to avoid the danger that redistributors of a free
program will individually obtain patent licenses, in effect making the
program proprietary.  To prevent this, we have made it clear that any
patent must be licensed for everyone's free use or not licensed at all.

  The precise terms and conditions for copying, distribution and
modification follow.

		    GNU GENERAL PUBLIC LICENSE
   TERMS AND CONDITIONS FOR COPYING, DISTRIBUTION AND MODIFICATION

  0. This License applies to any program or other work which contains
a notice placed by the copyright holder saying it may be distributed
under the terms of this General Public License.  The "Program", below,
refers to any such program or work, and a "work based on the Program"
means either the Program or any derivative work under copyright law:
that is to say, a work containing the Program or a portion of it,
either verbatim or with modifications and/or translated into another
language.  (Hereinafter, translation is included without limitation in
the term "modification".)  Each licensee is addressed as "you".

Activities other than copying, distribution and modification are not
covered by this License; they are outside its scope.  The act of
running the Program is not restricted, and the output from the Program
is covered only if its contents constitute a work based on the
Program (independent of having been made by running the Program).
Whether that is true depends on what the Program does.

  1. You may copy and distribute verbatim copies of the Program's
source code as you receive it, in any medium, provided that you
conspicuously and appropriately publish on each copy an appropriate
copyright notice and disclaimer of warranty; keep intact all the
notices that refer to this License and to the absence of any warranty;
and give any other recipients of the Program a copy of this License
along with the Program.

You may charge a fee for the physical act of transferring a copy, and
you may at your option offer warranty protection in exchange for a fee.

  2. You may modify your copy or copies of the Program or any portion
of it, thus forming a work based on the Program, and copy and
distribute such modifications or work under the terms of Section 1
above, provided that you also meet all of these conditions:

    a) You must cause the modified files to carry prominent notices
    stating that you changed the files and the date of any change.

    b) You must cause any work that you distribute or publish, that in
    whole or in part contains or is derived from the Program or any
    part thereof, to be licensed as a whole at no charge to all third
    parties under the terms of this License.

    c) If the modified program normally reads commands interactively
    when run, you must cause it, when started running for such
    interactive use in the most ordinary way, to print or display an
    announcement including an appropriate copyright notice and a
    notice that there is no warranty (or else, saying that you provide
    a warranty) and that users may redistribute the program under
    these conditions, and telling the user how to view a copy of this
    License.  (Exception: if the Program itself is interactive but
    does not normally print such an announcement, your work based on
    the Program is not required to print an announcement.)

These requirements apply to the modified work as a whole.  If
identifiable sections of that work are not derived from the Program,
and can be reasonably considered independent and separate works in
themselves, then this License, and its terms, do not apply to those
sections when you distribute them as separate works.  But when you
distribute the same sections as part of a whole which is a work based
on the Program, the distribution of the whole must be on the terms of
this License, whose permissions for other licensees extend to the
entire whole, and thus to each and every part regardless of who wrote it.

Thus, it is not the intent of this section to claim rights or contest
your rights to work written entirely by you; rather, the intent is to
exercise the right to control the distribution of derivative or
collective works based on the Program.

In addition, mere aggregation of another work not based on the Program
with the Program (or with a work based on the Program) on a volume of
a storage or distribution medium does not bring the other work under
the scope of this License.

  3. You may copy and distribute the Program (or a work based on it,
under Section 2) in object code or executable form under the terms of
Sections 1 and 2 above provided that you also do one of the following:

    a) Accompany it with the complete corresponding machine-readable
    source code, which must be distributed under the terms of Sections
    1 and 2 above on a medium customarily used for software interchange; or,

    b) Accompany it with a written offer, valid for at least three
    years, to give any third party, for a charge no more than your
    cost of physically performing source distribution, a complete
    machine-readable copy of the corresponding source code, to be
    distributed under the terms of Sections 1 and 2 above on a medium
    customarily used for software interchange; or,

    c) Accompany it with the information you received as to the offer
    to distribute corresponding source code.  (This alternative is
    allowed only for noncommercial distribution and only if you
    received the program in object code or executable form with such
    an offer, in accord with Subsection b above.)

The source code for a work means the preferred form of the work for
making modifications to it.  For an executable work, complete source
code means all the source code for all modules it contains, plus any
associated interface definition files, plus the scripts used to
control compilation and installation of the executable.  However, as a
special exception, the source code distributed need not include
anything that is normally distributed (in either source or binary
form) with the major components (compiler, kernel, and so on) of the
operating system on which the executable runs, unless that component
itself accompanies the executable.

If distribution of executable or object code is made by offering
access to copy from a designated place, then offering equivalent
access to copy the source code from the same place counts as
distribution of the source code, even though third parties are not
compelled to copy the source along with the object code.

  4. You may not copy, modify, sublicense, or distribute the Program
except as expressly provided under this License.  Any attempt
otherwise to copy, modify, sublicense or distribute the Program is
void, and will automatically terminate your rights under this License.
However, parties who have received copies, or rights, from you under
this License will not have their licenses terminated so long as such
parties remain in full compliance.

  5. You are not required to accept this License, since you have not
signed it.  However, nothing else grants you permission to modify or
distribute the Program or its derivative works.  These actions are
prohibited by law if you do not accept this License.  Therefore, by
modifying or distributing the Program (or any work based on the
Program), you indicate your acceptance of this License to do so, and
all its terms and conditions for copying, distributing or modifying
the Program or works based on it.

  6. Each time you redistribute the Program (or any work based on the
Program), the recipient automatically receives a license from the
original licensor to copy, distribute or modify the Program subject to
these terms and conditions.  You may not impose any further
restrictions on the recipients' exercise of the rights granted herein.
You are not responsible for enforcing compliance by third parties to
this License.

  7. If, as a consequence of a court judgment or allegation of patent
infringement or for any other reason (not limited to patent issues),
conditions are imposed on you (whether by court order, agreement or
otherwise) that contradict the conditions of this License, they do not
excuse you from the conditions of this License.  If you cannot
distribute so as to satisfy simultaneously your obligations under this
License and any other pertinent obligations, then as a consequence you
may not distribute the Program at all.  For example, if a patent
license would not permit royalty-free redistribution of the Program by
all those who receive copies directly or indirectly through you, then
the only way you could satisfy both it and this License would be to
refrain entirely from distribution of the Program.

If any portion of this section is held invalid or unenforceable under
any particular circumstance, the balance of the section is intended to
apply and the section as a whole is intended to apply in other
circumstances.

It is not the purpose of this section to induce you to infringe any
patents or other property right claims or to contest validity of any
such claims; this section has the sole purpose of protecting the
integrity of the free software distribution system, which is
implemented by public license practices.  Many people have made
generous contributions to the wide range of software distributed
through that system in reliance on consistent application of that
system; it is up to the author/donor to decide if he or she is willing
to distribute software through any other system and a licensee cannot
impose that choice.

This section is intended to make thoroughly clear what is believed to
be a consequence of the rest of this License.

  8. If the distribution and/or use of the Program is restricted in
certain countries either by patents or by copyrighted interfaces, the
original copyright holder who places the Program under this License
may add an explicit geographical distribution limitation excluding
those countries, so that distribution is permitted only in or among
countries not thus excluded.  In such case, this License incorporates
the limitation as if written in the body of this License.

  9. The Free Software Foundation may publish revised and/or new versions
of the General Public License from time to time.  Such new versions will
be similar in spirit to the present version, but may differ in detail to
address new problems or concerns.

Each version is given a distinguishing version number.  If the Program
specifies a version number of this License which applies to it and "any
later version", you have the option of following the terms and conditions
either of that version or of any later version published by the Free
Software Foundation.  If the Program does not specify a version number of
this License, you may choose any version ever published by the Free Software
Foundation.

  10. If you wish to incorporate parts of the Program into other free
programs whose distribution conditions are different, write to the author
to ask for permission.  For software which is copyrighted by the Free
Software Foundation, write to the Free Software Foundation; we sometimes
make exceptions for this.  Our decision will be guided by the two goals
of preserving the free status of all derivatives of our free software and
of promoting the sharing and reuse of software generally.

			    NO WARRANTY

  11. BECAUSE THE PROGRAM IS LICENSED FREE OF CHARGE, THERE IS NO WARRANTY
FOR THE PROGRAM, TO THE EXTENT PERMITTED BY APPLICABLE LAW.  EXCEPT WHEN
OTHERWISE STATED IN WRITING THE COPYRIGHT HOLDERS AND/OR OTHER PARTIES
PROVIDE THE PROGRAM "AS IS" WITHOUT WARRANTY OF ANY KIND, EITHER EXPRESSED
OR IMPLIED, INCLUDING, BUT NOT LIMITED TO, THE IMPLIED WARRANTIES OF
MERCHANTABILITY AND FITNESS FOR A PARTICULAR PURPOSE.  THE ENTIRE RISK AS
TO THE QUALITY AND PERFORMANCE OF THE PROGRAM IS WITH YOU.  SHOULD THE
PROGRAM PROVE DEFECTIVE, YOU ASSUME THE COST OF ALL NECESSARY SERVICING,
REPAIR OR CORRECTION.

  12. IN NO EVENT UNLESS REQUIRED BY APPLICABLE LAW OR AGREED TO IN WRITING
WILL ANY COPYRIGHT HOLDER, OR ANY OTHER PARTY WHO MAY MODIFY AND/OR
REDISTRIBUTE THE PROGRAM AS PERMITTED ABOVE, BE LIABLE TO YOU FOR DAMAGES,
INCLUDING ANY GENERAL, SPECIAL, INCIDENTAL OR CONSEQUENTIAL DAMAGES ARISING
OUT OF THE USE OR INABILITY TO USE THE PROGRAM (INCLUDING BUT NOT LIMITED
TO LOSS OF DATA OR DATA BEING RENDERED INACCURATE OR LOSSES SUSTAINED BY
YOU OR THIRD PARTIES OR A FAILURE OF THE PROGRAM TO OPERATE WITH ANY OTHER
PROGRAMS), EVEN IF SUCH HOLDER OR OTHER PARTY HAS BEEN ADVISED OF THE
POSSIBILITY OF SUCH DAMAGES.

		     END OF TERMS AND CONDITIONS
</pre>
</body>
</html>
=======
<!DOCTYPE html PUBLIC "-//W3C//DTD HTML 4.0//EN">
<html>
  <head>
    <meta name="viewport" content="width=device-width, initial-scale=1.0">
    <meta name="created" content="2018-10-23T06:18:10.521000000">
    <meta name="changed" content="2018-10-23T06:18:42.262000000">
    <meta http-equiv="content-type" content="text/html; charset=utf-8">
    <meta http-equiv="Content-Language" content="en">
    <title>
      GNU GENERAL PUBLIC LICENSE
    </title>
    <link rel="stylesheet" type="text/css" href="../../style.css">
  </head>
  <body>
    <h3 style="text-align: center;">
      GNU GENERAL PUBLIC LICENSE
    </h3>
    <p style="text-align: center;">
      Version 3, 29 June 2007
    </p>
    <p>
      Copyright © 2007 Free Software Foundation, Inc. &lt;<a href="https://fsf.org/">https://fsf.org/</a>&gt;
    </p>
    <p>
      Everyone is permitted to copy and distribute verbatim copies of this license document, but changing it is not allowed.
    </p>
    <h3>
      <a name="preamble" id="preamble"></a>Preamble
    </h3>
    <p>
      The GNU General Public License is a free, copyleft license for software and other kinds of works.
    </p>
    <p>
      The licenses for most software and other practical works are designed to take away your freedom to share and change the works. By contrast, the GNU General Public License is intended to guarantee your freedom to share and change all versions of a program--to make sure it remains free software for all its users. We, the Free Software Foundation, use the GNU General Public License for most of our software; it applies also to any other work released this way by its authors. You can apply it to your programs, too.
    </p>
    <p>
      When we speak of free software, we are referring to freedom, not price. Our General Public Licenses are designed to make sure that you have the freedom to distribute copies of free software (and charge for them if you wish), that you receive source code or can get it if you want it, that you can change the software or use pieces of it in new free programs, and that you know you can do these things.
    </p>
    <p>
      To protect your rights, we need to prevent others from denying you these rights or asking you to surrender the rights. Therefore, you have certain responsibilities if you distribute copies of the software, or if you modify it: responsibilities to respect the freedom of others.
    </p>
    <p>
      For example, if you distribute copies of such a program, whether gratis or for a fee, you must pass on to the recipients the same freedoms that you received. You must make sure that they, too, receive or can get the source code. And you must show them these terms so they know their rights.
    </p>
    <p>
      Developers that use the GNU GPL protect your rights with two steps: (1) assert copyright on the software, and (2) offer you this License giving you legal permission to copy, distribute and/or modify it.
    </p>
    <p>
      For the developers' and authors' protection, the GPL clearly explains that there is no warranty for this free software. For both users' and authors' sake, the GPL requires that modified versions be marked as changed, so that their problems will not be attributed erroneously to authors of previous versions.
    </p>
    <p>
      Some devices are designed to deny users access to install or run modified versions of the software inside them, although the manufacturer can do so. This is fundamentally incompatible with the aim of protecting users' freedom to change the software. The systematic pattern of such abuse occurs in the area of products for individuals to use, which is precisely where it is most unacceptable. Therefore, we have designed this version of the GPL to prohibit the practice for those products. If such problems arise substantially in other domains, we stand ready to extend this provision to those domains in future versions of the GPL, as needed to protect the freedom of users.
    </p>
    <p>
      Finally, every program is threatened constantly by software patents. States should not allow patents to restrict development and use of software on general-purpose computers, but in those that do, we wish to avoid the special danger that patents applied to a free program could make it effectively proprietary. To prevent this, the GPL assures that patents cannot be used to render the program non-free.
    </p>
    <p>
      The precise terms and conditions for copying, distribution and modification follow.
    </p>
    <h3>
      <a name="terms" id="terms"></a>TERMS AND CONDITIONS
    </h3>
    <h4>
      <a name="section0" id="section0"></a>0. Definitions.
    </h4>
    <p>
      “This License” refers to version 3 of the GNU General Public License.
    </p>
    <p>
      “Copyright” also means copyright-like laws that apply to other kinds of works, such as semiconductor masks.
    </p>
    <p>
      “The Program” refers to any copyrightable work licensed under this License. Each licensee is addressed as “you”. “Licensees” and “recipients” may be individuals or organizations.
    </p>
    <p>
      To “modify” a work means to copy from or adapt all or part of the work in a fashion requiring copyright permission, other than the making of an exact copy. The resulting work is called a “modified version” of the earlier work or a work “based on” the earlier work.
    </p>
    <p>
      A “covered work” means either the unmodified Program or a work based on the Program.
    </p>
    <p>
      To “propagate” a work means to do anything with it that, without permission, would make you directly or secondarily liable for infringement under applicable copyright law, except executing it on a computer or modifying a private copy. Propagation includes copying, distribution (with or without modification), making available to the public, and in some countries other activities as well.
    </p>
    <p>
      To “convey” a work means any kind of propagation that enables other parties to make or receive copies. Mere interaction with a user through a computer network, with no transfer of a copy, is not conveying.
    </p>
    <p>
      An interactive user interface displays “Appropriate Legal Notices” to the extent that it includes a convenient and prominently visible feature that (1) displays an appropriate copyright notice, and (2) tells the user that there is no warranty for the work (except to the extent that warranties are provided), that licensees may convey the work under this License, and how to view a copy of this License. If the interface presents a list of user commands or options, such as a menu, a prominent item in the list meets this criterion.
    </p>
    <h4>
      <a name="section1" id="section1"></a>1. Source Code.
    </h4>
    <p>
      The “source code” for a work means the preferred form of the work for making modifications to it. “Object code” means any non-source form of a work.
    </p>
    <p>
      A “Standard Interface” means an interface that either is an official standard defined by a recognized standards body, or, in the case of interfaces specified for a particular programming language, one that is widely used among developers working in that language.
    </p>
    <p>
      The “System Libraries” of an executable work include anything, other than the work as a whole, that (a) is included in the normal form of packaging a Major Component, but which is not part of that Major Component, and (b) serves only to enable use of the work with that Major Component, or to implement a Standard Interface for which an implementation is available to the public in source code form. A “Major Component”, in this context, means a major essential component (kernel, window system, and so on) of the specific operating system (if any) on which the executable work runs, or a compiler used to produce the work, or an object code interpreter used to run it.
    </p>
    <p>
      The “Corresponding Source” for a work in object code form means all the source code needed to generate, install, and (for an executable work) run the object code and to modify the work, including scripts to control those activities. However, it does not include the work's System Libraries, or general-purpose tools or generally available free programs which are used unmodified in performing those activities but which are not part of the work. For example, Corresponding Source includes interface definition files associated with source files for the work, and the source code for shared libraries and dynamically linked subprograms that the work is specifically designed to require, such as by intimate data communication or control flow between those subprograms and other parts of the work.
    </p>
    <p>
      The Corresponding Source need not include anything that users can regenerate automatically from other parts of the Corresponding Source.
    </p>
    <p>
      The Corresponding Source for a work in source code form is that same work.
    </p>
    <h4>
      <a name="section2" id="section2"></a>2. Basic Permissions.
    </h4>
    <p>
      All rights granted under this License are granted for the term of copyright on the Program, and are irrevocable provided the stated conditions are met. This License explicitly affirms your unlimited permission to run the unmodified Program. The output from running a covered work is covered by this License only if the output, given its content, constitutes a covered work. This License acknowledges your rights of fair use or other equivalent, as provided by copyright law.
    </p>
    <p>
      You may make, run and propagate covered works that you do not convey, without conditions so long as your license otherwise remains in force. You may convey covered works to others for the sole purpose of having them make modifications exclusively for you, or provide you with facilities for running those works, provided that you comply with the terms of this License in conveying all material for which you do not control copyright. Those thus making or running the covered works for you must do so exclusively on your behalf, under your direction and control, on terms that prohibit them from making any copies of your copyrighted material outside their relationship with you.
    </p>
    <p>
      Conveying under any other circumstances is permitted solely under the conditions stated below. Sublicensing is not allowed; section 10 makes it unnecessary.
    </p>
    <h4>
      <a name="section3" id="section3"></a>3. Protecting Users' Legal Rights From Anti-Circumvention Law.
    </h4>
    <p>
      No covered work shall be deemed part of an effective technological measure under any applicable law fulfilling obligations under article 11 of the WIPO copyright treaty adopted on 20 December 1996, or similar laws prohibiting or restricting circumvention of such measures.
    </p>
    <p>
      When you convey a covered work, you waive any legal power to forbid circumvention of technological measures to the extent such circumvention is effected by exercising rights under this License with respect to the covered work, and you disclaim any intention to limit operation or modification of the work as a means of enforcing, against the work's users, your or third parties' legal rights to forbid circumvention of technological measures.
    </p>
    <h4>
      <a name="section4" id="section4"></a>4. Conveying Verbatim Copies.
    </h4>
    <p>
      You may convey verbatim copies of the Program's source code as you receive it, in any medium, provided that you conspicuously and appropriately publish on each copy an appropriate copyright notice; keep intact all notices stating that this License and any non-permissive terms added in accord with section 7 apply to the code; keep intact all notices of the absence of any warranty; and give all recipients a copy of this License along with the Program.
    </p>
    <p>
      You may charge any price or no price for each copy that you convey, and you may offer support or warranty protection for a fee.
    </p>
    <h4>
      <a name="section5" id="section5"></a>5. Conveying Modified Source Versions.
    </h4>
    <p>
      You may convey a work based on the Program, or the modifications to produce it from the Program, in the form of source code under the terms of section 4, provided that you also meet all of these conditions:
    </p>
    <ul>
      <li>a) The work must carry prominent notices stating that you modified it, and giving a relevant date.
      </li>
      <li>b) The work must carry prominent notices stating that it is released under this License and any conditions added under section 7. This requirement modifies the requirement in section 4 to “keep intact all notices”.
      </li>
      <li>c) You must license the entire work, as a whole, under this License to anyone who comes into possession of a copy. This License will therefore apply, along with any applicable section 7 additional terms, to the whole of the work, and all its parts, regardless of how they are packaged. This License gives no permission to license the work in any other way, but it does not invalidate such permission if you have separately received it.
      </li>
      <li>d) If the work has interactive user interfaces, each must display Appropriate Legal Notices; however, if the Program has interactive interfaces that do not display Appropriate Legal Notices, your work need not make them do so.
      </li>
    </ul>
    <p>
      A compilation of a covered work with other separate and independent works, which are not by their nature extensions of the covered work, and which are not combined with it such as to form a larger program, in or on a volume of a storage or distribution medium, is called an “aggregate” if the compilation and its resulting copyright are not used to limit the access or legal rights of the compilation's users beyond what the individual works permit. Inclusion of a covered work in an aggregate does not cause this License to apply to the other parts of the aggregate.
    </p>
    <h4>
      <a name="section6" id="section6"></a>6. Conveying Non-Source Forms.
    </h4>
    <p>
      You may convey a covered work in object code form under the terms of sections 4 and 5, provided that you also convey the machine-readable Corresponding Source under the terms of this License, in one of these ways:
    </p>
    <ul>
      <li>a) Convey the object code in, or embodied in, a physical product (including a physical distribution medium), accompanied by the Corresponding Source fixed on a durable physical medium customarily used for software interchange.
      </li>
      <li>b) Convey the object code in, or embodied in, a physical product (including a physical distribution medium), accompanied by a written offer, valid for at least three years and valid for as long as you offer spare parts or customer support for that product model, to give anyone who possesses the object code either (1) a copy of the Corresponding Source for all the software in the product that is covered by this License, on a durable physical medium customarily used for software interchange, for a price no more than your reasonable cost of physically performing this conveying of source, or (2) access to copy the Corresponding Source from a network server at no charge.
      </li>
      <li>c) Convey individual copies of the object code with a copy of the written offer to provide the Corresponding Source. This alternative is allowed only occasionally and noncommercially, and only if you received the object code with such an offer, in accord with subsection 6b.
      </li>
      <li>d) Convey the object code by offering access from a designated place (gratis or for a charge), and offer equivalent access to the Corresponding Source in the same way through the same place at no further charge. You need not require recipients to copy the Corresponding Source along with the object code. If the place to copy the object code is a network server, the Corresponding Source may be on a different server (operated by you or a third party) that supports equivalent copying facilities, provided you maintain clear directions next to the object code saying where to find the Corresponding Source. Regardless of what server hosts the Corresponding Source, you remain obligated to ensure that it is available for as long as needed to satisfy these requirements.
      </li>
      <li>e) Convey the object code using peer-to-peer transmission, provided you inform other peers where the object code and Corresponding Source of the work are being offered to the general public at no charge under subsection 6d.
      </li>
    </ul>
    <p>
      A separable portion of the object code, whose source code is excluded from the Corresponding Source as a System Library, need not be included in conveying the object code work.
    </p>
    <p>
      A “User Product” is either (1) a “consumer product”, which means any tangible personal property which is normally used for personal, family, or household purposes, or (2) anything designed or sold for incorporation into a dwelling. In determining whether a product is a consumer product, doubtful cases shall be resolved in favor of coverage. For a particular product received by a particular user, “normally used” refers to a typical or common use of that class of product, regardless of the status of the particular user or of the way in which the particular user actually uses, or expects or is expected to use, the product. A product is a consumer product regardless of whether the product has substantial commercial, industrial or non-consumer uses, unless such uses represent the only significant mode of use of the product.
    </p>
    <p>
      “Installation Information” for a User Product means any methods, procedures, authorization keys, or other information required to install and execute modified versions of a covered work in that User Product from a modified version of its Corresponding Source. The information must suffice to ensure that the continued functioning of the modified object code is in no case prevented or interfered with solely because modification has been made.
    </p>
    <p>
      If you convey an object code work under this section in, or with, or specifically for use in, a User Product, and the conveying occurs as part of a transaction in which the right of possession and use of the User Product is transferred to the recipient in perpetuity or for a fixed term (regardless of how the transaction is characterized), the Corresponding Source conveyed under this section must be accompanied by the Installation Information. But this requirement does not apply if neither you nor any third party retains the ability to install modified object code on the User Product (for example, the work has been installed in ROM).
    </p>
    <p>
      The requirement to provide Installation Information does not include a requirement to continue to provide support service, warranty, or updates for a work that has been modified or installed by the recipient, or for the User Product in which it has been modified or installed. Access to a network may be denied when the modification itself materially and adversely affects the operation of the network or violates the rules and protocols for communication across the network.
    </p>
    <p>
      Corresponding Source conveyed, and Installation Information provided, in accord with this section must be in a format that is publicly documented (and with an implementation available to the public in source code form), and must require no special password or key for unpacking, reading or copying.
    </p>
    <h4>
      <a name="section7" id="section7"></a>7. Additional Terms.
    </h4>
    <p>
      “Additional permissions” are terms that supplement the terms of this License by making exceptions from one or more of its conditions. Additional permissions that are applicable to the entire Program shall be treated as though they were included in this License, to the extent that they are valid under applicable law. If additional permissions apply only to part of the Program, that part may be used separately under those permissions, but the entire Program remains governed by this License without regard to the additional permissions.
    </p>
    <p>
      When you convey a copy of a covered work, you may at your option remove any additional permissions from that copy, or from any part of it. (Additional permissions may be written to require their own removal in certain cases when you modify the work.) You may place additional permissions on material, added by you to a covered work, for which you have or can give appropriate copyright permission.
    </p>
    <p>
      Notwithstanding any other provision of this License, for material you add to a covered work, you may (if authorized by the copyright holders of that material) supplement the terms of this License with terms:
    </p>
    <ul>
      <li>a) Disclaiming warranty or limiting liability differently from the terms of sections 15 and 16 of this License; or
      </li>
      <li>b) Requiring preservation of specified reasonable legal notices or author attributions in that material or in the Appropriate Legal Notices displayed by works containing it; or
      </li>
      <li>c) Prohibiting misrepresentation of the origin of that material, or requiring that modified versions of such material be marked in reasonable ways as different from the original version; or
      </li>
      <li>d) Limiting the use for publicity purposes of names of licensors or authors of the material; or
      </li>
      <li>e) Declining to grant rights under trademark law for use of some trade names, trademarks, or service marks; or
      </li>
      <li>f) Requiring indemnification of licensors and authors of that material by anyone who conveys the material (or modified versions of it) with contractual assumptions of liability to the recipient, for any liability that these contractual assumptions directly impose on those licensors and authors.
      </li>
    </ul>
    <p>
      All other non-permissive additional terms are considered “further restrictions” within the meaning of section 10. If the Program as you received it, or any part of it, contains a notice stating that it is governed by this License along with a term that is a further restriction, you may remove that term. If a license document contains a further restriction but permits relicensing or conveying under this License, you may add to a covered work material governed by the terms of that license document, provided that the further restriction does not survive such relicensing or conveying.
    </p>
    <p>
      If you add terms to a covered work in accord with this section, you must place, in the relevant source files, a statement of the additional terms that apply to those files, or a notice indicating where to find the applicable terms.
    </p>
    <p>
      Additional terms, permissive or non-permissive, may be stated in the form of a separately written license, or stated as exceptions; the above requirements apply either way.
    </p>
    <h4>
      <a name="section8" id="section8"></a>8. Termination.
    </h4>
    <p>
      You may not propagate or modify a covered work except as expressly provided under this License. Any attempt otherwise to propagate or modify it is void, and will automatically terminate your rights under this License (including any patent licenses granted under the third paragraph of section 11).
    </p>
    <p>
      However, if you cease all violation of this License, then your license from a particular copyright holder is reinstated (a) provisionally, unless and until the copyright holder explicitly and finally terminates your license, and (b) permanently, if the copyright holder fails to notify you of the violation by some reasonable means prior to 60 days after the cessation.
    </p>
    <p>
      Moreover, your license from a particular copyright holder is reinstated permanently if the copyright holder notifies you of the violation by some reasonable means, this is the first time you have received notice of violation of this License (for any work) from that copyright holder, and you cure the violation prior to 30 days after your receipt of the notice.
    </p>
    <p>
      Termination of your rights under this section does not terminate the licenses of parties who have received copies or rights from you under this License. If your rights have been terminated and not permanently reinstated, you do not qualify to receive new licenses for the same material under section 10.
    </p>
    <h4>
      <a name="section9" id="section9"></a>9. Acceptance Not Required for Having Copies.
    </h4>
    <p>
      You are not required to accept this License in order to receive or run a copy of the Program. Ancillary propagation of a covered work occurring solely as a consequence of using peer-to-peer transmission to receive a copy likewise does not require acceptance. However, nothing other than this License grants you permission to propagate or modify any covered work. These actions infringe copyright if you do not accept this License. Therefore, by modifying or propagating a covered work, you indicate your acceptance of this License to do so.
    </p>
    <h4>
      <a name="section10" id="section10"></a>10. Automatic Licensing of Downstream Recipients.
    </h4>
    <p>
      Each time you convey a covered work, the recipient automatically receives a license from the original licensors, to run, modify and propagate that work, subject to this License. You are not responsible for enforcing compliance by third parties with this License.
    </p>
    <p>
      An “entity transaction” is a transaction transferring control of an organization, or substantially all assets of one, or subdividing an organization, or merging organizations. If propagation of a covered work results from an entity transaction, each party to that transaction who receives a copy of the work also receives whatever licenses to the work the party's predecessor in interest had or could give under the previous paragraph, plus a right to possession of the Corresponding Source of the work from the predecessor in interest, if the predecessor has it or can get it with reasonable efforts.
    </p>
    <p>
      You may not impose any further restrictions on the exercise of the rights granted or affirmed under this License. For example, you may not impose a license fee, royalty, or other charge for exercise of rights granted under this License, and you may not initiate litigation (including a cross-claim or counterclaim in a lawsuit) alleging that any patent claim is infringed by making, using, selling, offering for sale, or importing the Program or any portion of it.
    </p>
    <h4>
      <a name="section11" id="section11"></a>11. Patents.
    </h4>
    <p>
      A “contributor” is a copyright holder who authorizes use under this License of the Program or a work on which the Program is based. The work thus licensed is called the contributor's “contributor version”.
    </p>
    <p>
      A contributor's “essential patent claims” are all patent claims owned or controlled by the contributor, whether already acquired or hereafter acquired, that would be infringed by some manner, permitted by this License, of making, using, or selling its contributor version, but do not include claims that would be infringed only as a consequence of further modification of the contributor version. For purposes of this definition, “control” includes the right to grant patent sublicenses in a manner consistent with the requirements of this License.
    </p>
    <p>
      Each contributor grants you a non-exclusive, worldwide, royalty-free patent license under the contributor's essential patent claims, to make, use, sell, offer for sale, import and otherwise run, modify and propagate the contents of its contributor version.
    </p>
    <p>
      In the following three paragraphs, a “patent license” is any express agreement or commitment, however denominated, not to enforce a patent (such as an express permission to practice a patent or covenant not to sue for patent infringement). To “grant” such a patent license to a party means to make such an agreement or commitment not to enforce a patent against the party.
    </p>
    <p>
      If you convey a covered work, knowingly relying on a patent license, and the Corresponding Source of the work is not available for anyone to copy, free of charge and under the terms of this License, through a publicly available network server or other readily accessible means, then you must either (1) cause the Corresponding Source to be so available, or (2) arrange to deprive yourself of the benefit of the patent license for this particular work, or (3) arrange, in a manner consistent with the requirements of this License, to extend the patent license to downstream recipients. “Knowingly relying” means you have actual knowledge that, but for the patent license, your conveying the covered work in a country, or your recipient's use of the covered work in a country, would infringe one or more identifiable patents in that country that you have reason to believe are valid.
    </p>
    <p>
      If, pursuant to or in connection with a single transaction or arrangement, you convey, or propagate by procuring conveyance of, a covered work, and grant a patent license to some of the parties receiving the covered work authorizing them to use, propagate, modify or convey a specific copy of the covered work, then the patent license you grant is automatically extended to all recipients of the covered work and works based on it.
    </p>
    <p>
      A patent license is “discriminatory” if it does not include within the scope of its coverage, prohibits the exercise of, or is conditioned on the non-exercise of one or more of the rights that are specifically granted under this License. You may not convey a covered work if you are a party to an arrangement with a third party that is in the business of distributing software, under which you make payment to the third party based on the extent of your activity of conveying the work, and under which the third party grants, to any of the parties who would receive the covered work from you, a discriminatory patent license (a) in connection with copies of the covered work conveyed by you (or copies made from those copies), or (b) primarily for and in connection with specific products or compilations that contain the covered work, unless you entered into that arrangement, or that patent license was granted, prior to 28 March 2007.
    </p>
    <p>
      Nothing in this License shall be construed as excluding or limiting any implied license or other defenses to infringement that may otherwise be available to you under applicable patent law.
    </p>
    <h4>
      <a name="section12" id="section12"></a>12. No Surrender of Others' Freedom.
    </h4>
    <p>
      If conditions are imposed on you (whether by court order, agreement or otherwise) that contradict the conditions of this License, they do not excuse you from the conditions of this License. If you cannot convey a covered work so as to satisfy simultaneously your obligations under this License and any other pertinent obligations, then as a consequence you may not convey it at all. For example, if you agree to terms that obligate you to collect a royalty for further conveying from those to whom you convey the Program, the only way you could satisfy both those terms and this License would be to refrain entirely from conveying the Program.
    </p>
    <h4>
      <a name="section13" id="section13"></a>13. Use with the GNU Affero General Public License.
    </h4>
    <p>
      Notwithstanding any other provision of this License, you have permission to link or combine any covered work with a work licensed under version 3 of the GNU Affero General Public License into a single combined work, and to convey the resulting work. The terms of this License will continue to apply to the part which is the covered work, but the special requirements of the GNU Affero General Public License, section 13, concerning interaction through a network will apply to the combination as such.
    </p>
    <h4>
      <a name="section14" id="section14"></a>14. Revised Versions of this License.
    </h4>
    <p>
      The Free Software Foundation may publish revised and/or new versions of the GNU General Public License from time to time. Such new versions will be similar in spirit to the present version, but may differ in detail to address new problems or concerns.
    </p>
    <p>
      Each version is given a distinguishing version number. If the Program specifies that a certain numbered version of the GNU General Public License “or any later version” applies to it, you have the option of following the terms and conditions either of that numbered version or of any later version published by the Free Software Foundation. If the Program does not specify a version number of the GNU General Public License, you may choose any version ever published by the Free Software Foundation.
    </p>
    <p>
      If the Program specifies that a proxy can decide which future versions of the GNU General Public License can be used, that proxy's public statement of acceptance of a version permanently authorizes you to choose that version for the Program.
    </p>
    <p>
      Later license versions may give you additional or different permissions. However, no additional obligations are imposed on any author or copyright holder as a result of your choosing to follow a later version.
    </p>
    <h4>
      <a name="section15" id="section15"></a>15. Disclaimer of Warranty.
    </h4>
    <p>
      THERE IS NO WARRANTY FOR THE PROGRAM, TO THE EXTENT PERMITTED BY APPLICABLE LAW. EXCEPT WHEN OTHERWISE STATED IN WRITING THE COPYRIGHT HOLDERS AND/OR OTHER PARTIES PROVIDE THE PROGRAM “AS IS” WITHOUT WARRANTY OF ANY KIND, EITHER EXPRESSED OR IMPLIED, INCLUDING, BUT NOT LIMITED TO, THE IMPLIED WARRANTIES OF MERCHANTABILITY AND FITNESS FOR A PARTICULAR PURPOSE. THE ENTIRE RISK AS TO THE QUALITY AND PERFORMANCE OF THE PROGRAM IS WITH YOU. SHOULD THE PROGRAM PROVE DEFECTIVE, YOU ASSUME THE COST OF ALL NECESSARY SERVICING, REPAIR OR CORRECTION.
    </p>
    <h4>
      <a name="section16" id="section16"></a>16. Limitation of Liability.
    </h4>
    <p>
      IN NO EVENT UNLESS REQUIRED BY APPLICABLE LAW OR AGREED TO IN WRITING WILL ANY COPYRIGHT HOLDER, OR ANY OTHER PARTY WHO MODIFIES AND/OR CONVEYS THE PROGRAM AS PERMITTED ABOVE, BE LIABLE TO YOU FOR DAMAGES, INCLUDING ANY GENERAL, SPECIAL, INCIDENTAL OR CONSEQUENTIAL DAMAGES ARISING OUT OF THE USE OR INABILITY TO USE THE PROGRAM (INCLUDING BUT NOT LIMITED TO LOSS OF DATA OR DATA BEING RENDERED INACCURATE OR LOSSES SUSTAINED BY YOU OR THIRD PARTIES OR A FAILURE OF THE PROGRAM TO OPERATE WITH ANY OTHER PROGRAMS), EVEN IF SUCH HOLDER OR OTHER PARTY HAS BEEN ADVISED OF THE POSSIBILITY OF SUCH DAMAGES.
    </p>
    <h4>
      <a name="section17" id="section17"></a>17. Interpretation of Sections 15 and 16.
    </h4>
    <p>
      If the disclaimer of warranty and limitation of liability provided above cannot be given local legal effect according to their terms, reviewing courts shall apply local law that most closely approximates an absolute waiver of all civil liability in connection with the Program, unless a warranty or assumption of liability accompanies a copy of the Program in return for a fee.
    </p>
    <p>
      END OF TERMS AND CONDITIONS
    </p>
    <p>
      <strong>Suivant:</strong> <em><a href="index.html">Index</a></em>.
    </p>
  </body>
</html>
>>>>>>> 5ecb02a1
<|MERGE_RESOLUTION|>--- conflicted
+++ resolved
@@ -1,637 +1,343 @@
-<<<<<<< HEAD
-<html>
-<head>
-    <meta http-equiv="content-type" content="text/html; charset=UTF-8">
-	<title>Über das Programm</title>
-</head>
-
-<body bgcolor="FFFFFF">
-<pre>
-		    GNU GENERAL PUBLIC LICENSE
-		       Version 2, June 1991
-
- Copyright (C) 1989, 1991 Free Software Foundation, Inc.
-                       51 Franklin St, Fifth Floor, Boston, MA  02110-1301  USA
- Everyone is permitted to copy and distribute verbatim copies
- of this license document, but changing it is not allowed.
-
-			    Preamble
-
-  The licenses for most software are designed to take away your
-freedom to share and change it.  By contrast, the GNU General Public
-License is intended to guarantee your freedom to share and change free
-software--to make sure the software is free for all its users.  This
-General Public License applies to most of the Free Software
-Foundation's software and to any other program whose authors commit to
-using it.  (Some other Free Software Foundation software is covered by
-the GNU Library General Public License instead.)  You can apply it to
-your programs, too.
-
-  When we speak of free software, we are referring to freedom, not
-price.  Our General Public Licenses are designed to make sure that you
-have the freedom to distribute copies of free software (and charge for
-this service if you wish), that you receive source code or can get it
-if you want it, that you can change the software or use pieces of it
-in new free programs; and that you know you can do these things.
-
-  To protect your rights, we need to make restrictions that forbid
-anyone to deny you these rights or to ask you to surrender the rights.
-These restrictions translate to certain responsibilities for you if you
-distribute copies of the software, or if you modify it.
-
-  For example, if you distribute copies of such a program, whether
-gratis or for a fee, you must give the recipients all the rights that
-you have.  You must make sure that they, too, receive or can get the
-source code.  And you must show them these terms so they know their
-rights.
-
-  We protect your rights with two steps: (1) copyright the software, and
-(2) offer you this license which gives you legal permission to copy,
-distribute and/or modify the software.
-
-  Also, for each author's protection and ours, we want to make certain
-that everyone understands that there is no warranty for this free
-software.  If the software is modified by someone else and passed on, we
-want its recipients to know that what they have is not the original, so
-that any problems introduced by others will not reflect on the original
-authors' reputations.
-
-  Finally, any free program is threatened constantly by software
-patents.  We wish to avoid the danger that redistributors of a free
-program will individually obtain patent licenses, in effect making the
-program proprietary.  To prevent this, we have made it clear that any
-patent must be licensed for everyone's free use or not licensed at all.
-
-  The precise terms and conditions for copying, distribution and
-modification follow.
-
-		    GNU GENERAL PUBLIC LICENSE
-   TERMS AND CONDITIONS FOR COPYING, DISTRIBUTION AND MODIFICATION
-
-  0. This License applies to any program or other work which contains
-a notice placed by the copyright holder saying it may be distributed
-under the terms of this General Public License.  The "Program", below,
-refers to any such program or work, and a "work based on the Program"
-means either the Program or any derivative work under copyright law:
-that is to say, a work containing the Program or a portion of it,
-either verbatim or with modifications and/or translated into another
-language.  (Hereinafter, translation is included without limitation in
-the term "modification".)  Each licensee is addressed as "you".
-
-Activities other than copying, distribution and modification are not
-covered by this License; they are outside its scope.  The act of
-running the Program is not restricted, and the output from the Program
-is covered only if its contents constitute a work based on the
-Program (independent of having been made by running the Program).
-Whether that is true depends on what the Program does.
-
-  1. You may copy and distribute verbatim copies of the Program's
-source code as you receive it, in any medium, provided that you
-conspicuously and appropriately publish on each copy an appropriate
-copyright notice and disclaimer of warranty; keep intact all the
-notices that refer to this License and to the absence of any warranty;
-and give any other recipients of the Program a copy of this License
-along with the Program.
-
-You may charge a fee for the physical act of transferring a copy, and
-you may at your option offer warranty protection in exchange for a fee.
-
-  2. You may modify your copy or copies of the Program or any portion
-of it, thus forming a work based on the Program, and copy and
-distribute such modifications or work under the terms of Section 1
-above, provided that you also meet all of these conditions:
-
-    a) You must cause the modified files to carry prominent notices
-    stating that you changed the files and the date of any change.
-
-    b) You must cause any work that you distribute or publish, that in
-    whole or in part contains or is derived from the Program or any
-    part thereof, to be licensed as a whole at no charge to all third
-    parties under the terms of this License.
-
-    c) If the modified program normally reads commands interactively
-    when run, you must cause it, when started running for such
-    interactive use in the most ordinary way, to print or display an
-    announcement including an appropriate copyright notice and a
-    notice that there is no warranty (or else, saying that you provide
-    a warranty) and that users may redistribute the program under
-    these conditions, and telling the user how to view a copy of this
-    License.  (Exception: if the Program itself is interactive but
-    does not normally print such an announcement, your work based on
-    the Program is not required to print an announcement.)
-
-These requirements apply to the modified work as a whole.  If
-identifiable sections of that work are not derived from the Program,
-and can be reasonably considered independent and separate works in
-themselves, then this License, and its terms, do not apply to those
-sections when you distribute them as separate works.  But when you
-distribute the same sections as part of a whole which is a work based
-on the Program, the distribution of the whole must be on the terms of
-this License, whose permissions for other licensees extend to the
-entire whole, and thus to each and every part regardless of who wrote it.
-
-Thus, it is not the intent of this section to claim rights or contest
-your rights to work written entirely by you; rather, the intent is to
-exercise the right to control the distribution of derivative or
-collective works based on the Program.
-
-In addition, mere aggregation of another work not based on the Program
-with the Program (or with a work based on the Program) on a volume of
-a storage or distribution medium does not bring the other work under
-the scope of this License.
-
-  3. You may copy and distribute the Program (or a work based on it,
-under Section 2) in object code or executable form under the terms of
-Sections 1 and 2 above provided that you also do one of the following:
-
-    a) Accompany it with the complete corresponding machine-readable
-    source code, which must be distributed under the terms of Sections
-    1 and 2 above on a medium customarily used for software interchange; or,
-
-    b) Accompany it with a written offer, valid for at least three
-    years, to give any third party, for a charge no more than your
-    cost of physically performing source distribution, a complete
-    machine-readable copy of the corresponding source code, to be
-    distributed under the terms of Sections 1 and 2 above on a medium
-    customarily used for software interchange; or,
-
-    c) Accompany it with the information you received as to the offer
-    to distribute corresponding source code.  (This alternative is
-    allowed only for noncommercial distribution and only if you
-    received the program in object code or executable form with such
-    an offer, in accord with Subsection b above.)
-
-The source code for a work means the preferred form of the work for
-making modifications to it.  For an executable work, complete source
-code means all the source code for all modules it contains, plus any
-associated interface definition files, plus the scripts used to
-control compilation and installation of the executable.  However, as a
-special exception, the source code distributed need not include
-anything that is normally distributed (in either source or binary
-form) with the major components (compiler, kernel, and so on) of the
-operating system on which the executable runs, unless that component
-itself accompanies the executable.
-
-If distribution of executable or object code is made by offering
-access to copy from a designated place, then offering equivalent
-access to copy the source code from the same place counts as
-distribution of the source code, even though third parties are not
-compelled to copy the source along with the object code.
-
-  4. You may not copy, modify, sublicense, or distribute the Program
-except as expressly provided under this License.  Any attempt
-otherwise to copy, modify, sublicense or distribute the Program is
-void, and will automatically terminate your rights under this License.
-However, parties who have received copies, or rights, from you under
-this License will not have their licenses terminated so long as such
-parties remain in full compliance.
-
-  5. You are not required to accept this License, since you have not
-signed it.  However, nothing else grants you permission to modify or
-distribute the Program or its derivative works.  These actions are
-prohibited by law if you do not accept this License.  Therefore, by
-modifying or distributing the Program (or any work based on the
-Program), you indicate your acceptance of this License to do so, and
-all its terms and conditions for copying, distributing or modifying
-the Program or works based on it.
-
-  6. Each time you redistribute the Program (or any work based on the
-Program), the recipient automatically receives a license from the
-original licensor to copy, distribute or modify the Program subject to
-these terms and conditions.  You may not impose any further
-restrictions on the recipients' exercise of the rights granted herein.
-You are not responsible for enforcing compliance by third parties to
-this License.
-
-  7. If, as a consequence of a court judgment or allegation of patent
-infringement or for any other reason (not limited to patent issues),
-conditions are imposed on you (whether by court order, agreement or
-otherwise) that contradict the conditions of this License, they do not
-excuse you from the conditions of this License.  If you cannot
-distribute so as to satisfy simultaneously your obligations under this
-License and any other pertinent obligations, then as a consequence you
-may not distribute the Program at all.  For example, if a patent
-license would not permit royalty-free redistribution of the Program by
-all those who receive copies directly or indirectly through you, then
-the only way you could satisfy both it and this License would be to
-refrain entirely from distribution of the Program.
-
-If any portion of this section is held invalid or unenforceable under
-any particular circumstance, the balance of the section is intended to
-apply and the section as a whole is intended to apply in other
-circumstances.
-
-It is not the purpose of this section to induce you to infringe any
-patents or other property right claims or to contest validity of any
-such claims; this section has the sole purpose of protecting the
-integrity of the free software distribution system, which is
-implemented by public license practices.  Many people have made
-generous contributions to the wide range of software distributed
-through that system in reliance on consistent application of that
-system; it is up to the author/donor to decide if he or she is willing
-to distribute software through any other system and a licensee cannot
-impose that choice.
-
-This section is intended to make thoroughly clear what is believed to
-be a consequence of the rest of this License.
-
-  8. If the distribution and/or use of the Program is restricted in
-certain countries either by patents or by copyrighted interfaces, the
-original copyright holder who places the Program under this License
-may add an explicit geographical distribution limitation excluding
-those countries, so that distribution is permitted only in or among
-countries not thus excluded.  In such case, this License incorporates
-the limitation as if written in the body of this License.
-
-  9. The Free Software Foundation may publish revised and/or new versions
-of the General Public License from time to time.  Such new versions will
-be similar in spirit to the present version, but may differ in detail to
-address new problems or concerns.
-
-Each version is given a distinguishing version number.  If the Program
-specifies a version number of this License which applies to it and "any
-later version", you have the option of following the terms and conditions
-either of that version or of any later version published by the Free
-Software Foundation.  If the Program does not specify a version number of
-this License, you may choose any version ever published by the Free Software
-Foundation.
-
-  10. If you wish to incorporate parts of the Program into other free
-programs whose distribution conditions are different, write to the author
-to ask for permission.  For software which is copyrighted by the Free
-Software Foundation, write to the Free Software Foundation; we sometimes
-make exceptions for this.  Our decision will be guided by the two goals
-of preserving the free status of all derivatives of our free software and
-of promoting the sharing and reuse of software generally.
-
-			    NO WARRANTY
-
-  11. BECAUSE THE PROGRAM IS LICENSED FREE OF CHARGE, THERE IS NO WARRANTY
-FOR THE PROGRAM, TO THE EXTENT PERMITTED BY APPLICABLE LAW.  EXCEPT WHEN
-OTHERWISE STATED IN WRITING THE COPYRIGHT HOLDERS AND/OR OTHER PARTIES
-PROVIDE THE PROGRAM "AS IS" WITHOUT WARRANTY OF ANY KIND, EITHER EXPRESSED
-OR IMPLIED, INCLUDING, BUT NOT LIMITED TO, THE IMPLIED WARRANTIES OF
-MERCHANTABILITY AND FITNESS FOR A PARTICULAR PURPOSE.  THE ENTIRE RISK AS
-TO THE QUALITY AND PERFORMANCE OF THE PROGRAM IS WITH YOU.  SHOULD THE
-PROGRAM PROVE DEFECTIVE, YOU ASSUME THE COST OF ALL NECESSARY SERVICING,
-REPAIR OR CORRECTION.
-
-  12. IN NO EVENT UNLESS REQUIRED BY APPLICABLE LAW OR AGREED TO IN WRITING
-WILL ANY COPYRIGHT HOLDER, OR ANY OTHER PARTY WHO MAY MODIFY AND/OR
-REDISTRIBUTE THE PROGRAM AS PERMITTED ABOVE, BE LIABLE TO YOU FOR DAMAGES,
-INCLUDING ANY GENERAL, SPECIAL, INCIDENTAL OR CONSEQUENTIAL DAMAGES ARISING
-OUT OF THE USE OR INABILITY TO USE THE PROGRAM (INCLUDING BUT NOT LIMITED
-TO LOSS OF DATA OR DATA BEING RENDERED INACCURATE OR LOSSES SUSTAINED BY
-YOU OR THIRD PARTIES OR A FAILURE OF THE PROGRAM TO OPERATE WITH ANY OTHER
-PROGRAMS), EVEN IF SUCH HOLDER OR OTHER PARTY HAS BEEN ADVISED OF THE
-POSSIBILITY OF SUCH DAMAGES.
-
-		     END OF TERMS AND CONDITIONS
-</pre>
-</body>
-</html>
-=======
-<!DOCTYPE html PUBLIC "-//W3C//DTD HTML 4.0//EN">
-<html>
-  <head>
-    <meta name="viewport" content="width=device-width, initial-scale=1.0">
-    <meta name="created" content="2018-10-23T06:18:10.521000000">
-    <meta name="changed" content="2018-10-23T06:18:42.262000000">
-    <meta http-equiv="content-type" content="text/html; charset=utf-8">
-    <meta http-equiv="Content-Language" content="en">
-    <title>
-      GNU GENERAL PUBLIC LICENSE
-    </title>
-    <link rel="stylesheet" type="text/css" href="../../style.css">
-  </head>
-  <body>
-    <h3 style="text-align: center;">
-      GNU GENERAL PUBLIC LICENSE
-    </h3>
-    <p style="text-align: center;">
-      Version 3, 29 June 2007
-    </p>
-    <p>
-      Copyright © 2007 Free Software Foundation, Inc. &lt;<a href="https://fsf.org/">https://fsf.org/</a>&gt;
-    </p>
-    <p>
-      Everyone is permitted to copy and distribute verbatim copies of this license document, but changing it is not allowed.
-    </p>
-    <h3>
-      <a name="preamble" id="preamble"></a>Preamble
-    </h3>
-    <p>
-      The GNU General Public License is a free, copyleft license for software and other kinds of works.
-    </p>
-    <p>
-      The licenses for most software and other practical works are designed to take away your freedom to share and change the works. By contrast, the GNU General Public License is intended to guarantee your freedom to share and change all versions of a program--to make sure it remains free software for all its users. We, the Free Software Foundation, use the GNU General Public License for most of our software; it applies also to any other work released this way by its authors. You can apply it to your programs, too.
-    </p>
-    <p>
-      When we speak of free software, we are referring to freedom, not price. Our General Public Licenses are designed to make sure that you have the freedom to distribute copies of free software (and charge for them if you wish), that you receive source code or can get it if you want it, that you can change the software or use pieces of it in new free programs, and that you know you can do these things.
-    </p>
-    <p>
-      To protect your rights, we need to prevent others from denying you these rights or asking you to surrender the rights. Therefore, you have certain responsibilities if you distribute copies of the software, or if you modify it: responsibilities to respect the freedom of others.
-    </p>
-    <p>
-      For example, if you distribute copies of such a program, whether gratis or for a fee, you must pass on to the recipients the same freedoms that you received. You must make sure that they, too, receive or can get the source code. And you must show them these terms so they know their rights.
-    </p>
-    <p>
-      Developers that use the GNU GPL protect your rights with two steps: (1) assert copyright on the software, and (2) offer you this License giving you legal permission to copy, distribute and/or modify it.
-    </p>
-    <p>
-      For the developers' and authors' protection, the GPL clearly explains that there is no warranty for this free software. For both users' and authors' sake, the GPL requires that modified versions be marked as changed, so that their problems will not be attributed erroneously to authors of previous versions.
-    </p>
-    <p>
-      Some devices are designed to deny users access to install or run modified versions of the software inside them, although the manufacturer can do so. This is fundamentally incompatible with the aim of protecting users' freedom to change the software. The systematic pattern of such abuse occurs in the area of products for individuals to use, which is precisely where it is most unacceptable. Therefore, we have designed this version of the GPL to prohibit the practice for those products. If such problems arise substantially in other domains, we stand ready to extend this provision to those domains in future versions of the GPL, as needed to protect the freedom of users.
-    </p>
-    <p>
-      Finally, every program is threatened constantly by software patents. States should not allow patents to restrict development and use of software on general-purpose computers, but in those that do, we wish to avoid the special danger that patents applied to a free program could make it effectively proprietary. To prevent this, the GPL assures that patents cannot be used to render the program non-free.
-    </p>
-    <p>
-      The precise terms and conditions for copying, distribution and modification follow.
-    </p>
-    <h3>
-      <a name="terms" id="terms"></a>TERMS AND CONDITIONS
-    </h3>
-    <h4>
-      <a name="section0" id="section0"></a>0. Definitions.
-    </h4>
-    <p>
-      “This License” refers to version 3 of the GNU General Public License.
-    </p>
-    <p>
-      “Copyright” also means copyright-like laws that apply to other kinds of works, such as semiconductor masks.
-    </p>
-    <p>
-      “The Program” refers to any copyrightable work licensed under this License. Each licensee is addressed as “you”. “Licensees” and “recipients” may be individuals or organizations.
-    </p>
-    <p>
-      To “modify” a work means to copy from or adapt all or part of the work in a fashion requiring copyright permission, other than the making of an exact copy. The resulting work is called a “modified version” of the earlier work or a work “based on” the earlier work.
-    </p>
-    <p>
-      A “covered work” means either the unmodified Program or a work based on the Program.
-    </p>
-    <p>
-      To “propagate” a work means to do anything with it that, without permission, would make you directly or secondarily liable for infringement under applicable copyright law, except executing it on a computer or modifying a private copy. Propagation includes copying, distribution (with or without modification), making available to the public, and in some countries other activities as well.
-    </p>
-    <p>
-      To “convey” a work means any kind of propagation that enables other parties to make or receive copies. Mere interaction with a user through a computer network, with no transfer of a copy, is not conveying.
-    </p>
-    <p>
-      An interactive user interface displays “Appropriate Legal Notices” to the extent that it includes a convenient and prominently visible feature that (1) displays an appropriate copyright notice, and (2) tells the user that there is no warranty for the work (except to the extent that warranties are provided), that licensees may convey the work under this License, and how to view a copy of this License. If the interface presents a list of user commands or options, such as a menu, a prominent item in the list meets this criterion.
-    </p>
-    <h4>
-      <a name="section1" id="section1"></a>1. Source Code.
-    </h4>
-    <p>
-      The “source code” for a work means the preferred form of the work for making modifications to it. “Object code” means any non-source form of a work.
-    </p>
-    <p>
-      A “Standard Interface” means an interface that either is an official standard defined by a recognized standards body, or, in the case of interfaces specified for a particular programming language, one that is widely used among developers working in that language.
-    </p>
-    <p>
-      The “System Libraries” of an executable work include anything, other than the work as a whole, that (a) is included in the normal form of packaging a Major Component, but which is not part of that Major Component, and (b) serves only to enable use of the work with that Major Component, or to implement a Standard Interface for which an implementation is available to the public in source code form. A “Major Component”, in this context, means a major essential component (kernel, window system, and so on) of the specific operating system (if any) on which the executable work runs, or a compiler used to produce the work, or an object code interpreter used to run it.
-    </p>
-    <p>
-      The “Corresponding Source” for a work in object code form means all the source code needed to generate, install, and (for an executable work) run the object code and to modify the work, including scripts to control those activities. However, it does not include the work's System Libraries, or general-purpose tools or generally available free programs which are used unmodified in performing those activities but which are not part of the work. For example, Corresponding Source includes interface definition files associated with source files for the work, and the source code for shared libraries and dynamically linked subprograms that the work is specifically designed to require, such as by intimate data communication or control flow between those subprograms and other parts of the work.
-    </p>
-    <p>
-      The Corresponding Source need not include anything that users can regenerate automatically from other parts of the Corresponding Source.
-    </p>
-    <p>
-      The Corresponding Source for a work in source code form is that same work.
-    </p>
-    <h4>
-      <a name="section2" id="section2"></a>2. Basic Permissions.
-    </h4>
-    <p>
-      All rights granted under this License are granted for the term of copyright on the Program, and are irrevocable provided the stated conditions are met. This License explicitly affirms your unlimited permission to run the unmodified Program. The output from running a covered work is covered by this License only if the output, given its content, constitutes a covered work. This License acknowledges your rights of fair use or other equivalent, as provided by copyright law.
-    </p>
-    <p>
-      You may make, run and propagate covered works that you do not convey, without conditions so long as your license otherwise remains in force. You may convey covered works to others for the sole purpose of having them make modifications exclusively for you, or provide you with facilities for running those works, provided that you comply with the terms of this License in conveying all material for which you do not control copyright. Those thus making or running the covered works for you must do so exclusively on your behalf, under your direction and control, on terms that prohibit them from making any copies of your copyrighted material outside their relationship with you.
-    </p>
-    <p>
-      Conveying under any other circumstances is permitted solely under the conditions stated below. Sublicensing is not allowed; section 10 makes it unnecessary.
-    </p>
-    <h4>
-      <a name="section3" id="section3"></a>3. Protecting Users' Legal Rights From Anti-Circumvention Law.
-    </h4>
-    <p>
-      No covered work shall be deemed part of an effective technological measure under any applicable law fulfilling obligations under article 11 of the WIPO copyright treaty adopted on 20 December 1996, or similar laws prohibiting or restricting circumvention of such measures.
-    </p>
-    <p>
-      When you convey a covered work, you waive any legal power to forbid circumvention of technological measures to the extent such circumvention is effected by exercising rights under this License with respect to the covered work, and you disclaim any intention to limit operation or modification of the work as a means of enforcing, against the work's users, your or third parties' legal rights to forbid circumvention of technological measures.
-    </p>
-    <h4>
-      <a name="section4" id="section4"></a>4. Conveying Verbatim Copies.
-    </h4>
-    <p>
-      You may convey verbatim copies of the Program's source code as you receive it, in any medium, provided that you conspicuously and appropriately publish on each copy an appropriate copyright notice; keep intact all notices stating that this License and any non-permissive terms added in accord with section 7 apply to the code; keep intact all notices of the absence of any warranty; and give all recipients a copy of this License along with the Program.
-    </p>
-    <p>
-      You may charge any price or no price for each copy that you convey, and you may offer support or warranty protection for a fee.
-    </p>
-    <h4>
-      <a name="section5" id="section5"></a>5. Conveying Modified Source Versions.
-    </h4>
-    <p>
-      You may convey a work based on the Program, or the modifications to produce it from the Program, in the form of source code under the terms of section 4, provided that you also meet all of these conditions:
-    </p>
-    <ul>
-      <li>a) The work must carry prominent notices stating that you modified it, and giving a relevant date.
-      </li>
-      <li>b) The work must carry prominent notices stating that it is released under this License and any conditions added under section 7. This requirement modifies the requirement in section 4 to “keep intact all notices”.
-      </li>
-      <li>c) You must license the entire work, as a whole, under this License to anyone who comes into possession of a copy. This License will therefore apply, along with any applicable section 7 additional terms, to the whole of the work, and all its parts, regardless of how they are packaged. This License gives no permission to license the work in any other way, but it does not invalidate such permission if you have separately received it.
-      </li>
-      <li>d) If the work has interactive user interfaces, each must display Appropriate Legal Notices; however, if the Program has interactive interfaces that do not display Appropriate Legal Notices, your work need not make them do so.
-      </li>
-    </ul>
-    <p>
-      A compilation of a covered work with other separate and independent works, which are not by their nature extensions of the covered work, and which are not combined with it such as to form a larger program, in or on a volume of a storage or distribution medium, is called an “aggregate” if the compilation and its resulting copyright are not used to limit the access or legal rights of the compilation's users beyond what the individual works permit. Inclusion of a covered work in an aggregate does not cause this License to apply to the other parts of the aggregate.
-    </p>
-    <h4>
-      <a name="section6" id="section6"></a>6. Conveying Non-Source Forms.
-    </h4>
-    <p>
-      You may convey a covered work in object code form under the terms of sections 4 and 5, provided that you also convey the machine-readable Corresponding Source under the terms of this License, in one of these ways:
-    </p>
-    <ul>
-      <li>a) Convey the object code in, or embodied in, a physical product (including a physical distribution medium), accompanied by the Corresponding Source fixed on a durable physical medium customarily used for software interchange.
-      </li>
-      <li>b) Convey the object code in, or embodied in, a physical product (including a physical distribution medium), accompanied by a written offer, valid for at least three years and valid for as long as you offer spare parts or customer support for that product model, to give anyone who possesses the object code either (1) a copy of the Corresponding Source for all the software in the product that is covered by this License, on a durable physical medium customarily used for software interchange, for a price no more than your reasonable cost of physically performing this conveying of source, or (2) access to copy the Corresponding Source from a network server at no charge.
-      </li>
-      <li>c) Convey individual copies of the object code with a copy of the written offer to provide the Corresponding Source. This alternative is allowed only occasionally and noncommercially, and only if you received the object code with such an offer, in accord with subsection 6b.
-      </li>
-      <li>d) Convey the object code by offering access from a designated place (gratis or for a charge), and offer equivalent access to the Corresponding Source in the same way through the same place at no further charge. You need not require recipients to copy the Corresponding Source along with the object code. If the place to copy the object code is a network server, the Corresponding Source may be on a different server (operated by you or a third party) that supports equivalent copying facilities, provided you maintain clear directions next to the object code saying where to find the Corresponding Source. Regardless of what server hosts the Corresponding Source, you remain obligated to ensure that it is available for as long as needed to satisfy these requirements.
-      </li>
-      <li>e) Convey the object code using peer-to-peer transmission, provided you inform other peers where the object code and Corresponding Source of the work are being offered to the general public at no charge under subsection 6d.
-      </li>
-    </ul>
-    <p>
-      A separable portion of the object code, whose source code is excluded from the Corresponding Source as a System Library, need not be included in conveying the object code work.
-    </p>
-    <p>
-      A “User Product” is either (1) a “consumer product”, which means any tangible personal property which is normally used for personal, family, or household purposes, or (2) anything designed or sold for incorporation into a dwelling. In determining whether a product is a consumer product, doubtful cases shall be resolved in favor of coverage. For a particular product received by a particular user, “normally used” refers to a typical or common use of that class of product, regardless of the status of the particular user or of the way in which the particular user actually uses, or expects or is expected to use, the product. A product is a consumer product regardless of whether the product has substantial commercial, industrial or non-consumer uses, unless such uses represent the only significant mode of use of the product.
-    </p>
-    <p>
-      “Installation Information” for a User Product means any methods, procedures, authorization keys, or other information required to install and execute modified versions of a covered work in that User Product from a modified version of its Corresponding Source. The information must suffice to ensure that the continued functioning of the modified object code is in no case prevented or interfered with solely because modification has been made.
-    </p>
-    <p>
-      If you convey an object code work under this section in, or with, or specifically for use in, a User Product, and the conveying occurs as part of a transaction in which the right of possession and use of the User Product is transferred to the recipient in perpetuity or for a fixed term (regardless of how the transaction is characterized), the Corresponding Source conveyed under this section must be accompanied by the Installation Information. But this requirement does not apply if neither you nor any third party retains the ability to install modified object code on the User Product (for example, the work has been installed in ROM).
-    </p>
-    <p>
-      The requirement to provide Installation Information does not include a requirement to continue to provide support service, warranty, or updates for a work that has been modified or installed by the recipient, or for the User Product in which it has been modified or installed. Access to a network may be denied when the modification itself materially and adversely affects the operation of the network or violates the rules and protocols for communication across the network.
-    </p>
-    <p>
-      Corresponding Source conveyed, and Installation Information provided, in accord with this section must be in a format that is publicly documented (and with an implementation available to the public in source code form), and must require no special password or key for unpacking, reading or copying.
-    </p>
-    <h4>
-      <a name="section7" id="section7"></a>7. Additional Terms.
-    </h4>
-    <p>
-      “Additional permissions” are terms that supplement the terms of this License by making exceptions from one or more of its conditions. Additional permissions that are applicable to the entire Program shall be treated as though they were included in this License, to the extent that they are valid under applicable law. If additional permissions apply only to part of the Program, that part may be used separately under those permissions, but the entire Program remains governed by this License without regard to the additional permissions.
-    </p>
-    <p>
-      When you convey a copy of a covered work, you may at your option remove any additional permissions from that copy, or from any part of it. (Additional permissions may be written to require their own removal in certain cases when you modify the work.) You may place additional permissions on material, added by you to a covered work, for which you have or can give appropriate copyright permission.
-    </p>
-    <p>
-      Notwithstanding any other provision of this License, for material you add to a covered work, you may (if authorized by the copyright holders of that material) supplement the terms of this License with terms:
-    </p>
-    <ul>
-      <li>a) Disclaiming warranty or limiting liability differently from the terms of sections 15 and 16 of this License; or
-      </li>
-      <li>b) Requiring preservation of specified reasonable legal notices or author attributions in that material or in the Appropriate Legal Notices displayed by works containing it; or
-      </li>
-      <li>c) Prohibiting misrepresentation of the origin of that material, or requiring that modified versions of such material be marked in reasonable ways as different from the original version; or
-      </li>
-      <li>d) Limiting the use for publicity purposes of names of licensors or authors of the material; or
-      </li>
-      <li>e) Declining to grant rights under trademark law for use of some trade names, trademarks, or service marks; or
-      </li>
-      <li>f) Requiring indemnification of licensors and authors of that material by anyone who conveys the material (or modified versions of it) with contractual assumptions of liability to the recipient, for any liability that these contractual assumptions directly impose on those licensors and authors.
-      </li>
-    </ul>
-    <p>
-      All other non-permissive additional terms are considered “further restrictions” within the meaning of section 10. If the Program as you received it, or any part of it, contains a notice stating that it is governed by this License along with a term that is a further restriction, you may remove that term. If a license document contains a further restriction but permits relicensing or conveying under this License, you may add to a covered work material governed by the terms of that license document, provided that the further restriction does not survive such relicensing or conveying.
-    </p>
-    <p>
-      If you add terms to a covered work in accord with this section, you must place, in the relevant source files, a statement of the additional terms that apply to those files, or a notice indicating where to find the applicable terms.
-    </p>
-    <p>
-      Additional terms, permissive or non-permissive, may be stated in the form of a separately written license, or stated as exceptions; the above requirements apply either way.
-    </p>
-    <h4>
-      <a name="section8" id="section8"></a>8. Termination.
-    </h4>
-    <p>
-      You may not propagate or modify a covered work except as expressly provided under this License. Any attempt otherwise to propagate or modify it is void, and will automatically terminate your rights under this License (including any patent licenses granted under the third paragraph of section 11).
-    </p>
-    <p>
-      However, if you cease all violation of this License, then your license from a particular copyright holder is reinstated (a) provisionally, unless and until the copyright holder explicitly and finally terminates your license, and (b) permanently, if the copyright holder fails to notify you of the violation by some reasonable means prior to 60 days after the cessation.
-    </p>
-    <p>
-      Moreover, your license from a particular copyright holder is reinstated permanently if the copyright holder notifies you of the violation by some reasonable means, this is the first time you have received notice of violation of this License (for any work) from that copyright holder, and you cure the violation prior to 30 days after your receipt of the notice.
-    </p>
-    <p>
-      Termination of your rights under this section does not terminate the licenses of parties who have received copies or rights from you under this License. If your rights have been terminated and not permanently reinstated, you do not qualify to receive new licenses for the same material under section 10.
-    </p>
-    <h4>
-      <a name="section9" id="section9"></a>9. Acceptance Not Required for Having Copies.
-    </h4>
-    <p>
-      You are not required to accept this License in order to receive or run a copy of the Program. Ancillary propagation of a covered work occurring solely as a consequence of using peer-to-peer transmission to receive a copy likewise does not require acceptance. However, nothing other than this License grants you permission to propagate or modify any covered work. These actions infringe copyright if you do not accept this License. Therefore, by modifying or propagating a covered work, you indicate your acceptance of this License to do so.
-    </p>
-    <h4>
-      <a name="section10" id="section10"></a>10. Automatic Licensing of Downstream Recipients.
-    </h4>
-    <p>
-      Each time you convey a covered work, the recipient automatically receives a license from the original licensors, to run, modify and propagate that work, subject to this License. You are not responsible for enforcing compliance by third parties with this License.
-    </p>
-    <p>
-      An “entity transaction” is a transaction transferring control of an organization, or substantially all assets of one, or subdividing an organization, or merging organizations. If propagation of a covered work results from an entity transaction, each party to that transaction who receives a copy of the work also receives whatever licenses to the work the party's predecessor in interest had or could give under the previous paragraph, plus a right to possession of the Corresponding Source of the work from the predecessor in interest, if the predecessor has it or can get it with reasonable efforts.
-    </p>
-    <p>
-      You may not impose any further restrictions on the exercise of the rights granted or affirmed under this License. For example, you may not impose a license fee, royalty, or other charge for exercise of rights granted under this License, and you may not initiate litigation (including a cross-claim or counterclaim in a lawsuit) alleging that any patent claim is infringed by making, using, selling, offering for sale, or importing the Program or any portion of it.
-    </p>
-    <h4>
-      <a name="section11" id="section11"></a>11. Patents.
-    </h4>
-    <p>
-      A “contributor” is a copyright holder who authorizes use under this License of the Program or a work on which the Program is based. The work thus licensed is called the contributor's “contributor version”.
-    </p>
-    <p>
-      A contributor's “essential patent claims” are all patent claims owned or controlled by the contributor, whether already acquired or hereafter acquired, that would be infringed by some manner, permitted by this License, of making, using, or selling its contributor version, but do not include claims that would be infringed only as a consequence of further modification of the contributor version. For purposes of this definition, “control” includes the right to grant patent sublicenses in a manner consistent with the requirements of this License.
-    </p>
-    <p>
-      Each contributor grants you a non-exclusive, worldwide, royalty-free patent license under the contributor's essential patent claims, to make, use, sell, offer for sale, import and otherwise run, modify and propagate the contents of its contributor version.
-    </p>
-    <p>
-      In the following three paragraphs, a “patent license” is any express agreement or commitment, however denominated, not to enforce a patent (such as an express permission to practice a patent or covenant not to sue for patent infringement). To “grant” such a patent license to a party means to make such an agreement or commitment not to enforce a patent against the party.
-    </p>
-    <p>
-      If you convey a covered work, knowingly relying on a patent license, and the Corresponding Source of the work is not available for anyone to copy, free of charge and under the terms of this License, through a publicly available network server or other readily accessible means, then you must either (1) cause the Corresponding Source to be so available, or (2) arrange to deprive yourself of the benefit of the patent license for this particular work, or (3) arrange, in a manner consistent with the requirements of this License, to extend the patent license to downstream recipients. “Knowingly relying” means you have actual knowledge that, but for the patent license, your conveying the covered work in a country, or your recipient's use of the covered work in a country, would infringe one or more identifiable patents in that country that you have reason to believe are valid.
-    </p>
-    <p>
-      If, pursuant to or in connection with a single transaction or arrangement, you convey, or propagate by procuring conveyance of, a covered work, and grant a patent license to some of the parties receiving the covered work authorizing them to use, propagate, modify or convey a specific copy of the covered work, then the patent license you grant is automatically extended to all recipients of the covered work and works based on it.
-    </p>
-    <p>
-      A patent license is “discriminatory” if it does not include within the scope of its coverage, prohibits the exercise of, or is conditioned on the non-exercise of one or more of the rights that are specifically granted under this License. You may not convey a covered work if you are a party to an arrangement with a third party that is in the business of distributing software, under which you make payment to the third party based on the extent of your activity of conveying the work, and under which the third party grants, to any of the parties who would receive the covered work from you, a discriminatory patent license (a) in connection with copies of the covered work conveyed by you (or copies made from those copies), or (b) primarily for and in connection with specific products or compilations that contain the covered work, unless you entered into that arrangement, or that patent license was granted, prior to 28 March 2007.
-    </p>
-    <p>
-      Nothing in this License shall be construed as excluding or limiting any implied license or other defenses to infringement that may otherwise be available to you under applicable patent law.
-    </p>
-    <h4>
-      <a name="section12" id="section12"></a>12. No Surrender of Others' Freedom.
-    </h4>
-    <p>
-      If conditions are imposed on you (whether by court order, agreement or otherwise) that contradict the conditions of this License, they do not excuse you from the conditions of this License. If you cannot convey a covered work so as to satisfy simultaneously your obligations under this License and any other pertinent obligations, then as a consequence you may not convey it at all. For example, if you agree to terms that obligate you to collect a royalty for further conveying from those to whom you convey the Program, the only way you could satisfy both those terms and this License would be to refrain entirely from conveying the Program.
-    </p>
-    <h4>
-      <a name="section13" id="section13"></a>13. Use with the GNU Affero General Public License.
-    </h4>
-    <p>
-      Notwithstanding any other provision of this License, you have permission to link or combine any covered work with a work licensed under version 3 of the GNU Affero General Public License into a single combined work, and to convey the resulting work. The terms of this License will continue to apply to the part which is the covered work, but the special requirements of the GNU Affero General Public License, section 13, concerning interaction through a network will apply to the combination as such.
-    </p>
-    <h4>
-      <a name="section14" id="section14"></a>14. Revised Versions of this License.
-    </h4>
-    <p>
-      The Free Software Foundation may publish revised and/or new versions of the GNU General Public License from time to time. Such new versions will be similar in spirit to the present version, but may differ in detail to address new problems or concerns.
-    </p>
-    <p>
-      Each version is given a distinguishing version number. If the Program specifies that a certain numbered version of the GNU General Public License “or any later version” applies to it, you have the option of following the terms and conditions either of that numbered version or of any later version published by the Free Software Foundation. If the Program does not specify a version number of the GNU General Public License, you may choose any version ever published by the Free Software Foundation.
-    </p>
-    <p>
-      If the Program specifies that a proxy can decide which future versions of the GNU General Public License can be used, that proxy's public statement of acceptance of a version permanently authorizes you to choose that version for the Program.
-    </p>
-    <p>
-      Later license versions may give you additional or different permissions. However, no additional obligations are imposed on any author or copyright holder as a result of your choosing to follow a later version.
-    </p>
-    <h4>
-      <a name="section15" id="section15"></a>15. Disclaimer of Warranty.
-    </h4>
-    <p>
-      THERE IS NO WARRANTY FOR THE PROGRAM, TO THE EXTENT PERMITTED BY APPLICABLE LAW. EXCEPT WHEN OTHERWISE STATED IN WRITING THE COPYRIGHT HOLDERS AND/OR OTHER PARTIES PROVIDE THE PROGRAM “AS IS” WITHOUT WARRANTY OF ANY KIND, EITHER EXPRESSED OR IMPLIED, INCLUDING, BUT NOT LIMITED TO, THE IMPLIED WARRANTIES OF MERCHANTABILITY AND FITNESS FOR A PARTICULAR PURPOSE. THE ENTIRE RISK AS TO THE QUALITY AND PERFORMANCE OF THE PROGRAM IS WITH YOU. SHOULD THE PROGRAM PROVE DEFECTIVE, YOU ASSUME THE COST OF ALL NECESSARY SERVICING, REPAIR OR CORRECTION.
-    </p>
-    <h4>
-      <a name="section16" id="section16"></a>16. Limitation of Liability.
-    </h4>
-    <p>
-      IN NO EVENT UNLESS REQUIRED BY APPLICABLE LAW OR AGREED TO IN WRITING WILL ANY COPYRIGHT HOLDER, OR ANY OTHER PARTY WHO MODIFIES AND/OR CONVEYS THE PROGRAM AS PERMITTED ABOVE, BE LIABLE TO YOU FOR DAMAGES, INCLUDING ANY GENERAL, SPECIAL, INCIDENTAL OR CONSEQUENTIAL DAMAGES ARISING OUT OF THE USE OR INABILITY TO USE THE PROGRAM (INCLUDING BUT NOT LIMITED TO LOSS OF DATA OR DATA BEING RENDERED INACCURATE OR LOSSES SUSTAINED BY YOU OR THIRD PARTIES OR A FAILURE OF THE PROGRAM TO OPERATE WITH ANY OTHER PROGRAMS), EVEN IF SUCH HOLDER OR OTHER PARTY HAS BEEN ADVISED OF THE POSSIBILITY OF SUCH DAMAGES.
-    </p>
-    <h4>
-      <a name="section17" id="section17"></a>17. Interpretation of Sections 15 and 16.
-    </h4>
-    <p>
-      If the disclaimer of warranty and limitation of liability provided above cannot be given local legal effect according to their terms, reviewing courts shall apply local law that most closely approximates an absolute waiver of all civil liability in connection with the Program, unless a warranty or assumption of liability accompanies a copy of the Program in return for a fee.
-    </p>
-    <p>
-      END OF TERMS AND CONDITIONS
-    </p>
-    <p>
-      <strong>Suivant:</strong> <em><a href="index.html">Index</a></em>.
-    </p>
-  </body>
-</html>
->>>>>>> 5ecb02a1
+<!DOCTYPE html PUBLIC "-//W3C//DTD HTML 4.0//EN">
+<html>
+  <head>
+    <meta name="viewport" content="width=device-width, initial-scale=1.0">
+    <meta name="created" content="2018-10-23T06:18:10.521000000">
+    <meta name="changed" content="2018-10-23T06:18:42.262000000">
+    <meta http-equiv="content-type" content="text/html; charset=utf-8">
+    <meta http-equiv="Content-Language" content="en">
+    <title>
+      GNU GENERAL PUBLIC LICENSE
+    </title>
+    <link rel="stylesheet" type="text/css" href="../../style.css">
+  </head>
+  <body>
+    <h3 style="text-align: center;">
+      GNU GENERAL PUBLIC LICENSE
+    </h3>
+    <p style="text-align: center;">
+      Version 3, 29 June 2007
+    </p>
+    <p>
+      Copyright © 2007 Free Software Foundation, Inc. &lt;<a href="https://fsf.org/">https://fsf.org/</a>&gt;
+    </p>
+    <p>
+      Everyone is permitted to copy and distribute verbatim copies of this license document, but changing it is not allowed.
+    </p>
+    <h3>
+      <a name="preamble" id="preamble"></a>Preamble
+    </h3>
+    <p>
+      The GNU General Public License is a free, copyleft license for software and other kinds of works.
+    </p>
+    <p>
+      The licenses for most software and other practical works are designed to take away your freedom to share and change the works. By contrast, the GNU General Public License is intended to guarantee your freedom to share and change all versions of a program--to make sure it remains free software for all its users. We, the Free Software Foundation, use the GNU General Public License for most of our software; it applies also to any other work released this way by its authors. You can apply it to your programs, too.
+    </p>
+    <p>
+      When we speak of free software, we are referring to freedom, not price. Our General Public Licenses are designed to make sure that you have the freedom to distribute copies of free software (and charge for them if you wish), that you receive source code or can get it if you want it, that you can change the software or use pieces of it in new free programs, and that you know you can do these things.
+    </p>
+    <p>
+      To protect your rights, we need to prevent others from denying you these rights or asking you to surrender the rights. Therefore, you have certain responsibilities if you distribute copies of the software, or if you modify it: responsibilities to respect the freedom of others.
+    </p>
+    <p>
+      For example, if you distribute copies of such a program, whether gratis or for a fee, you must pass on to the recipients the same freedoms that you received. You must make sure that they, too, receive or can get the source code. And you must show them these terms so they know their rights.
+    </p>
+    <p>
+      Developers that use the GNU GPL protect your rights with two steps: (1) assert copyright on the software, and (2) offer you this License giving you legal permission to copy, distribute and/or modify it.
+    </p>
+    <p>
+      For the developers' and authors' protection, the GPL clearly explains that there is no warranty for this free software. For both users' and authors' sake, the GPL requires that modified versions be marked as changed, so that their problems will not be attributed erroneously to authors of previous versions.
+    </p>
+    <p>
+      Some devices are designed to deny users access to install or run modified versions of the software inside them, although the manufacturer can do so. This is fundamentally incompatible with the aim of protecting users' freedom to change the software. The systematic pattern of such abuse occurs in the area of products for individuals to use, which is precisely where it is most unacceptable. Therefore, we have designed this version of the GPL to prohibit the practice for those products. If such problems arise substantially in other domains, we stand ready to extend this provision to those domains in future versions of the GPL, as needed to protect the freedom of users.
+    </p>
+    <p>
+      Finally, every program is threatened constantly by software patents. States should not allow patents to restrict development and use of software on general-purpose computers, but in those that do, we wish to avoid the special danger that patents applied to a free program could make it effectively proprietary. To prevent this, the GPL assures that patents cannot be used to render the program non-free.
+    </p>
+    <p>
+      The precise terms and conditions for copying, distribution and modification follow.
+    </p>
+    <h3>
+      <a name="terms" id="terms"></a>TERMS AND CONDITIONS
+    </h3>
+    <h4>
+      <a name="section0" id="section0"></a>0. Definitions.
+    </h4>
+    <p>
+      “This License” refers to version 3 of the GNU General Public License.
+    </p>
+    <p>
+      “Copyright” also means copyright-like laws that apply to other kinds of works, such as semiconductor masks.
+    </p>
+    <p>
+      “The Program” refers to any copyrightable work licensed under this License. Each licensee is addressed as “you”. “Licensees” and “recipients” may be individuals or organizations.
+    </p>
+    <p>
+      To “modify” a work means to copy from or adapt all or part of the work in a fashion requiring copyright permission, other than the making of an exact copy. The resulting work is called a “modified version” of the earlier work or a work “based on” the earlier work.
+    </p>
+    <p>
+      A “covered work” means either the unmodified Program or a work based on the Program.
+    </p>
+    <p>
+      To “propagate” a work means to do anything with it that, without permission, would make you directly or secondarily liable for infringement under applicable copyright law, except executing it on a computer or modifying a private copy. Propagation includes copying, distribution (with or without modification), making available to the public, and in some countries other activities as well.
+    </p>
+    <p>
+      To “convey” a work means any kind of propagation that enables other parties to make or receive copies. Mere interaction with a user through a computer network, with no transfer of a copy, is not conveying.
+    </p>
+    <p>
+      An interactive user interface displays “Appropriate Legal Notices” to the extent that it includes a convenient and prominently visible feature that (1) displays an appropriate copyright notice, and (2) tells the user that there is no warranty for the work (except to the extent that warranties are provided), that licensees may convey the work under this License, and how to view a copy of this License. If the interface presents a list of user commands or options, such as a menu, a prominent item in the list meets this criterion.
+    </p>
+    <h4>
+      <a name="section1" id="section1"></a>1. Source Code.
+    </h4>
+    <p>
+      The “source code” for a work means the preferred form of the work for making modifications to it. “Object code” means any non-source form of a work.
+    </p>
+    <p>
+      A “Standard Interface” means an interface that either is an official standard defined by a recognized standards body, or, in the case of interfaces specified for a particular programming language, one that is widely used among developers working in that language.
+    </p>
+    <p>
+      The “System Libraries” of an executable work include anything, other than the work as a whole, that (a) is included in the normal form of packaging a Major Component, but which is not part of that Major Component, and (b) serves only to enable use of the work with that Major Component, or to implement a Standard Interface for which an implementation is available to the public in source code form. A “Major Component”, in this context, means a major essential component (kernel, window system, and so on) of the specific operating system (if any) on which the executable work runs, or a compiler used to produce the work, or an object code interpreter used to run it.
+    </p>
+    <p>
+      The “Corresponding Source” for a work in object code form means all the source code needed to generate, install, and (for an executable work) run the object code and to modify the work, including scripts to control those activities. However, it does not include the work's System Libraries, or general-purpose tools or generally available free programs which are used unmodified in performing those activities but which are not part of the work. For example, Corresponding Source includes interface definition files associated with source files for the work, and the source code for shared libraries and dynamically linked subprograms that the work is specifically designed to require, such as by intimate data communication or control flow between those subprograms and other parts of the work.
+    </p>
+    <p>
+      The Corresponding Source need not include anything that users can regenerate automatically from other parts of the Corresponding Source.
+    </p>
+    <p>
+      The Corresponding Source for a work in source code form is that same work.
+    </p>
+    <h4>
+      <a name="section2" id="section2"></a>2. Basic Permissions.
+    </h4>
+    <p>
+      All rights granted under this License are granted for the term of copyright on the Program, and are irrevocable provided the stated conditions are met. This License explicitly affirms your unlimited permission to run the unmodified Program. The output from running a covered work is covered by this License only if the output, given its content, constitutes a covered work. This License acknowledges your rights of fair use or other equivalent, as provided by copyright law.
+    </p>
+    <p>
+      You may make, run and propagate covered works that you do not convey, without conditions so long as your license otherwise remains in force. You may convey covered works to others for the sole purpose of having them make modifications exclusively for you, or provide you with facilities for running those works, provided that you comply with the terms of this License in conveying all material for which you do not control copyright. Those thus making or running the covered works for you must do so exclusively on your behalf, under your direction and control, on terms that prohibit them from making any copies of your copyrighted material outside their relationship with you.
+    </p>
+    <p>
+      Conveying under any other circumstances is permitted solely under the conditions stated below. Sublicensing is not allowed; section 10 makes it unnecessary.
+    </p>
+    <h4>
+      <a name="section3" id="section3"></a>3. Protecting Users' Legal Rights From Anti-Circumvention Law.
+    </h4>
+    <p>
+      No covered work shall be deemed part of an effective technological measure under any applicable law fulfilling obligations under article 11 of the WIPO copyright treaty adopted on 20 December 1996, or similar laws prohibiting or restricting circumvention of such measures.
+    </p>
+    <p>
+      When you convey a covered work, you waive any legal power to forbid circumvention of technological measures to the extent such circumvention is effected by exercising rights under this License with respect to the covered work, and you disclaim any intention to limit operation or modification of the work as a means of enforcing, against the work's users, your or third parties' legal rights to forbid circumvention of technological measures.
+    </p>
+    <h4>
+      <a name="section4" id="section4"></a>4. Conveying Verbatim Copies.
+    </h4>
+    <p>
+      You may convey verbatim copies of the Program's source code as you receive it, in any medium, provided that you conspicuously and appropriately publish on each copy an appropriate copyright notice; keep intact all notices stating that this License and any non-permissive terms added in accord with section 7 apply to the code; keep intact all notices of the absence of any warranty; and give all recipients a copy of this License along with the Program.
+    </p>
+    <p>
+      You may charge any price or no price for each copy that you convey, and you may offer support or warranty protection for a fee.
+    </p>
+    <h4>
+      <a name="section5" id="section5"></a>5. Conveying Modified Source Versions.
+    </h4>
+    <p>
+      You may convey a work based on the Program, or the modifications to produce it from the Program, in the form of source code under the terms of section 4, provided that you also meet all of these conditions:
+    </p>
+    <ul>
+      <li>a) The work must carry prominent notices stating that you modified it, and giving a relevant date.
+      </li>
+      <li>b) The work must carry prominent notices stating that it is released under this License and any conditions added under section 7. This requirement modifies the requirement in section 4 to “keep intact all notices”.
+      </li>
+      <li>c) You must license the entire work, as a whole, under this License to anyone who comes into possession of a copy. This License will therefore apply, along with any applicable section 7 additional terms, to the whole of the work, and all its parts, regardless of how they are packaged. This License gives no permission to license the work in any other way, but it does not invalidate such permission if you have separately received it.
+      </li>
+      <li>d) If the work has interactive user interfaces, each must display Appropriate Legal Notices; however, if the Program has interactive interfaces that do not display Appropriate Legal Notices, your work need not make them do so.
+      </li>
+    </ul>
+    <p>
+      A compilation of a covered work with other separate and independent works, which are not by their nature extensions of the covered work, and which are not combined with it such as to form a larger program, in or on a volume of a storage or distribution medium, is called an “aggregate” if the compilation and its resulting copyright are not used to limit the access or legal rights of the compilation's users beyond what the individual works permit. Inclusion of a covered work in an aggregate does not cause this License to apply to the other parts of the aggregate.
+    </p>
+    <h4>
+      <a name="section6" id="section6"></a>6. Conveying Non-Source Forms.
+    </h4>
+    <p>
+      You may convey a covered work in object code form under the terms of sections 4 and 5, provided that you also convey the machine-readable Corresponding Source under the terms of this License, in one of these ways:
+    </p>
+    <ul>
+      <li>a) Convey the object code in, or embodied in, a physical product (including a physical distribution medium), accompanied by the Corresponding Source fixed on a durable physical medium customarily used for software interchange.
+      </li>
+      <li>b) Convey the object code in, or embodied in, a physical product (including a physical distribution medium), accompanied by a written offer, valid for at least three years and valid for as long as you offer spare parts or customer support for that product model, to give anyone who possesses the object code either (1) a copy of the Corresponding Source for all the software in the product that is covered by this License, on a durable physical medium customarily used for software interchange, for a price no more than your reasonable cost of physically performing this conveying of source, or (2) access to copy the Corresponding Source from a network server at no charge.
+      </li>
+      <li>c) Convey individual copies of the object code with a copy of the written offer to provide the Corresponding Source. This alternative is allowed only occasionally and noncommercially, and only if you received the object code with such an offer, in accord with subsection 6b.
+      </li>
+      <li>d) Convey the object code by offering access from a designated place (gratis or for a charge), and offer equivalent access to the Corresponding Source in the same way through the same place at no further charge. You need not require recipients to copy the Corresponding Source along with the object code. If the place to copy the object code is a network server, the Corresponding Source may be on a different server (operated by you or a third party) that supports equivalent copying facilities, provided you maintain clear directions next to the object code saying where to find the Corresponding Source. Regardless of what server hosts the Corresponding Source, you remain obligated to ensure that it is available for as long as needed to satisfy these requirements.
+      </li>
+      <li>e) Convey the object code using peer-to-peer transmission, provided you inform other peers where the object code and Corresponding Source of the work are being offered to the general public at no charge under subsection 6d.
+      </li>
+    </ul>
+    <p>
+      A separable portion of the object code, whose source code is excluded from the Corresponding Source as a System Library, need not be included in conveying the object code work.
+    </p>
+    <p>
+      A “User Product” is either (1) a “consumer product”, which means any tangible personal property which is normally used for personal, family, or household purposes, or (2) anything designed or sold for incorporation into a dwelling. In determining whether a product is a consumer product, doubtful cases shall be resolved in favor of coverage. For a particular product received by a particular user, “normally used” refers to a typical or common use of that class of product, regardless of the status of the particular user or of the way in which the particular user actually uses, or expects or is expected to use, the product. A product is a consumer product regardless of whether the product has substantial commercial, industrial or non-consumer uses, unless such uses represent the only significant mode of use of the product.
+    </p>
+    <p>
+      “Installation Information” for a User Product means any methods, procedures, authorization keys, or other information required to install and execute modified versions of a covered work in that User Product from a modified version of its Corresponding Source. The information must suffice to ensure that the continued functioning of the modified object code is in no case prevented or interfered with solely because modification has been made.
+    </p>
+    <p>
+      If you convey an object code work under this section in, or with, or specifically for use in, a User Product, and the conveying occurs as part of a transaction in which the right of possession and use of the User Product is transferred to the recipient in perpetuity or for a fixed term (regardless of how the transaction is characterized), the Corresponding Source conveyed under this section must be accompanied by the Installation Information. But this requirement does not apply if neither you nor any third party retains the ability to install modified object code on the User Product (for example, the work has been installed in ROM).
+    </p>
+    <p>
+      The requirement to provide Installation Information does not include a requirement to continue to provide support service, warranty, or updates for a work that has been modified or installed by the recipient, or for the User Product in which it has been modified or installed. Access to a network may be denied when the modification itself materially and adversely affects the operation of the network or violates the rules and protocols for communication across the network.
+    </p>
+    <p>
+      Corresponding Source conveyed, and Installation Information provided, in accord with this section must be in a format that is publicly documented (and with an implementation available to the public in source code form), and must require no special password or key for unpacking, reading or copying.
+    </p>
+    <h4>
+      <a name="section7" id="section7"></a>7. Additional Terms.
+    </h4>
+    <p>
+      “Additional permissions” are terms that supplement the terms of this License by making exceptions from one or more of its conditions. Additional permissions that are applicable to the entire Program shall be treated as though they were included in this License, to the extent that they are valid under applicable law. If additional permissions apply only to part of the Program, that part may be used separately under those permissions, but the entire Program remains governed by this License without regard to the additional permissions.
+    </p>
+    <p>
+      When you convey a copy of a covered work, you may at your option remove any additional permissions from that copy, or from any part of it. (Additional permissions may be written to require their own removal in certain cases when you modify the work.) You may place additional permissions on material, added by you to a covered work, for which you have or can give appropriate copyright permission.
+    </p>
+    <p>
+      Notwithstanding any other provision of this License, for material you add to a covered work, you may (if authorized by the copyright holders of that material) supplement the terms of this License with terms:
+    </p>
+    <ul>
+      <li>a) Disclaiming warranty or limiting liability differently from the terms of sections 15 and 16 of this License; or
+      </li>
+      <li>b) Requiring preservation of specified reasonable legal notices or author attributions in that material or in the Appropriate Legal Notices displayed by works containing it; or
+      </li>
+      <li>c) Prohibiting misrepresentation of the origin of that material, or requiring that modified versions of such material be marked in reasonable ways as different from the original version; or
+      </li>
+      <li>d) Limiting the use for publicity purposes of names of licensors or authors of the material; or
+      </li>
+      <li>e) Declining to grant rights under trademark law for use of some trade names, trademarks, or service marks; or
+      </li>
+      <li>f) Requiring indemnification of licensors and authors of that material by anyone who conveys the material (or modified versions of it) with contractual assumptions of liability to the recipient, for any liability that these contractual assumptions directly impose on those licensors and authors.
+      </li>
+    </ul>
+    <p>
+      All other non-permissive additional terms are considered “further restrictions” within the meaning of section 10. If the Program as you received it, or any part of it, contains a notice stating that it is governed by this License along with a term that is a further restriction, you may remove that term. If a license document contains a further restriction but permits relicensing or conveying under this License, you may add to a covered work material governed by the terms of that license document, provided that the further restriction does not survive such relicensing or conveying.
+    </p>
+    <p>
+      If you add terms to a covered work in accord with this section, you must place, in the relevant source files, a statement of the additional terms that apply to those files, or a notice indicating where to find the applicable terms.
+    </p>
+    <p>
+      Additional terms, permissive or non-permissive, may be stated in the form of a separately written license, or stated as exceptions; the above requirements apply either way.
+    </p>
+    <h4>
+      <a name="section8" id="section8"></a>8. Termination.
+    </h4>
+    <p>
+      You may not propagate or modify a covered work except as expressly provided under this License. Any attempt otherwise to propagate or modify it is void, and will automatically terminate your rights under this License (including any patent licenses granted under the third paragraph of section 11).
+    </p>
+    <p>
+      However, if you cease all violation of this License, then your license from a particular copyright holder is reinstated (a) provisionally, unless and until the copyright holder explicitly and finally terminates your license, and (b) permanently, if the copyright holder fails to notify you of the violation by some reasonable means prior to 60 days after the cessation.
+    </p>
+    <p>
+      Moreover, your license from a particular copyright holder is reinstated permanently if the copyright holder notifies you of the violation by some reasonable means, this is the first time you have received notice of violation of this License (for any work) from that copyright holder, and you cure the violation prior to 30 days after your receipt of the notice.
+    </p>
+    <p>
+      Termination of your rights under this section does not terminate the licenses of parties who have received copies or rights from you under this License. If your rights have been terminated and not permanently reinstated, you do not qualify to receive new licenses for the same material under section 10.
+    </p>
+    <h4>
+      <a name="section9" id="section9"></a>9. Acceptance Not Required for Having Copies.
+    </h4>
+    <p>
+      You are not required to accept this License in order to receive or run a copy of the Program. Ancillary propagation of a covered work occurring solely as a consequence of using peer-to-peer transmission to receive a copy likewise does not require acceptance. However, nothing other than this License grants you permission to propagate or modify any covered work. These actions infringe copyright if you do not accept this License. Therefore, by modifying or propagating a covered work, you indicate your acceptance of this License to do so.
+    </p>
+    <h4>
+      <a name="section10" id="section10"></a>10. Automatic Licensing of Downstream Recipients.
+    </h4>
+    <p>
+      Each time you convey a covered work, the recipient automatically receives a license from the original licensors, to run, modify and propagate that work, subject to this License. You are not responsible for enforcing compliance by third parties with this License.
+    </p>
+    <p>
+      An “entity transaction” is a transaction transferring control of an organization, or substantially all assets of one, or subdividing an organization, or merging organizations. If propagation of a covered work results from an entity transaction, each party to that transaction who receives a copy of the work also receives whatever licenses to the work the party's predecessor in interest had or could give under the previous paragraph, plus a right to possession of the Corresponding Source of the work from the predecessor in interest, if the predecessor has it or can get it with reasonable efforts.
+    </p>
+    <p>
+      You may not impose any further restrictions on the exercise of the rights granted or affirmed under this License. For example, you may not impose a license fee, royalty, or other charge for exercise of rights granted under this License, and you may not initiate litigation (including a cross-claim or counterclaim in a lawsuit) alleging that any patent claim is infringed by making, using, selling, offering for sale, or importing the Program or any portion of it.
+    </p>
+    <h4>
+      <a name="section11" id="section11"></a>11. Patents.
+    </h4>
+    <p>
+      A “contributor” is a copyright holder who authorizes use under this License of the Program or a work on which the Program is based. The work thus licensed is called the contributor's “contributor version”.
+    </p>
+    <p>
+      A contributor's “essential patent claims” are all patent claims owned or controlled by the contributor, whether already acquired or hereafter acquired, that would be infringed by some manner, permitted by this License, of making, using, or selling its contributor version, but do not include claims that would be infringed only as a consequence of further modification of the contributor version. For purposes of this definition, “control” includes the right to grant patent sublicenses in a manner consistent with the requirements of this License.
+    </p>
+    <p>
+      Each contributor grants you a non-exclusive, worldwide, royalty-free patent license under the contributor's essential patent claims, to make, use, sell, offer for sale, import and otherwise run, modify and propagate the contents of its contributor version.
+    </p>
+    <p>
+      In the following three paragraphs, a “patent license” is any express agreement or commitment, however denominated, not to enforce a patent (such as an express permission to practice a patent or covenant not to sue for patent infringement). To “grant” such a patent license to a party means to make such an agreement or commitment not to enforce a patent against the party.
+    </p>
+    <p>
+      If you convey a covered work, knowingly relying on a patent license, and the Corresponding Source of the work is not available for anyone to copy, free of charge and under the terms of this License, through a publicly available network server or other readily accessible means, then you must either (1) cause the Corresponding Source to be so available, or (2) arrange to deprive yourself of the benefit of the patent license for this particular work, or (3) arrange, in a manner consistent with the requirements of this License, to extend the patent license to downstream recipients. “Knowingly relying” means you have actual knowledge that, but for the patent license, your conveying the covered work in a country, or your recipient's use of the covered work in a country, would infringe one or more identifiable patents in that country that you have reason to believe are valid.
+    </p>
+    <p>
+      If, pursuant to or in connection with a single transaction or arrangement, you convey, or propagate by procuring conveyance of, a covered work, and grant a patent license to some of the parties receiving the covered work authorizing them to use, propagate, modify or convey a specific copy of the covered work, then the patent license you grant is automatically extended to all recipients of the covered work and works based on it.
+    </p>
+    <p>
+      A patent license is “discriminatory” if it does not include within the scope of its coverage, prohibits the exercise of, or is conditioned on the non-exercise of one or more of the rights that are specifically granted under this License. You may not convey a covered work if you are a party to an arrangement with a third party that is in the business of distributing software, under which you make payment to the third party based on the extent of your activity of conveying the work, and under which the third party grants, to any of the parties who would receive the covered work from you, a discriminatory patent license (a) in connection with copies of the covered work conveyed by you (or copies made from those copies), or (b) primarily for and in connection with specific products or compilations that contain the covered work, unless you entered into that arrangement, or that patent license was granted, prior to 28 March 2007.
+    </p>
+    <p>
+      Nothing in this License shall be construed as excluding or limiting any implied license or other defenses to infringement that may otherwise be available to you under applicable patent law.
+    </p>
+    <h4>
+      <a name="section12" id="section12"></a>12. No Surrender of Others' Freedom.
+    </h4>
+    <p>
+      If conditions are imposed on you (whether by court order, agreement or otherwise) that contradict the conditions of this License, they do not excuse you from the conditions of this License. If you cannot convey a covered work so as to satisfy simultaneously your obligations under this License and any other pertinent obligations, then as a consequence you may not convey it at all. For example, if you agree to terms that obligate you to collect a royalty for further conveying from those to whom you convey the Program, the only way you could satisfy both those terms and this License would be to refrain entirely from conveying the Program.
+    </p>
+    <h4>
+      <a name="section13" id="section13"></a>13. Use with the GNU Affero General Public License.
+    </h4>
+    <p>
+      Notwithstanding any other provision of this License, you have permission to link or combine any covered work with a work licensed under version 3 of the GNU Affero General Public License into a single combined work, and to convey the resulting work. The terms of this License will continue to apply to the part which is the covered work, but the special requirements of the GNU Affero General Public License, section 13, concerning interaction through a network will apply to the combination as such.
+    </p>
+    <h4>
+      <a name="section14" id="section14"></a>14. Revised Versions of this License.
+    </h4>
+    <p>
+      The Free Software Foundation may publish revised and/or new versions of the GNU General Public License from time to time. Such new versions will be similar in spirit to the present version, but may differ in detail to address new problems or concerns.
+    </p>
+    <p>
+      Each version is given a distinguishing version number. If the Program specifies that a certain numbered version of the GNU General Public License “or any later version” applies to it, you have the option of following the terms and conditions either of that numbered version or of any later version published by the Free Software Foundation. If the Program does not specify a version number of the GNU General Public License, you may choose any version ever published by the Free Software Foundation.
+    </p>
+    <p>
+      If the Program specifies that a proxy can decide which future versions of the GNU General Public License can be used, that proxy's public statement of acceptance of a version permanently authorizes you to choose that version for the Program.
+    </p>
+    <p>
+      Later license versions may give you additional or different permissions. However, no additional obligations are imposed on any author or copyright holder as a result of your choosing to follow a later version.
+    </p>
+    <h4>
+      <a name="section15" id="section15"></a>15. Disclaimer of Warranty.
+    </h4>
+    <p>
+      THERE IS NO WARRANTY FOR THE PROGRAM, TO THE EXTENT PERMITTED BY APPLICABLE LAW. EXCEPT WHEN OTHERWISE STATED IN WRITING THE COPYRIGHT HOLDERS AND/OR OTHER PARTIES PROVIDE THE PROGRAM “AS IS” WITHOUT WARRANTY OF ANY KIND, EITHER EXPRESSED OR IMPLIED, INCLUDING, BUT NOT LIMITED TO, THE IMPLIED WARRANTIES OF MERCHANTABILITY AND FITNESS FOR A PARTICULAR PURPOSE. THE ENTIRE RISK AS TO THE QUALITY AND PERFORMANCE OF THE PROGRAM IS WITH YOU. SHOULD THE PROGRAM PROVE DEFECTIVE, YOU ASSUME THE COST OF ALL NECESSARY SERVICING, REPAIR OR CORRECTION.
+    </p>
+    <h4>
+      <a name="section16" id="section16"></a>16. Limitation of Liability.
+    </h4>
+    <p>
+      IN NO EVENT UNLESS REQUIRED BY APPLICABLE LAW OR AGREED TO IN WRITING WILL ANY COPYRIGHT HOLDER, OR ANY OTHER PARTY WHO MODIFIES AND/OR CONVEYS THE PROGRAM AS PERMITTED ABOVE, BE LIABLE TO YOU FOR DAMAGES, INCLUDING ANY GENERAL, SPECIAL, INCIDENTAL OR CONSEQUENTIAL DAMAGES ARISING OUT OF THE USE OR INABILITY TO USE THE PROGRAM (INCLUDING BUT NOT LIMITED TO LOSS OF DATA OR DATA BEING RENDERED INACCURATE OR LOSSES SUSTAINED BY YOU OR THIRD PARTIES OR A FAILURE OF THE PROGRAM TO OPERATE WITH ANY OTHER PROGRAMS), EVEN IF SUCH HOLDER OR OTHER PARTY HAS BEEN ADVISED OF THE POSSIBILITY OF SUCH DAMAGES.
+    </p>
+    <h4>
+      <a name="section17" id="section17"></a>17. Interpretation of Sections 15 and 16.
+    </h4>
+    <p>
+      If the disclaimer of warranty and limitation of liability provided above cannot be given local legal effect according to their terms, reviewing courts shall apply local law that most closely approximates an absolute waiver of all civil liability in connection with the Program, unless a warranty or assumption of liability accompanies a copy of the Program in return for a fee.
+    </p>
+    <p>
+      END OF TERMS AND CONDITIONS
+    </p>
+    <p>
+      <strong>Suivant:</strong> <em><a href="index.html">Index</a></em>.
+    </p>
+  </body>
+</html>