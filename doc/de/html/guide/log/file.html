--- conflicted
+++ resolved
@@ -1,67 +1,35 @@
-<<<<<<< HEAD
-<html>
-<head>
-    <meta http-equiv="content-type" content="text/html; charset=UTF-8">
-	<title>Die Registerkarte "Datei"</title>
-</head>
-<body bgcolor="FFFFFF">
-
-<h1>Die Registerkarte "Datei"</h1>
-
-<p>Die Registerkarte "Datei" erlaubt es, die Datei anzugeben, die das Protokoll aufnehmen soll.</p>
-
-<center><img src="../../../../en/img-guide/log-file.png" width="466" height="387"></center>
-
-<p>Oben wird angezeigt, ob die Ablaufverfolgung aktiviert ist, und eine Schaltfläche um das Loggen zu aktivieren und zu deaktivieren. (Beachten Sie, daß vor der Aktivierung eine Datei ausgewählt sein muß.) Die Schaltfläche erlaubt es, das Loggen zeitweise anzuhalten und fortzusetzen. Wenn Sie im Projektfenster auf eine andere Simulation wechseln, wird das Loggen automatisch angehalten. Wenn Sie danach wieder zur ursprünglichen Simulation zurückschalten, dann müssen Sie das Loggen über diese Schaltfläche manuell wieder starten.</p>
-
-<p>In der Mitte wird angezeigt, in welche Datei protokolliert wird. Um diese zu ändern, benutzen Sie die Schaltfläche "Auswählen...". Nach der Auswahl einer Datei startet das Loggen automatisch. Wenn die ausgewählte Datei bereits existiert, wird Logisim fragen, ob Sie die Datei überschreiben, oder das neue Protokoll am Ende der Datei anhängen möchten.</p>
-
-<p>Unten können Sie auswählen, ob eine Kopfzeile in die Datei geschrieben werden soll, die angibt, welche Elemente sich in der Auswahl befinden. Wenn Kopfzeilen abgespeichert werden, dann wird jeweils eine neue Kopfzeile geschrieben, wenn sich die Auswahl ändert.</p>
-
-<h2>Dateiformat</h2>
-
-<p>Einträge werden in einem durch Tabulatoren abgegrenzten Format geschrieben, das dem Inhalt der Registerkarte "Tabelle" ähnelt. (Ein Unterschied ist, daß eine Kopfzeile den vollständigen Pfad zu Bauelementen angeben würde, die sich in Teilschaltungen befinden.) Das Format ist absichtlich sehr einfach gehalten, damit Sie die Daten leicht in ein anderes Programm zur Auswertung übernehmen können, wie z.B. ein Python/Perl-Skript oder eine Tabellenkalkulation.</p>
-
-<p>Damit ein anderes Programm gleichzeitig auf die Daten zugreifen kann, während die Simulation in Logisim läuft, werden die Daten alle 500 ms weggeschrieben. Beachten Sie auch, daß Logisim die Datei zwischenzeitlich schließen und später wieder öffnen kann, insbesondere dann, wenn mehrere Sekunden vergehen, bevor neue Daten hinzugefügt werden.</p>
-
-<p><strong>Weiter:</strong> <em><a href="../index.html"><em>Leitfaden für Benutzer von Logisim</em></a></em>.</p>
-
-</body>
-</html>
-=======
-<!DOCTYPE html PUBLIC "-//W3C//DTD HTML 4.01 Transitional//EN">
-<html>
-  <head>
-    <meta name="viewport" content="width=device-width, initial-scale=1.0">
-    <meta name="created" content="2018-10-23T06:18:10.521000000">
-    <meta name="changed" content="2018-10-23T06:18:42.262000000">
-    <meta http-equiv="content-type" content="text/html; charset=utf-8">
-    <meta http-equiv="Content-Language" content="de">
-    <title>Die Registerkarte "Datei"
-    </title>
-    <link rel="stylesheet" type="text/css" href="../../style.css">
-  </head>
-  <body>
-    <div class="maindiv">
-
-<h1>Die Registerkarte "Datei"</h1>
-
-<p>Die Registerkarte "Datei" erlaubt es, die Datei anzugeben, die das Protokoll aufnehmen soll.</p>
-
-<center><img src="../../../../en/img-guide/log-file.png"></center>
-
-<p>Oben wird angezeigt, ob die Ablaufverfolgung aktiviert ist, und eine Schaltfläche um das Loggen zu aktivieren und zu deaktivieren. (Beachten Sie, daß vor der Aktivierung eine Datei ausgewählt sein muß.) Die Schaltfläche erlaubt es, das Loggen zeitweise anzuhalten und fortzusetzen. Wenn Sie im Projektfenster auf eine andere Simulation wechseln, wird das Loggen automatisch angehalten. Wenn Sie danach wieder zur ursprünglichen Simulation zurückschalten, dann müssen Sie das Loggen über diese Schaltfläche manuell wieder starten.</p>
-
-<p>In der Mitte wird angezeigt, in welche Datei protokolliert wird. Um diese zu ändern, benutzen Sie die Schaltfläche "Auswählen...". Nach der Auswahl einer Datei startet das Loggen automatisch. Wenn die ausgewählte Datei bereits existiert, wird Logisim fragen, ob Sie die Datei überschreiben, oder das neue Protokoll am Ende der Datei anhängen möchten.</p>
-
-<p>Unten können Sie auswählen, ob eine Kopfzeile in die Datei geschrieben werden soll, die angibt, welche Elemente sich in der Auswahl befinden. Wenn Kopfzeilen abgespeichert werden, dann wird jeweils eine neue Kopfzeile geschrieben, wenn sich die Auswahl ändert.</p>
-
-<h2>Dateiformat</h2>
-
-<p>Einträge werden in einem durch Tabulatoren abgegrenzten Format geschrieben, das dem Inhalt der Registerkarte "Tabelle" ähnelt. (Ein Unterschied ist, daß eine Kopfzeile den vollständigen Pfad zu Bauelementen angeben würde, die sich in Teilschaltungen befinden.) Das Format ist absichtlich sehr einfach gehalten, damit Sie die Daten leicht in ein anderes Programm zur Auswertung übernehmen können, wie z.B. ein Python/Perl-Skript oder eine Tabellenkalkulation.</p>
-
-<p>Damit ein anderes Programm gleichzeitig auf die Daten zugreifen kann, während die Simulation in Logisim läuft, werden die Daten alle 500 ms weggeschrieben. Beachten Sie auch, daß Logisim die Datei zwischenzeitlich schließen und später wieder öffnen kann, insbesondere dann, wenn mehrere Sekunden vergehen, bevor neue Daten hinzugefügt werden.</p>
-
-<p><strong>Weiter:</strong> <em><a href="../index.html"><em>Leitfaden für Benutzer von Logisim</em></a></em>.</p>
-</div></body></html>
->>>>>>> 5ecb02a1
+<!DOCTYPE html PUBLIC "-//W3C//DTD HTML 4.01 Transitional//EN">
+<html>
+  <head>
+    <meta name="viewport" content="width=device-width, initial-scale=1.0">
+    <meta name="created" content="2018-10-23T06:18:10.521000000">
+    <meta name="changed" content="2018-10-23T06:18:42.262000000">
+    <meta http-equiv="content-type" content="text/html; charset=utf-8">
+    <meta http-equiv="Content-Language" content="de">
+    <title>Die Registerkarte "Datei"
+    </title>
+    <link rel="stylesheet" type="text/css" href="../../style.css">
+  </head>
+  <body>
+    <div class="maindiv">
+
+<h1>Die Registerkarte "Datei"</h1>
+
+<p>Die Registerkarte "Datei" erlaubt es, die Datei anzugeben, die das Protokoll aufnehmen soll.</p>
+
+<center><img src="../../../../en/img-guide/log-file.png"></center>
+
+<p>Oben wird angezeigt, ob die Ablaufverfolgung aktiviert ist, und eine Schaltfläche um das Loggen zu aktivieren und zu deaktivieren. (Beachten Sie, daß vor der Aktivierung eine Datei ausgewählt sein muß.) Die Schaltfläche erlaubt es, das Loggen zeitweise anzuhalten und fortzusetzen. Wenn Sie im Projektfenster auf eine andere Simulation wechseln, wird das Loggen automatisch angehalten. Wenn Sie danach wieder zur ursprünglichen Simulation zurückschalten, dann müssen Sie das Loggen über diese Schaltfläche manuell wieder starten.</p>
+
+<p>In der Mitte wird angezeigt, in welche Datei protokolliert wird. Um diese zu ändern, benutzen Sie die Schaltfläche "Auswählen...". Nach der Auswahl einer Datei startet das Loggen automatisch. Wenn die ausgewählte Datei bereits existiert, wird Logisim fragen, ob Sie die Datei überschreiben, oder das neue Protokoll am Ende der Datei anhängen möchten.</p>
+
+<p>Unten können Sie auswählen, ob eine Kopfzeile in die Datei geschrieben werden soll, die angibt, welche Elemente sich in der Auswahl befinden. Wenn Kopfzeilen abgespeichert werden, dann wird jeweils eine neue Kopfzeile geschrieben, wenn sich die Auswahl ändert.</p>
+
+<h2>Dateiformat</h2>
+
+<p>Einträge werden in einem durch Tabulatoren abgegrenzten Format geschrieben, das dem Inhalt der Registerkarte "Tabelle" ähnelt. (Ein Unterschied ist, daß eine Kopfzeile den vollständigen Pfad zu Bauelementen angeben würde, die sich in Teilschaltungen befinden.) Das Format ist absichtlich sehr einfach gehalten, damit Sie die Daten leicht in ein anderes Programm zur Auswertung übernehmen können, wie z.B. ein Python/Perl-Skript oder eine Tabellenkalkulation.</p>
+
+<p>Damit ein anderes Programm gleichzeitig auf die Daten zugreifen kann, während die Simulation in Logisim läuft, werden die Daten alle 500 ms weggeschrieben. Beachten Sie auch, daß Logisim die Datei zwischenzeitlich schließen und später wieder öffnen kann, insbesondere dann, wenn mehrere Sekunden vergehen, bevor neue Daten hinzugefügt werden.</p>
+
+<p><strong>Weiter:</strong> <em><a href="../index.html"><em>Leitfaden für Benutzer von Logisim</em></a></em>.</p>
+</div></body></html>