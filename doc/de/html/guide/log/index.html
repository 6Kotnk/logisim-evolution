--- conflicted
+++ resolved
@@ -1,59 +1,31 @@
-<<<<<<< HEAD
-<html>
-<head>
-    <meta http-equiv="content-type" content="text/html; charset=UTF-8">
-	<title>Ablaufverfolgung</title>
-</head>
-<body bgcolor="FFFFFF">
-
-<h1>Ablaufverfolgung</h1>
-
-<p>Beim Testen einer größeren Schaltung und zur Dokumentation des Verhaltens einer Schaltung, gibt es die Möglichkeit, das Verhalten der Schaltung zu protokollieren. Dies geschieht durch das Log-Modul von Logisim, das es Ihnen erlaubt, die Bauelemente auszuwählen, deren Werte protokolliert werden sollen. Darüber hinaus können Sie auswählen, in welche Datei diese Daten geschrieben werden sollen.</p>
-
-<p><strong>Wichtig:</strong> Das Log-Modul befindet sich in einer Alpha-Testphase: es kann Fehler enthalten und wird sich vermutlich in zukünftigen Versionen erheblich verändern. Während Fehlerberichte und Vorschläge zu Logisim immer willkommen sind, so gilt dies insbesondere vür diese relativ neue Funktion. Wenn Sie keine Kommentare einschicken, wird sich vermutlich nicht viel ändern.</p>
-
-<p>Sie erreichen das Log-Modul über den Punkt "Loggen..." aus dem Simulationsmenü. Dies wird ein Fenster mit drei Registerkarten öffnen.<center><img src="../../../../en/img-guide/log-selection.png" width="466" height="387"></center>Hier werden wir diese Registerkarten im Einzelnen beschreiben.<blockquote>
-	<a href="selection.html"> Die Registerkarte "Auswahl" </a><br><a href="table.html"> Die Registerkarte "Tabelle" </a><br><a href="file.html"> Die Registerkarte "Datei" </a>
-</blockquote></p>
-
-<p>Jedes Projekt besitzt nur ein einzelnes Log-Fenster. Wenn Sie zu einer anderen Schaltung desselben Projekts wechseln, wird auch das Log-Fenster automatisch zum Protokollieren der anderen Schaltung wechseln. Dies passiert jedoch nicht, wenn Sie <a href="../subcirc/debug.html">in derselben Simulation auf- oder absteigen</a>, dann wird sich das Log-Modul nicht verändern.</p>
-
-<p>Beachten Sie, daß das Loggen automatisch gestoppt wird, wenn das Log-Fenster zur Protokollierung einer anderen Simulation umschaltet. Wenn Sie danach zur vorigen Simulation zurückkommen, dann werden zwar die entsprechenden Werte für diese Simulation wieder hergestellt, aber Sie müssen die eigentliche Protokollierung manuell wieder starten..</p>
-
-<p><strong> Weiter: </strong><a href="selection.html"> Die Registerkarte "Auswahl" </a> .</p>
-
-</body>
-</html>
-=======
-<!DOCTYPE html PUBLIC "-//W3C//DTD HTML 4.01 Transitional//EN">
-<html>
-  <head>
-    <meta name="viewport" content="width=device-width, initial-scale=1.0">
-    <meta name="created" content="2018-10-23T06:18:10.521000000">
-    <meta name="changed" content="2018-10-23T06:18:42.262000000">
-    <meta http-equiv="content-type" content="text/html; charset=utf-8">
-    <meta http-equiv="Content-Language" content="de">
-    <title>Ablaufverfolgung
-    </title>
-    <link rel="stylesheet" type="text/css" href="../../style.css">
-  </head>
-  <body>
-    <div class="maindiv">
-
-<h1>Ablaufverfolgung</h1>
-
-<p>Beim Testen einer größeren Schaltung und zur Dokumentation des Verhaltens einer Schaltung, gibt es die Möglichkeit, das Verhalten der Schaltung zu protokollieren. Dies geschieht durch das Log-Modul von Logisim, das es Ihnen erlaubt, die Bauelemente auszuwählen, deren Werte protokolliert werden sollen. Darüber hinaus können Sie auswählen, in welche Datei diese Daten geschrieben werden sollen.</p>
-
-<p><strong>Wichtig:</strong> Das Log-Modul befindet sich in einer Alpha-Testphase: es kann Fehler enthalten und wird sich vermutlich in zukünftigen Versionen erheblich verändern. Während Fehlerberichte und Vorschläge zu Logisim immer willkommen sind, so gilt dies insbesondere vür diese relativ neue Funktion. Wenn Sie keine Kommentare einschicken, wird sich vermutlich nicht viel ändern.</p>
-
-<p>Sie erreichen das Log-Modul über den Punkt "Loggen..." aus dem Simulationsmenü. Dies wird ein Fenster mit drei Registerkarten öffnen.<center><img src="../../../../en/img-guide/log-selection.png"></center>Hier werden wir diese Registerkarten im Einzelnen beschreiben.<blockquote>
-	<a href="selection.html"> Die Registerkarte "Auswahl" </a><br><a href="table.html"> Die Registerkarte "Tabelle" </a><br><a href="file.html"> Die Registerkarte "Datei" </a>
-</blockquote></p>
-
-<p>Jedes Projekt besitzt nur ein einzelnes Log-Fenster. Wenn Sie zu einer anderen Schaltung desselben Projekts wechseln, wird auch das Log-Fenster automatisch zum Protokollieren der anderen Schaltung wechseln. Dies passiert jedoch nicht, wenn Sie <a href="../subcirc/debug.html">in derselben Simulation auf- oder absteigen</a>, dann wird sich das Log-Modul nicht verändern.</p>
-
-<p>Beachten Sie, daß das Loggen automatisch gestoppt wird, wenn das Log-Fenster zur Protokollierung einer anderen Simulation umschaltet. Wenn Sie danach zur vorigen Simulation zurückkommen, dann werden zwar die entsprechenden Werte für diese Simulation wieder hergestellt, aber Sie müssen die eigentliche Protokollierung manuell wieder starten..</p>
-
-<p><strong> Weiter: </strong><a href="selection.html"> Die Registerkarte "Auswahl" </a> .</p>
-</div></body></html>
->>>>>>> 5ecb02a1
+<!DOCTYPE html PUBLIC "-//W3C//DTD HTML 4.01 Transitional//EN">
+<html>
+  <head>
+    <meta name="viewport" content="width=device-width, initial-scale=1.0">
+    <meta name="created" content="2018-10-23T06:18:10.521000000">
+    <meta name="changed" content="2018-10-23T06:18:42.262000000">
+    <meta http-equiv="content-type" content="text/html; charset=utf-8">
+    <meta http-equiv="Content-Language" content="de">
+    <title>Ablaufverfolgung
+    </title>
+    <link rel="stylesheet" type="text/css" href="../../style.css">
+  </head>
+  <body>
+    <div class="maindiv">
+
+<h1>Ablaufverfolgung</h1>
+
+<p>Beim Testen einer größeren Schaltung und zur Dokumentation des Verhaltens einer Schaltung, gibt es die Möglichkeit, das Verhalten der Schaltung zu protokollieren. Dies geschieht durch das Log-Modul von Logisim, das es Ihnen erlaubt, die Bauelemente auszuwählen, deren Werte protokolliert werden sollen. Darüber hinaus können Sie auswählen, in welche Datei diese Daten geschrieben werden sollen.</p>
+
+<p><strong>Wichtig:</strong> Das Log-Modul befindet sich in einer Alpha-Testphase: es kann Fehler enthalten und wird sich vermutlich in zukünftigen Versionen erheblich verändern. Während Fehlerberichte und Vorschläge zu Logisim immer willkommen sind, so gilt dies insbesondere vür diese relativ neue Funktion. Wenn Sie keine Kommentare einschicken, wird sich vermutlich nicht viel ändern.</p>
+
+<p>Sie erreichen das Log-Modul über den Punkt "Loggen..." aus dem Simulationsmenü. Dies wird ein Fenster mit drei Registerkarten öffnen.<center><img src="../../../../en/img-guide/log-selection.png"></center>Hier werden wir diese Registerkarten im Einzelnen beschreiben.<blockquote>
+	<a href="selection.html"> Die Registerkarte "Auswahl" </a><br><a href="table.html"> Die Registerkarte "Tabelle" </a><br><a href="file.html"> Die Registerkarte "Datei" </a>
+</blockquote></p>
+
+<p>Jedes Projekt besitzt nur ein einzelnes Log-Fenster. Wenn Sie zu einer anderen Schaltung desselben Projekts wechseln, wird auch das Log-Fenster automatisch zum Protokollieren der anderen Schaltung wechseln. Dies passiert jedoch nicht, wenn Sie <a href="../subcirc/debug.html">in derselben Simulation auf- oder absteigen</a>, dann wird sich das Log-Modul nicht verändern.</p>
+
+<p>Beachten Sie, daß das Loggen automatisch gestoppt wird, wenn das Log-Fenster zur Protokollierung einer anderen Simulation umschaltet. Wenn Sie danach zur vorigen Simulation zurückkommen, dann werden zwar die entsprechenden Werte für diese Simulation wieder hergestellt, aber Sie müssen die eigentliche Protokollierung manuell wieder starten..</p>
+
+<p><strong> Weiter: </strong><a href="selection.html"> Die Registerkarte "Auswahl" </a> .</p>
+</div></body></html>