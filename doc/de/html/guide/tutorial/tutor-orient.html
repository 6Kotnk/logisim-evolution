--- conflicted
+++ resolved
@@ -1,70 +1,44 @@
-<<<<<<< HEAD
-<html>
-<head>
-    <meta http-equiv="content-type" content="text/html; charset=UTF-8">
-	<title>Einführung: Finden Sie sich zurecht</title>
-</head>
-<body bgcolor="FFFFFF">
-
-<p><b>Weiter:</b> <a href="tutor-gates.html">Schritt 1: Gatter hinzufügen</a></p>
-
-<h2>Schritt 0: Finden Sie sich zurecht</h2>
-
-<p>Wenn Sie Logisim starten, werden Sie ein Fenster wie das folgende sehen. Auf einem anderen Computersystem kann das Fenster etwas anders aussehen.</p>
-
-<center><img src="../../../img-guide/tutorial-shot-blank.png" width="477" height="231"></center>
-
-<p>Das Programmfenster von Logisim ist in drei Bereiche gegliedert: das <em>Übersichtsfenster</em>, die <em>Attribut-Tabelle</em> und die <em>Arbeitsfläche</em>. Über diesen drei Bereichen befindet sich die <em>Menüleiste</em> und die <em>Werkzeugleiste</em>.<center><img src="../../../img-guide/tutorial-shot-labeled.png" width="477" height="231"></center>In dieser Einführung werden wir noch nicht auf das Übersichtsfenster und auch nciht auf die Attribut-Tabelle eingehen. Bis auf Weiteres können Sie diese beiden Bereiche einfach ignorieren. Und die Menüleiste sollte eigentlich selbsterklärend sein.</p>
-
-<p>Somit bleiben und hier die Werkzeugleiste und die Arbeitsfläche. Der Arbeitsbereich ist die Fläche, auf der Sie Ihre Schaltung zeichnen werden, und die Werkzeugleiste enthält alle Werkzeuge, die Sie hierfür benötigen.</p>
-
-<p><b>Weiter:</b> <a href="tutor-gates.html">Schritt 1: Gatter hinzufügen</a></p>
-
-</body>
-</html>
-=======
-<!DOCTYPE html PUBLIC "-//W3C//DTD HTML 4.01 Transitional//EN">
-<html>
-  <head>
-    <meta name="viewport" content="width=device-width, initial-scale=1.0">
-    <meta name="created" content="2018-10-23T06:18:10.521000000">
-    <meta name="changed" content="2018-10-23T06:18:42.262000000">
-    <meta http-equiv="content-type" content="text/html; charset=utf-8">
-    <meta http-equiv="Content-Language" content="de">
-    <title>
-      Einführung: Finden Sie sich zurecht
-    </title>
-    <link rel="stylesheet" type="text/css" href="../../style.css">
-  </head>
-  <body>
-    <div class="maindiv">
-      <p>
-        <b>Früher:</b> <a href="index.html">Beginner's tutorial</a>
-      </p>
-      <h2>
-        Schritt 0: Finden Sie sich zurecht
-      </h2>
-      <p>
-        Wenn Sie Logisim starten, werden Sie ein Fenster wie das folgende sehen. Auf einem anderen Computersystem kann das Fenster etwas anders aussehen.
-      </p>
-      <center>
-        <img src="../../../img-guide/tutorial-shot-blank.png" alt="#########">
-      </center>
-      <p>
-        Das Programmfenster von Logisim ist in drei Bereiche gegliedert: das <a href="../attrlib/explore.html">Übersichtsfenster</a>, die <a href="../attrlib/attr.html">Attribut-Tabelle</a> und die <a href="../attrlib/canvas.html">Arbeitsbereich</a>. Über diesen drei Bereichen befindet sich die <a href="../attrlib/menu.html">Menüleiste</a> und die <a href="../attrlib/toolsbar.html">Werkzeugleiste</a>.
-      </p>
-      <center>
-        <img src="../../../img-guide/tutorial-shot-labeled.png" alt="#########">
-      </center>
-	  <p>
-	  In dieser Einführung werden wir noch nicht auf das Übersichtsfenster und auch nciht auf die Attribut-Tabelle eingehen. Bis auf Weiteres können Sie diese beiden Bereiche einfach ignorieren. Und die Menüleiste sollte eigentlich selbsterklärend sein.
-      <p>
-        Somit bleiben und hier die <a href="../attrlib/toolsbar.html">Werkzeugleiste</a> und die Arbeitsfläche. Der <a href="../attrlib/canvas.html">Arbeitsbereich</a> ist die Fläche, auf der Sie Ihre Schaltung zeichnen werden, und die Werkzeugleiste enthält alle Werkzeuge, die Sie hierfür benötigen.
-      </p>
-      <p>
-        <b>Weiter:</b> <a href="tutor-gates.html">Schritt 1: Gatter hinzufügen</a>
-      </p>
-    </div>
-  </body>
-</html>
->>>>>>> 5ecb02a1
+<!DOCTYPE html PUBLIC "-//W3C//DTD HTML 4.01 Transitional//EN">
+<html>
+  <head>
+    <meta name="viewport" content="width=device-width, initial-scale=1.0">
+    <meta name="created" content="2018-10-23T06:18:10.521000000">
+    <meta name="changed" content="2018-10-23T06:18:42.262000000">
+    <meta http-equiv="content-type" content="text/html; charset=utf-8">
+    <meta http-equiv="Content-Language" content="de">
+    <title>
+      Einführung: Finden Sie sich zurecht
+    </title>
+    <link rel="stylesheet" type="text/css" href="../../style.css">
+  </head>
+  <body>
+    <div class="maindiv">
+      <p>
+        <b>Früher:</b> <a href="index.html">Beginner's tutorial</a>
+      </p>
+      <h2>
+        Schritt 0: Finden Sie sich zurecht
+      </h2>
+      <p>
+        Wenn Sie Logisim starten, werden Sie ein Fenster wie das folgende sehen. Auf einem anderen Computersystem kann das Fenster etwas anders aussehen.
+      </p>
+      <center>
+        <img src="../../../img-guide/tutorial-shot-blank.png" alt="#########">
+      </center>
+      <p>
+        Das Programmfenster von Logisim ist in drei Bereiche gegliedert: das <a href="../attrlib/explore.html">Übersichtsfenster</a>, die <a href="../attrlib/attr.html">Attribut-Tabelle</a> und die <a href="../attrlib/canvas.html">Arbeitsbereich</a>. Über diesen drei Bereichen befindet sich die <a href="../attrlib/menu.html">Menüleiste</a> und die <a href="../attrlib/toolsbar.html">Werkzeugleiste</a>.
+      </p>
+      <center>
+        <img src="../../../img-guide/tutorial-shot-labeled.png" alt="#########">
+      </center>
+	  <p>
+	  In dieser Einführung werden wir noch nicht auf das Übersichtsfenster und auch nciht auf die Attribut-Tabelle eingehen. Bis auf Weiteres können Sie diese beiden Bereiche einfach ignorieren. Und die Menüleiste sollte eigentlich selbsterklärend sein.
+      <p>
+        Somit bleiben und hier die <a href="../attrlib/toolsbar.html">Werkzeugleiste</a> und die Arbeitsfläche. Der <a href="../attrlib/canvas.html">Arbeitsbereich</a> ist die Fläche, auf der Sie Ihre Schaltung zeichnen werden, und die Werkzeugleiste enthält alle Werkzeuge, die Sie hierfür benötigen.
+      </p>
+      <p>
+        <b>Weiter:</b> <a href="tutor-gates.html">Schritt 1: Gatter hinzufügen</a>
+      </p>
+    </div>
+  </body>
+</html>