--- conflicted
+++ resolved
@@ -1,97 +1,61 @@
-<<<<<<< HEAD
-<html>
-<head>
-    <meta http-equiv="content-type" content="text/html; charset=UTF-8">
-	<title>Einführung: Gatter hinzufügen</title>
-</head>
-<body bgcolor="FFFFFF">
-
-<p><b>Weiter:</b> <a href="tutor-wires.html">Schritt 2: Leitungen hinzufügen</a></p>
-
-<h2>Schritt 1: Gatter hinzufügen</h2>
-
-<p>Erinnern Sie sich daran, daß wir die folgende Schaltung in Logisim aufbauen wollen.</p>
-<center><img src="../../../../en/img-guide/tutorial-xor-circ.png" width="323" height="147"></center>
-
-<p>Zunächst sollten wir die Gatter platzieren, um ein Gerüst zu erhalten. Später werden wir die Gatter mit Leitungen verbinden. Zunächst werden wir die zwei AND-Gatter hinzufügen. Klicken Sie auf das AND-Werkzeug auf der Werkzeugleiste (<img src="../../../../en/icons/andGate.gif" width="16" height="16">, das vorletzte Werkzeug). Dann klicken Sie auf die Arbeitsfläche, dort, wo Sie das erste AND-Gatter platzieren möchten. Lassen Sie genügend Platz auf der linken Seite. Danach klicken Sie nochmals auf das AND-Werkezug und setzen Sie das zweite AND-Gatter unter das erste.</p>
-<center><img src="../../../img-guide/tutorial-shot-ands.png" width="477" height="231"></center>
-<p>Sehen Sie die fünf Punkte auf der linken Seite des AND-Gatters? Dies sind die Anschlußpunkte, an denen Sie Leitungen befestigen können. Diesmal werden wir nur zwei dieser Punkte für unsere XOR-Schaltung benötigen, aber für andere Schaltungen werden Sie vielleicht mehr Eingänge benötigen.</p>
-
-<p>Jetzt fügen wir die weiteren Gatter hinzu. Zunächst klicken Sie auf das OR-Werkzeug (<img src="../../../../en/icons/orGate.gif" width="16" height="16">), und platzieren das OR-Gatter in der Schaltung. Und dann setzen Sie die zwei Inverter vor den AND-Gattern mit dem Inverter-Werkzeug (<img src="../../../../en/icons/notGate.gif" width="16" height="16">).</p>
-<center><img src="../../../img-guide/tutorial-shot-gates.png" width="477" height="231"></center>
-<p>Hier wurde ein kleiner Abstand zwischen den Anschlüssen der Inverter und der AND-Gatter gelassen. Sie können die Anschlüsse aber auch gleich direkt aneinander setzen und ersparen sich damit das spätere Verdrahten dieser Anschlüsse.</p>
-
-<p>Jetzt fügen wir die beiden Eingänge  <var>x</var> und <var>y</var> hinzu. Wählen Sie das Eingangs-Werkzeug (<img src="../../../../en/icons/pinInput.gif" width="16" height="16">) aus, und platzieren Sie die Pins. Mit dem Ausgangs-Werkzeug (<img src="../../../../en/icons/pinOutputReversed.gif" width="16" height="16">) sollten Sie ebenfalls einen Ausgang neben dem Ausgang des OR-Gatters platzieren. (Auch hier wurde wieder ein kleiner Abstand zwischen dem OR-Gatter und dem Ausgangsanschluß gelassen, aber Sie könnten diese auchn direkt aneinander setzen.)</p>
-<center><img src="../../../img-guide/tutorial-shot-comps.png" width="477" height="231"></center>
-
-<p>Wenn Sie nachträglich etwas verschieben wollen, dann wählen Sie das zu verschiebende Bauelement mit Hilfe des Bearbeitungs_Werkzeugs (<img src="../../../../en/icons/select.gif" width="16" height="16">) aus, und ziehen Sie es dann mit der Maus dorthin, wo Sie es gerne haben möchten. Mit dem Kommando "Löschen" aus dem Menü "Bearbeiten" bzw. mit der Entf-Taste können Sie das Bauelement auch gleich aus der Schaltung entfernen.</p>
-
-<p>Sie werden bemerkt haben, daß Logisim nach dem Einfügen eines neuen Bauelements automatisch zum Bearbeitungswerkzeug zurück wechselt. Auf diese Weise können Sie das erstellte Bauelement sofort verschieben und es (wie wir gleich sehen werden) verdrahten. Wenn Sie ein soeben platziertes Bauelement kopieren wollen, so können Sie mit dem Tastaturkommando Strg-D die aktuelle Auswahl duplizieren (Einige Computer benutzen andere Tastenkombinationen für Menübefehle, auf einem Mac zum Beispiel die Kommando-Taste. Diese würden Sie hier zusammen mit der Taste D benutzen.)</p>
-
-<p><b>Weiter:</b> <a href="tutor-wires.html">Schritt 2: Leitungen hinzufügen</a></p>
-
-</body>
-</html>
-=======
-<!DOCTYPE html PUBLIC "-//W3C//DTD HTML 4.01 Transitional//EN">
-<html>
-  <head>
-    <meta name="viewport" content="width=device-width, initial-scale=1.0">
-    <meta name="created" content="2018-10-23T06:18:10.521000000">
-    <meta name="changed" content="2018-10-23T06:18:42.262000000">
-    <meta http-equiv="content-type" content="text/html; charset=utf-8">
-    <meta http-equiv="Content-Language" content="de">
-    <title>
-      Einführung: Gatter hinzufügen
-   </title>
-    <link rel="stylesheet" type="text/css" href="../../style.css">
-  </head>
-  <body>
-    <div class="maindiv">
-    <p>
-      <b>Früher:</b> <a href="tutor-wires.html">Step 0: Orienting yourself</a>
-    </p>
-    <h2>
-      Schritt 1: Gatter hinzufügen
-    </h2>
-    <p>
-      Erinnern Sie sich daran, daß wir die folgende Schaltung in Logisim aufbauen wollen.
-    </p>
-    <center>
-      <img class="notscal" src="../../../../img-guide/tutorial-xor-circ.png" alt="#########">
-    </center>
-    <p>
-      Zunächst sollten wir die Gatter platzieren, um ein Gerüst zu erhalten. Später werden wir die Gatter mit Leitungen verbinden. Zunächst werden wir die zwei AND-Gatter hinzufügen. Klicken Sie auf das <b class="propertie">AND</b>-Werkzeug auf der Werkzeugleiste (<img class="intxt" src="../../../../img-guide/tutorial-toolsbar-and.png" alt="#########">, das vorletzte Werkzeug). Dann klicken Sie auf die Arbeitsfläche, dort, wo Sie das erste AND-Gatter platzieren möchten. Lassen Sie genügend Platz auf der linken Seite. Danach klicken Sie nochmals auf das AND-Werkezug und setzen Sie das zweite AND-Gatter unter das erste.
-    </p>
-    <center>
-      <img src="../../../img-guide/tutorial-shot-ands.png"  alt="#########">
-    </center>
-    <p>
-      Sehen Sie die fünf Punkte auf der linken Seite des AND-Gatters? Dies sind die Anschlußpunkte, an denen Sie Leitungen befestigen können. Diesmal werden wir nur zwei dieser Punkte für unsere XOR-Schaltung benötigen, aber für andere Schaltungen werden Sie vielleicht mehr Eingänge benötigen. Die Anzahl der Einträge kann in den Eigenschaften <b class="propertie">"Anzahl der Eingänge"</b> der Komponente geändert werden.
-    </p>
-    <p>
-      Jetzt fügen wir die weiteren Gatter hinzu. Zunächst klicken Sie auf das <b class="propertie">OR</b>-Werkzeug (<img class="intxt" src="../../../../img-guide/tutorial-toolsbar-or.png" alt="#########">), und platzieren das OR-Gatter in der Schaltung. Und dann setzen Sie die zwei Inverter vor den AND-Gattern mit dem <b class="propertie">"Inverter"</b>-Werkzeug (<img class="intxt" src="../../../../img-guide/tutorial-toolsbar-not.png" alt="#########">).
-    </p>
-    <center>
-      <img src="../../../img-guide/tutorial-shot-gates.png" alt="#########">
-    </center>
-    <p>
-      Hier wurde ein kleiner Abstand zwischen den Anschlüssen der Inverter und der AND-Gatter gelassen. Sie können die Anschlüsse aber auch gleich direkt aneinander setzen und ersparen sich damit das spätere Verdrahten dieser Anschlüsse.
-    </p>
-    <p>
-      Jetzt fügen wir die beiden Eingänge <var>x</var> und <var>y</var> hinzu. Wählen Sie das <b class="propertie">Eingangs</b>-Werkzeug (<img class="intxt"  src="../../../../icons/pinInput.gif" alt="#########">) aus, und platzieren Sie die Pins. Mit dem <b class="propertie">Ausgangs</b>-Werkzeug (<img class="intxt"  src="../../../../icons/pinOutputReversed.gif" alt="#########">) sollten Sie ebenfalls einen Ausgang neben dem Ausgang des OR-Gatters platzieren. (Auch hier wurde wieder ein kleiner Abstand zwischen dem OR-Gatter und dem Ausgangsanschluß gelassen, aber Sie könnten diese auchn direkt aneinander setzen.)
-    </p>
-    <center>
-      <img src="../../../img-guide/tutorial-shot-comps.png"  alt="#########">
-    </center>
-    <p>
-      Wenn Sie nachträglich etwas verschieben wollen, dann wählen Sie das zu verschiebende Bauelement mit Hilfe des <b class="propertie">Bearbeitungswerkzeuge</b> (<img class="intxt" src="../../../../icons/select.gif" alt="#########">) aus, und ziehen Sie es dann mit der Maus dorthin, wo Sie es gerne haben möchten. Mit dem  Menü <b class="menu">|&nbsp;Edit&nbsp;|</b> → <b class="menu">|&nbsp;Delete&nbsp;|</b> bzw. mit der <b class="tkeybd">Entf</b>-Taste können Sie das Bauelement auch gleich aus der Schaltung entfernen.
-    </p>
-    <p>
-      Sie werden bemerkt haben, daß Logisim nach dem Einfügen eines neuen Bauelements automatisch zum <b class="propertie">Bearbeitungswerkzeuge</b> (<img class="intxt" src="../../../../icons/select.gif" alt="#########">) zurück wechselt. Auf diese Weise können Sie das erstellte Bauelement sofort verschieben und es (wie wir gleich sehen werden) verdrahten. Wenn Sie ein soeben platziertes Bauelement kopieren wollen, so können Sie mit dem Tastaturkommando <b class="tkeybd">Strg-D</b> die aktuelle Auswahl duplizieren (Einige Computer benutzen andere Tastenkombinationen für Menübefehle, auf einem Mac zum Beispiel die Kommando-Taste. Diese würden Sie hier zusammen mit der Taste D benutzen.)
-    </p>
-    <p>
-      <b>Weiter:</b> <a href="tutor-wires.html">Schritt 2: Leitungen hinzufügen</a>
-    </p>
-</div></body></html>
->>>>>>> 5ecb02a1
+<!DOCTYPE html PUBLIC "-//W3C//DTD HTML 4.01 Transitional//EN">
+<html>
+  <head>
+    <meta name="viewport" content="width=device-width, initial-scale=1.0">
+    <meta name="created" content="2018-10-23T06:18:10.521000000">
+    <meta name="changed" content="2018-10-23T06:18:42.262000000">
+    <meta http-equiv="content-type" content="text/html; charset=utf-8">
+    <meta http-equiv="Content-Language" content="de">
+    <title>
+      Einführung: Gatter hinzufügen
+   </title>
+    <link rel="stylesheet" type="text/css" href="../../style.css">
+  </head>
+  <body>
+    <div class="maindiv">
+    <p>
+      <b>Früher:</b> <a href="tutor-wires.html">Step 0: Orienting yourself</a>
+    </p>
+    <h2>
+      Schritt 1: Gatter hinzufügen
+    </h2>
+    <p>
+      Erinnern Sie sich daran, daß wir die folgende Schaltung in Logisim aufbauen wollen.
+    </p>
+    <center>
+      <img class="notscal" src="../../../../img-guide/tutorial-xor-circ.png" alt="#########">
+    </center>
+    <p>
+      Zunächst sollten wir die Gatter platzieren, um ein Gerüst zu erhalten. Später werden wir die Gatter mit Leitungen verbinden. Zunächst werden wir die zwei AND-Gatter hinzufügen. Klicken Sie auf das <b class="propertie">AND</b>-Werkzeug auf der Werkzeugleiste (<img class="intxt" src="../../../../img-guide/tutorial-toolsbar-and.png" alt="#########">, das vorletzte Werkzeug). Dann klicken Sie auf die Arbeitsfläche, dort, wo Sie das erste AND-Gatter platzieren möchten. Lassen Sie genügend Platz auf der linken Seite. Danach klicken Sie nochmals auf das AND-Werkezug und setzen Sie das zweite AND-Gatter unter das erste.
+    </p>
+    <center>
+      <img src="../../../img-guide/tutorial-shot-ands.png"  alt="#########">
+    </center>
+    <p>
+      Sehen Sie die fünf Punkte auf der linken Seite des AND-Gatters? Dies sind die Anschlußpunkte, an denen Sie Leitungen befestigen können. Diesmal werden wir nur zwei dieser Punkte für unsere XOR-Schaltung benötigen, aber für andere Schaltungen werden Sie vielleicht mehr Eingänge benötigen. Die Anzahl der Einträge kann in den Eigenschaften <b class="propertie">"Anzahl der Eingänge"</b> der Komponente geändert werden.
+    </p>
+    <p>
+      Jetzt fügen wir die weiteren Gatter hinzu. Zunächst klicken Sie auf das <b class="propertie">OR</b>-Werkzeug (<img class="intxt" src="../../../../img-guide/tutorial-toolsbar-or.png" alt="#########">), und platzieren das OR-Gatter in der Schaltung. Und dann setzen Sie die zwei Inverter vor den AND-Gattern mit dem <b class="propertie">"Inverter"</b>-Werkzeug (<img class="intxt" src="../../../../img-guide/tutorial-toolsbar-not.png" alt="#########">).
+    </p>
+    <center>
+      <img src="../../../img-guide/tutorial-shot-gates.png" alt="#########">
+    </center>
+    <p>
+      Hier wurde ein kleiner Abstand zwischen den Anschlüssen der Inverter und der AND-Gatter gelassen. Sie können die Anschlüsse aber auch gleich direkt aneinander setzen und ersparen sich damit das spätere Verdrahten dieser Anschlüsse.
+    </p>
+    <p>
+      Jetzt fügen wir die beiden Eingänge <var>x</var> und <var>y</var> hinzu. Wählen Sie das <b class="propertie">Eingangs</b>-Werkzeug (<img class="intxt"  src="../../../../icons/pinInput.gif" alt="#########">) aus, und platzieren Sie die Pins. Mit dem <b class="propertie">Ausgangs</b>-Werkzeug (<img class="intxt"  src="../../../../icons/pinOutputReversed.gif" alt="#########">) sollten Sie ebenfalls einen Ausgang neben dem Ausgang des OR-Gatters platzieren. (Auch hier wurde wieder ein kleiner Abstand zwischen dem OR-Gatter und dem Ausgangsanschluß gelassen, aber Sie könnten diese auchn direkt aneinander setzen.)
+    </p>
+    <center>
+      <img src="../../../img-guide/tutorial-shot-comps.png"  alt="#########">
+    </center>
+    <p>
+      Wenn Sie nachträglich etwas verschieben wollen, dann wählen Sie das zu verschiebende Bauelement mit Hilfe des <b class="propertie">Bearbeitungswerkzeuge</b> (<img class="intxt" src="../../../../icons/select.gif" alt="#########">) aus, und ziehen Sie es dann mit der Maus dorthin, wo Sie es gerne haben möchten. Mit dem  Menü <b class="menu">|&nbsp;Edit&nbsp;|</b> → <b class="menu">|&nbsp;Delete&nbsp;|</b> bzw. mit der <b class="tkeybd">Entf</b>-Taste können Sie das Bauelement auch gleich aus der Schaltung entfernen.
+    </p>
+    <p>
+      Sie werden bemerkt haben, daß Logisim nach dem Einfügen eines neuen Bauelements automatisch zum <b class="propertie">Bearbeitungswerkzeuge</b> (<img class="intxt" src="../../../../icons/select.gif" alt="#########">) zurück wechselt. Auf diese Weise können Sie das erstellte Bauelement sofort verschieben und es (wie wir gleich sehen werden) verdrahten. Wenn Sie ein soeben platziertes Bauelement kopieren wollen, so können Sie mit dem Tastaturkommando <b class="tkeybd">Strg-D</b> die aktuelle Auswahl duplizieren (Einige Computer benutzen andere Tastenkombinationen für Menübefehle, auf einem Mac zum Beispiel die Kommando-Taste. Diese würden Sie hier zusammen mit der Taste D benutzen.)
+    </p>
+    <p>
+      <b>Weiter:</b> <a href="tutor-wires.html">Schritt 2: Leitungen hinzufügen</a>
+    </p>
+</div></body></html>