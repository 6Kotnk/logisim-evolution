--- conflicted
+++ resolved
@@ -1,163 +1,83 @@
-<<<<<<< HEAD
-<html>
-<head>
-    <meta http-equiv="content-type" content="text/html; charset=UTF-8">
-	<title>Command-line options</title>
-</head>
-<body bgcolor="FFFFFF">
-
-<h1>Command-line options</h1>
-
-<p>You can configure many of Logisim's application preferences via command
-line options.  This can be particularly useful in a laboratory of
-single-student computers where you want Logisim to start up the same
-for students every time, regardless of how previous students may have
-configured the program.</p>
-
-<p>The overall command-line syntax is as follows.</p>
-<blockquote><pre>
-java -jar <em><b>jarFileName</b></em> <em>[options]</em> <em>[filenames]</em>
-</pre></blockquote>
-<p>The optional additional files named on the command line will be
-opened as separate windows within Logisim.</p>
-
-<p>The following example starts Logisim in its basic configuration.
-<blockquote><pre>
-java -jar <em><b>jarFileName</b></em> -plain -gates shaped -locale en
-</pre></blockquote></p>
-
-<p>Supported options include the following.
-<dl>
-
-<dt><tt>-plain</tt></dt>
-<dt><tt>-empty</tt></dt>
-<dt><tt>-template <b><em>templateFile</em></b></tt></dt>
-<dd><p>Configures the template for Logisim to use.</p></dd>
-
-<dt><tt>-gates <em>[<b>shaped</b>|<b>rectangular</b>]</em></tt></dt>
-<dd><p>Configures which type of gate to use.</p></dd>
-
-<dt><tt>-locale <em><b>localeIdentifier</b></em></tt></dt>
-<dd><p>Configures which translation to use. As of this writing, the
-supported locales include:</p>
-<center><table>
-<tr><th><tt>de</tt></th><td>German</td></tr>
-<tr><th><tt>en</tt></th><td>English</td></tr>
-<tr><th><tt>es</tt></th><td>Spanish</td></tr>
-<tr><th><tt>ru</tt></th><td>Russian</td></tr>
-</table></center></dd>
-
-<dt><tt>-accents <em>[<b>yes</b>|<b>no</b>]</em></tt></dt>
-<dd><p>This is only relevant for languages that use characters
-outside the 7-bit ASCII character set; this would include
-languages using accented characters, and it would not
-include English.
-If <em>no</em>, characters outside the 7-bit ASCII character
-set are replaced with equivalents appropriate to the language;
-this would be useful for Java/OS combinations where such characters
-are not supported well.</p></dd>
-
-<dt><tt>-clearprops</tt></dt>
-<dd><p>Clear all application preferences at startup, so Logisim will act as
-if it were being executed on the host system for the first time.</p></dd>
-
-<dt><tt>-nosplash</tt></dt>
-<dd><p>Hides the initial Logisim splash screen.</p></dd>
-
-<dt><tt>-help</tt></dt>
-<dd><p>Displays a summary of the command line options.</p></dd>
-
-<dt><tt>-version</tt></dt>
-<dd><p>Displays the Logisim version number.</p></dd>
-
-</dl></p>
-
-<p><strong>Weiter:</strong> <em><a href="../index.html">Leitfaden für Benutzer von Logisim</a></em>.</p>
-
-</body>
-</html>
-=======
-<!DOCTYPE html PUBLIC "-//W3C//DTD HTML 4.01 Transitional//EN">
-<html>
-  <head>
-    <meta name="viewport" content="width=device-width, initial-scale=1.0">
-    <meta name="created" content="2018-10-23T06:18:10.521000000">
-    <meta name="changed" content="2018-10-23T06:18:42.262000000">
-    <meta http-equiv="content-type" content="text/html; charset=utf-8">
-    <meta http-equiv="Content-Language" content="de">
-    <title>Command-line options
-    </title>
-    <link rel="stylesheet" type="text/css" href="../../style.css">
-  </head>
-  <body>
-    <div class="maindiv">
-
-<h1>Command-line options</h1>
-
-<p>You can configure many of Logisim's application preferences via command
-line options.  This can be particularly useful in a laboratory of
-single-student computers where you want Logisim to start up the same
-for students every time, regardless of how previous students may have
-configured the program.</p>
-
-<p>The overall command-line syntax is as follows.</p>
-<blockquote><pre>
-java -jar <em><b>jarFileName</b></em> <em>[options]</em> <em>[filenames]</em>
-</pre></blockquote>
-<p>The optional additional files named on the command line will be
-opened as separate windows within Logisim.</p>
-
-<p>The following example starts Logisim in its basic configuration.
-<blockquote><pre>
-java -jar <em><b>jarFileName</b></em> -plain -gates shaped -locale en
-</pre></blockquote></p>
-
-<p>Supported options include the following.
-<dl>
-
-<dt><tt>-plain</tt></dt>
-<dt><tt>-empty</tt></dt>
-<dt><tt>-template <b><em>templateFile</em></b></tt></dt>
-<dd><p>Configures the template for Logisim to use.</p></dd>
-
-<dt><tt>-gates <em>[<b>shaped</b>|<b>rectangular</b>]</em></tt></dt>
-<dd><p>Configures which type of gate to use.</p></dd>
-
-<dt><tt>-locale <em><b>localeIdentifier</b></em></tt></dt>
-<dd><p>Configures which translation to use. As of this writing, the
-supported locales include:</p>
-<center><table>
-<tr><th><tt>de</tt></th><td>German</td></tr>
-<tr><th><tt>en</tt></th><td>English</td></tr>
-<tr><th><tt>es</tt></th><td>Spanish</td></tr>
-<tr><th><tt>ru</tt></th><td>Russian</td></tr>
-</table></center></dd>
-
-<dt><tt>-accents <em>[<b>yes</b>|<b>no</b>]</em></tt></dt>
-<dd><p>This is only relevant for languages that use characters
-outside the 7-bit ASCII character set; this would include
-languages using accented characters, and it would not
-include English.
-If <em>no</em>, characters outside the 7-bit ASCII character
-set are replaced with equivalents appropriate to the language;
-this would be useful for Java/OS combinations where such characters
-are not supported well.</p></dd>
-
-<dt><tt>-clearprops</tt></dt>
-<dd><p>Clear all application preferences at startup, so Logisim will act as
-if it were being executed on the host system for the first time.</p></dd>
-
-<dt><tt>-nosplash</tt></dt>
-<dd><p>Hides the initial Logisim splash screen.</p></dd>
-
-<dt><tt>-help</tt></dt>
-<dd><p>Displays a summary of the command line options.</p></dd>
-
-<dt><tt>-version</tt></dt>
-<dd><p>Displays the Logisim version number.</p></dd>
-
-</dl></p>
-
-<p><strong>Weiter:</strong> <em><a href="../index.html">Leitfaden für Benutzer von Logisim</a></em>.</p>
-</div></body></html>
->>>>>>> 5ecb02a1
+<!DOCTYPE html PUBLIC "-//W3C//DTD HTML 4.01 Transitional//EN">
+<html>
+  <head>
+    <meta name="viewport" content="width=device-width, initial-scale=1.0">
+    <meta name="created" content="2018-10-23T06:18:10.521000000">
+    <meta name="changed" content="2018-10-23T06:18:42.262000000">
+    <meta http-equiv="content-type" content="text/html; charset=utf-8">
+    <meta http-equiv="Content-Language" content="de">
+    <title>Command-line options
+    </title>
+    <link rel="stylesheet" type="text/css" href="../../style.css">
+  </head>
+  <body>
+    <div class="maindiv">
+
+<h1>Command-line options</h1>
+
+<p>You can configure many of Logisim's application preferences via command
+line options.  This can be particularly useful in a laboratory of
+single-student computers where you want Logisim to start up the same
+for students every time, regardless of how previous students may have
+configured the program.</p>
+
+<p>The overall command-line syntax is as follows.</p>
+<blockquote><pre>
+java -jar <em><b>jarFileName</b></em> <em>[options]</em> <em>[filenames]</em>
+</pre></blockquote>
+<p>The optional additional files named on the command line will be
+opened as separate windows within Logisim.</p>
+
+<p>The following example starts Logisim in its basic configuration.
+<blockquote><pre>
+java -jar <em><b>jarFileName</b></em> -plain -gates shaped -locale en
+</pre></blockquote></p>
+
+<p>Supported options include the following.
+<dl>
+
+<dt><tt>-plain</tt></dt>
+<dt><tt>-empty</tt></dt>
+<dt><tt>-template <b><em>templateFile</em></b></tt></dt>
+<dd><p>Configures the template for Logisim to use.</p></dd>
+
+<dt><tt>-gates <em>[<b>shaped</b>|<b>rectangular</b>]</em></tt></dt>
+<dd><p>Configures which type of gate to use.</p></dd>
+
+<dt><tt>-locale <em><b>localeIdentifier</b></em></tt></dt>
+<dd><p>Configures which translation to use. As of this writing, the
+supported locales include:</p>
+<center><table>
+<tr><th><tt>de</tt></th><td>German</td></tr>
+<tr><th><tt>en</tt></th><td>English</td></tr>
+<tr><th><tt>es</tt></th><td>Spanish</td></tr>
+<tr><th><tt>ru</tt></th><td>Russian</td></tr>
+</table></center></dd>
+
+<dt><tt>-accents <em>[<b>yes</b>|<b>no</b>]</em></tt></dt>
+<dd><p>This is only relevant for languages that use characters
+outside the 7-bit ASCII character set; this would include
+languages using accented characters, and it would not
+include English.
+If <em>no</em>, characters outside the 7-bit ASCII character
+set are replaced with equivalents appropriate to the language;
+this would be useful for Java/OS combinations where such characters
+are not supported well.</p></dd>
+
+<dt><tt>-clearprops</tt></dt>
+<dd><p>Clear all application preferences at startup, so Logisim will act as
+if it were being executed on the host system for the first time.</p></dd>
+
+<dt><tt>-nosplash</tt></dt>
+<dd><p>Hides the initial Logisim splash screen.</p></dd>
+
+<dt><tt>-help</tt></dt>
+<dd><p>Displays a summary of the command line options.</p></dd>
+
+<dt><tt>-version</tt></dt>
+<dd><p>Displays the Logisim version number.</p></dd>
+
+</dl></p>
+
+<p><strong>Weiter:</strong> <em><a href="../index.html">Leitfaden für Benutzer von Logisim</a></em>.</p>
+</div></body></html>