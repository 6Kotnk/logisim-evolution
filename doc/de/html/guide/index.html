<<<<<<< HEAD
<html>
<head>
    <meta http-equiv="content-type" content="text/html; charset=UTF-8">
<title>Der Leitfaden für Logisim-Anwender</title>
</head>

<body bgcolor="FFFFFF">

<h1><em>Der Leitfaden für Logisim-Anwender</em></h1>

<center><img src="../../../en/img-guide/screen-shot.png" width="522" height="343"></center>

<p>Logisim ist ein Unterrichtswerkzeug zur Entwicklung und Simulation digitaler Schaltungen. Mit seiner übersichtlichen Benutzerschnittstelle und der laufenden Simulation der Schaltung, während Sie diese aufbauen, ist das Programm in der Lage, die Grundbegriffe digitaler Schaltungen zu vermitteln. Mit der Möglichkeit, größere Schaltungen aus kleineren Teilschaltungen heraus zu konstruieren, und ganze Kabelbündel mit einem einzigen Mausbewegung zu verlegen, kann (und wird) Logisim dazu benutzt, ganze Mikroprozessoren im Unterricht zu simulieren.</p>

<p>Logisim wird von Studenten an Hochschulen und Universitäten in der ganzen Welt für eine Vielzahl von Aufgaben verwendet, zum Beispiel:</p>
<ul>
<li>Als ein Modul allgemeinbildenden Informatikschulungen</li>
<li>Als Unterrischtsblock für Informatikstudenten im zweiten Studienjahr</li>
<li>In ganzsemestrigen Vorlesungen zur Computerarchitektur</li>
</ul>

<p><em>Der Leitfaden für Logisim-Anwender</em>, den Sie gerade lesen, ist die offizielle Referenz zu den Programmfunktionen von Logisim. Der erste Teil besteht aus einer Reihe von Abschnitten, die den Aufbau von Logisim erklären. Dese Abschnitte sind so geschrieben, daß Sie diese an einem Stück lesen können, um sich mit den wichtigsten Merkmalen von Logisim vertraut zu machen.</p>
<blockquote>
<a href="tutorial/index.html">Einführung für Anfänger </a> <br><a href="attrlib/index.html">Bibliotheken und Attribute</a> <br><a href="subcirc/index.html">Teilschaltungen</a> <br><a href="bundles/index.html"> Leitungsbündel </a><br><a href="analyze/index.html"> Kombinatorische Analyse </a>
</blockquote>

<p>Die übrigen Abschnitte sind eine bunte Mischung von Referenzmaterial und Erklärungen aus den Tiefen von Logisim.</p>
<blockquote>
<a href="menu/index.html"> Menüreferenz </a><br><a href="mem/index.html">Speicherbauelemente</a> <br><a href="log/index.html">Ablaufverfolgung</a> <br><a href="verify/index.html">Benutzung der Kommandozeile</a> <br><a href="prefs/index.html">Programmbezogene Einstellungen</a> <br><a href="opts/index.html">Projektbezogene Einstellungen</a> <br><a href="prop/index.html">Weiterleitung von Werten</a> <br><a href="jar/index.html">JAR-Bibliotheken</a> <br><a href="about/index.html">Über das Programm</a>
</blockquote>

</body>
</html>
=======
<!DOCTYPE html PUBLIC "-//W3C//DTD HTML 4.01 Transitional//EN">
<html>
  <head>
    <meta name="viewport" content="width=device-width, initial-scale=1.0">
    <meta name="created" content="2018-10-23T06:18:10.521000000">
    <meta name="changed" content="2018-10-23T06:18:42.262000000">
    <meta http-equiv="content-type" content="text/html; charset=utf-8">
    <meta http-equiv="Content-Language" content="de">
    <title>
      Der Leitfaden für Logisim-Anwender
    </title>
	<link rel="stylesheet" type="text/css" href="../style.css">
  </head>
  <body>
    <div class="maindiv">
    <h1>
      Der Leitfaden für Logisim-Anwender
    </h1>
    <center>
      <img src="../../../img-guide/screen-shot.png" alt="#########">
    </center>
    <p>
      Logisim ist ein Unterrichtswerkzeug zur Entwicklung und Simulation digitaler Schaltungen. Mit seiner übersichtlichen Benutzerschnittstelle und der laufenden Simulation der Schaltung, während Sie diese aufbauen, ist das Programm in der Lage, die Grundbegriffe digitaler Schaltungen zu vermitteln. Mit der Möglichkeit, größere Schaltungen aus kleineren Teilschaltungen heraus zu konstruieren, und ganze Kabelbündel mit einem einzigen Mausbewegung zu verlegen, kann (und wird) Logisim dazu benutzt, ganze Mikroprozessoren im Unterricht zu simulieren.
    </p>
    <p>
      Logisim wird von Studenten an Hochschulen und Universitäten in der ganzen Welt für eine Vielzahl von Aufgaben verwendet, zum Beispiel:
    </p>
    <ul>
      <li>Als ein Modul allgemeinbildenden Informatikschulungen
      </li>
      <li>Als Unterrischtsblock für Informatikstudenten im zweiten Studienjahr
      </li>
      <li>In ganzsemestrigen Vorlesungen zur Computerarchitektur
      </li>
    </ul>
    <p>
      <b class="refguide">Der Leitfaden für Logisim-Anwender</b>, den Sie gerade lesen, ist die offizielle Referenz zu den Programmfunktionen von Logisim. Der erste Teil besteht aus einer Reihe von Abschnitten, die den Aufbau von Logisim erklären. Dese Abschnitte sind so geschrieben, daß Sie diese an einem Stück lesen können, um sich mit den wichtigsten Merkmalen von Logisim vertraut zu machen.
    </p>
    <blockquote>
      <a href="tutorial/index.html">Einführung für Anfänger</a><br>
      <a href="attrlib/index.html">Bibliotheken und Attribute</a><br>
      <a href="subcirc/index.html">Teilschaltungen</a><br>
      <a href="bundles/index.html">Leitungsbündel</a><br>
      <a href="analyze/index.html">Kombinatorische Analyse</a>
    </blockquote>
    <p>
      Die übrigen Abschnitte sind eine bunte Mischung von Referenzmaterial und Erklärungen aus den Tiefen von Logisim.
    </p>
    <blockquote>
      <a href="mem/index.html">Speicherbauelemente</a><br>
      <a href="prop/index.html">Weiterleitung von Werten</a><br>
      <a href="log/index.html">Ablaufverfolgung</a><br>
      <a href="verify/index.html">Benutzung der Kommandozeile</a><br>
      <a href="menu/index.html">Menüreferenz</a><br>	  
      <a href="prefs/index.html">Programmbezogene Einstellungen</a><br>
	  
      <a href="opts/index.html">Projektbezogene Einstellungen</a><br>
      <a href="hdl_ip/index.html">HDL IP</a><br>
      <a href="jar/index.html">JAR-Bibliotheken</a><br>
      <a href="about/index.html">Über das Programm</a>
    </blockquote>
    </div>
  </body>
</html>
>>>>>>> 5ecb02a1
<|MERGE_RESOLUTION|>--- conflicted
+++ resolved
@@ -1,100 +1,64 @@
-<<<<<<< HEAD
-<html>
-<head>
-    <meta http-equiv="content-type" content="text/html; charset=UTF-8">
-<title>Der Leitfaden für Logisim-Anwender</title>
-</head>
-
-<body bgcolor="FFFFFF">
-
-<h1><em>Der Leitfaden für Logisim-Anwender</em></h1>
-
-<center><img src="../../../en/img-guide/screen-shot.png" width="522" height="343"></center>
-
-<p>Logisim ist ein Unterrichtswerkzeug zur Entwicklung und Simulation digitaler Schaltungen. Mit seiner übersichtlichen Benutzerschnittstelle und der laufenden Simulation der Schaltung, während Sie diese aufbauen, ist das Programm in der Lage, die Grundbegriffe digitaler Schaltungen zu vermitteln. Mit der Möglichkeit, größere Schaltungen aus kleineren Teilschaltungen heraus zu konstruieren, und ganze Kabelbündel mit einem einzigen Mausbewegung zu verlegen, kann (und wird) Logisim dazu benutzt, ganze Mikroprozessoren im Unterricht zu simulieren.</p>
-
-<p>Logisim wird von Studenten an Hochschulen und Universitäten in der ganzen Welt für eine Vielzahl von Aufgaben verwendet, zum Beispiel:</p>
-<ul>
-<li>Als ein Modul allgemeinbildenden Informatikschulungen</li>
-<li>Als Unterrischtsblock für Informatikstudenten im zweiten Studienjahr</li>
-<li>In ganzsemestrigen Vorlesungen zur Computerarchitektur</li>
-</ul>
-
-<p><em>Der Leitfaden für Logisim-Anwender</em>, den Sie gerade lesen, ist die offizielle Referenz zu den Programmfunktionen von Logisim. Der erste Teil besteht aus einer Reihe von Abschnitten, die den Aufbau von Logisim erklären. Dese Abschnitte sind so geschrieben, daß Sie diese an einem Stück lesen können, um sich mit den wichtigsten Merkmalen von Logisim vertraut zu machen.</p>
-<blockquote>
-<a href="tutorial/index.html">Einführung für Anfänger </a> <br><a href="attrlib/index.html">Bibliotheken und Attribute</a> <br><a href="subcirc/index.html">Teilschaltungen</a> <br><a href="bundles/index.html"> Leitungsbündel </a><br><a href="analyze/index.html"> Kombinatorische Analyse </a>
-</blockquote>
-
-<p>Die übrigen Abschnitte sind eine bunte Mischung von Referenzmaterial und Erklärungen aus den Tiefen von Logisim.</p>
-<blockquote>
-<a href="menu/index.html"> Menüreferenz </a><br><a href="mem/index.html">Speicherbauelemente</a> <br><a href="log/index.html">Ablaufverfolgung</a> <br><a href="verify/index.html">Benutzung der Kommandozeile</a> <br><a href="prefs/index.html">Programmbezogene Einstellungen</a> <br><a href="opts/index.html">Projektbezogene Einstellungen</a> <br><a href="prop/index.html">Weiterleitung von Werten</a> <br><a href="jar/index.html">JAR-Bibliotheken</a> <br><a href="about/index.html">Über das Programm</a>
-</blockquote>
-
-</body>
-</html>
-=======
-<!DOCTYPE html PUBLIC "-//W3C//DTD HTML 4.01 Transitional//EN">
-<html>
-  <head>
-    <meta name="viewport" content="width=device-width, initial-scale=1.0">
-    <meta name="created" content="2018-10-23T06:18:10.521000000">
-    <meta name="changed" content="2018-10-23T06:18:42.262000000">
-    <meta http-equiv="content-type" content="text/html; charset=utf-8">
-    <meta http-equiv="Content-Language" content="de">
-    <title>
-      Der Leitfaden für Logisim-Anwender
-    </title>
-	<link rel="stylesheet" type="text/css" href="../style.css">
-  </head>
-  <body>
-    <div class="maindiv">
-    <h1>
-      Der Leitfaden für Logisim-Anwender
-    </h1>
-    <center>
-      <img src="../../../img-guide/screen-shot.png" alt="#########">
-    </center>
-    <p>
-      Logisim ist ein Unterrichtswerkzeug zur Entwicklung und Simulation digitaler Schaltungen. Mit seiner übersichtlichen Benutzerschnittstelle und der laufenden Simulation der Schaltung, während Sie diese aufbauen, ist das Programm in der Lage, die Grundbegriffe digitaler Schaltungen zu vermitteln. Mit der Möglichkeit, größere Schaltungen aus kleineren Teilschaltungen heraus zu konstruieren, und ganze Kabelbündel mit einem einzigen Mausbewegung zu verlegen, kann (und wird) Logisim dazu benutzt, ganze Mikroprozessoren im Unterricht zu simulieren.
-    </p>
-    <p>
-      Logisim wird von Studenten an Hochschulen und Universitäten in der ganzen Welt für eine Vielzahl von Aufgaben verwendet, zum Beispiel:
-    </p>
-    <ul>
-      <li>Als ein Modul allgemeinbildenden Informatikschulungen
-      </li>
-      <li>Als Unterrischtsblock für Informatikstudenten im zweiten Studienjahr
-      </li>
-      <li>In ganzsemestrigen Vorlesungen zur Computerarchitektur
-      </li>
-    </ul>
-    <p>
-      <b class="refguide">Der Leitfaden für Logisim-Anwender</b>, den Sie gerade lesen, ist die offizielle Referenz zu den Programmfunktionen von Logisim. Der erste Teil besteht aus einer Reihe von Abschnitten, die den Aufbau von Logisim erklären. Dese Abschnitte sind so geschrieben, daß Sie diese an einem Stück lesen können, um sich mit den wichtigsten Merkmalen von Logisim vertraut zu machen.
-    </p>
-    <blockquote>
-      <a href="tutorial/index.html">Einführung für Anfänger</a><br>
-      <a href="attrlib/index.html">Bibliotheken und Attribute</a><br>
-      <a href="subcirc/index.html">Teilschaltungen</a><br>
-      <a href="bundles/index.html">Leitungsbündel</a><br>
-      <a href="analyze/index.html">Kombinatorische Analyse</a>
-    </blockquote>
-    <p>
-      Die übrigen Abschnitte sind eine bunte Mischung von Referenzmaterial und Erklärungen aus den Tiefen von Logisim.
-    </p>
-    <blockquote>
-      <a href="mem/index.html">Speicherbauelemente</a><br>
-      <a href="prop/index.html">Weiterleitung von Werten</a><br>
-      <a href="log/index.html">Ablaufverfolgung</a><br>
-      <a href="verify/index.html">Benutzung der Kommandozeile</a><br>
-      <a href="menu/index.html">Menüreferenz</a><br>	  
-      <a href="prefs/index.html">Programmbezogene Einstellungen</a><br>
-	  
-      <a href="opts/index.html">Projektbezogene Einstellungen</a><br>
-      <a href="hdl_ip/index.html">HDL IP</a><br>
-      <a href="jar/index.html">JAR-Bibliotheken</a><br>
-      <a href="about/index.html">Über das Programm</a>
-    </blockquote>
-    </div>
-  </body>
-</html>
->>>>>>> 5ecb02a1
+<!DOCTYPE html PUBLIC "-//W3C//DTD HTML 4.01 Transitional//EN">
+<html>
+  <head>
+    <meta name="viewport" content="width=device-width, initial-scale=1.0">
+    <meta name="created" content="2018-10-23T06:18:10.521000000">
+    <meta name="changed" content="2018-10-23T06:18:42.262000000">
+    <meta http-equiv="content-type" content="text/html; charset=utf-8">
+    <meta http-equiv="Content-Language" content="de">
+    <title>
+      Der Leitfaden für Logisim-Anwender
+    </title>
+	<link rel="stylesheet" type="text/css" href="../style.css">
+  </head>
+  <body>
+    <div class="maindiv">
+    <h1>
+      Der Leitfaden für Logisim-Anwender
+    </h1>
+    <center>
+      <img src="../../../img-guide/screen-shot.png" alt="#########">
+    </center>
+    <p>
+      Logisim ist ein Unterrichtswerkzeug zur Entwicklung und Simulation digitaler Schaltungen. Mit seiner übersichtlichen Benutzerschnittstelle und der laufenden Simulation der Schaltung, während Sie diese aufbauen, ist das Programm in der Lage, die Grundbegriffe digitaler Schaltungen zu vermitteln. Mit der Möglichkeit, größere Schaltungen aus kleineren Teilschaltungen heraus zu konstruieren, und ganze Kabelbündel mit einem einzigen Mausbewegung zu verlegen, kann (und wird) Logisim dazu benutzt, ganze Mikroprozessoren im Unterricht zu simulieren.
+    </p>
+    <p>
+      Logisim wird von Studenten an Hochschulen und Universitäten in der ganzen Welt für eine Vielzahl von Aufgaben verwendet, zum Beispiel:
+    </p>
+    <ul>
+      <li>Als ein Modul allgemeinbildenden Informatikschulungen
+      </li>
+      <li>Als Unterrischtsblock für Informatikstudenten im zweiten Studienjahr
+      </li>
+      <li>In ganzsemestrigen Vorlesungen zur Computerarchitektur
+      </li>
+    </ul>
+    <p>
+      <b class="refguide">Der Leitfaden für Logisim-Anwender</b>, den Sie gerade lesen, ist die offizielle Referenz zu den Programmfunktionen von Logisim. Der erste Teil besteht aus einer Reihe von Abschnitten, die den Aufbau von Logisim erklären. Dese Abschnitte sind so geschrieben, daß Sie diese an einem Stück lesen können, um sich mit den wichtigsten Merkmalen von Logisim vertraut zu machen.
+    </p>
+    <blockquote>
+      <a href="tutorial/index.html">Einführung für Anfänger</a><br>
+      <a href="attrlib/index.html">Bibliotheken und Attribute</a><br>
+      <a href="subcirc/index.html">Teilschaltungen</a><br>
+      <a href="bundles/index.html">Leitungsbündel</a><br>
+      <a href="analyze/index.html">Kombinatorische Analyse</a>
+    </blockquote>
+    <p>
+      Die übrigen Abschnitte sind eine bunte Mischung von Referenzmaterial und Erklärungen aus den Tiefen von Logisim.
+    </p>
+    <blockquote>
+      <a href="mem/index.html">Speicherbauelemente</a><br>
+      <a href="prop/index.html">Weiterleitung von Werten</a><br>
+      <a href="log/index.html">Ablaufverfolgung</a><br>
+      <a href="verify/index.html">Benutzung der Kommandozeile</a><br>
+      <a href="menu/index.html">Menüreferenz</a><br>	  
+      <a href="prefs/index.html">Programmbezogene Einstellungen</a><br>
+	  
+      <a href="opts/index.html">Projektbezogene Einstellungen</a><br>
+      <a href="hdl_ip/index.html">HDL IP</a><br>
+      <a href="jar/index.html">JAR-Bibliotheken</a><br>
+      <a href="about/index.html">Über das Programm</a>
+    </blockquote>
+    </div>
+  </body>
+</html>