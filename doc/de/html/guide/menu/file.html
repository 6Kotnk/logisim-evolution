--- conflicted
+++ resolved
@@ -1,177 +1,90 @@
-<<<<<<< HEAD
-<html>
-<head>
-    <meta http-equiv="content-type" content="text/html; charset=UTF-8">
-	<title>Das Dateimenü</title>
-</head>
-<body bgcolor="FFFFFF">
-
-<h1>Das Dateimenü</h1>
-
-<dl>
-
-<dt><strong>Neu</strong></dt>
-<dd><p>Öffnet ein neues Projekt in einem neuen Fenster. Das neue Projekt ist zunächst eine Kopie <a href="../prefs/template.html">der gerade ausgewählten Vorlage</a>.</p></dd>
-
-<dt><strong>Öffnen...</strong></dt>
-<dd><p>Öffnet eine existierende Datei als Projekt in einem neuen Fenster.</p></dd>
-
-<dt><strong>Zuletzt geöffnet</strong></dt>
-<dd><p>Öffnet ein kürzlich bearbeitetes Projekt in einem neuen Fenster, ohne, daß der Benutzer durch einen Dateidialog navigieren muß.</p></dd>
-
-<dt><strong>Schließen</strong></dt>
-<dd><p>Schließt alle Fenster des aktuell angezeigten Projekts.</p></dd>
-
-<dt><strong>Speichern</strong></dt>
-<dd><p>Speichert das aktuell angezeigte Projekt, und überschreibt dabei eine eventuell vorhandene Datei.</p></dd>
-
-<dt><strong>Speichern unter...</strong></dt>
-<dd><p>Speichert das aktuell angezeigte Projekt, und fragt den Benutzer nach einem neuen Dateinamen.</p></dd>
-
-<dt><strong>Bild exportieren...</strong></dt>
-<dd><p>Erzeugt eine Bilddatei, die die Schaltung darstellt. Der zugehörige Konfigurationsdialog ist weiter unten beschrieben.</p></dd>
-
-<dt><strong>Drucken...</strong></dt>
-<dd><p>Sendet die Schaltung an einen Drucker. Der zugehörige Konfigurationsdialog ist weiter unten beschrieben.</p></dd>
-
-<dt><strong>Voreinstellungen...</strong></dt>
-<dd><p>Öffnet den Dialog der  <a href="../prefs/index.html">programmbezogenen Einstellungen</a>. (Auf Mac OS-Systemen wird dies im Logisim-Menü angezeigt.)</p></dd>
-
-<dt><strong>Beenden</strong></dt>
-<dd><p>Schließt alle derzeit geöffneten Projekte und beendet Logisim. (Auf Mac OS-Systemen wird dies als Beenden im Logisim-Menü angezeigt.)</p></dd>
-
-</dl>
-
-<h2>Export konfigurieren</h2>
-
-<p>Wenn Sie den Punkt "Bild exportieren..." aufrufen, öffnet Logisim ein Dialogfenster mit vier Optionen.</P>
-<ul>
-
-<li><b>Schaltungen:</b> Eine Liste, aus der Sie eine oder mehrere Schaltungen auswählen können, deren Bild exportiert werden soll. (Leere Schaltungen erscheinen nicht in dieser Liste.)</li>
-
-<li><b>Bildformat:</b> Hier können Sie zwischen PNG-, GIF- und JPEG-Dateien wählen. Das empfohlene Format sind PNG-Dateien: Das GIF-Dateiformat ist schon ziemlich betagt, und das JPEG-Format führt zu Komprimierungs-Artefakten, weil JPEG-Dateien eigentlich für fotografische Abbildungen entwickelt wurden.</li>
-
-<li><b>Skalierung:</b> Sie können das Bild mit diesem Schieberegler skalieren, bevor es gespeichert wird.</li>
-
-<li><b>Druckeransicht:</b> Wählt aus, ob die "<a href="../prefs/layout.html">Druckeransicht</a>" beim Export verwendet werden soll.</li>
-
-</ul>
-<p>Nach dem Anklicken der Schaltfläche OK wird Logisim einen Dateidialog anzeigen. Wenn Sie eine einzelne Schaltung ausgewählt haben, dann wählen Sie hier aus, in welcher Datei Das Bild gespeichert werden soll. Wenn Sie mehrere Schaltungen ausgewählt haben, dann wählen Sie nur das Verzeichnis aus, in das die Bilddateien gespeichert werden sollen. Logisim wird die einzelnen Bilddateien nach den Namen der Schaltungen benennen (zum Beispiel <tt>main.png</tt>).</p>
-
-<h2>Drucken konfigurieren</h2>
-
-<p>Wenn Sie den Punkt "Drucken..." aufrufen, öffnet Logisim ein Dialogfenster zur Konfiguration des Ausdrucks.</p>
-<ul>
-
-<li><b>Schaltungen:</b> Eine Liste, aus der Sie eine oder mehrere Schaltungen auswählen können, deren Bild gedruckt werden soll. (Leere Schaltungen erscheinen nicht in dieser Liste.) Logisim druckt eine Schaltung pro Druckseite. Wenn die Schaltung zu groß für die Seite ist, wird das Bild passend verkleinert werden.</li>
-
-<li><b>Titel:</b> Der Text, der zentriert oben auf jeder einzelnen Seite erscheinen soll. Die folgenden Substitutionen werden im Text vorgenommen.<center><table>
-<tr><td><tt>%n</tt></td><td>Name der Schaltung auf der Seite</td></tr>
-<tr><td><tt>%p</tt></td><td>Seitennummer</td></tr>
-<tr><td><tt>%P</tt></td><td>Gesamtseitenzahl</td></tr>
-<tr><td><tt>%%</tt></td><td>Ein einzelnes Prozentzeichen ('%')</td></tr>
-</table></center></li>
-
-<li><b>Drehen zum Anpassen:</b> Wenn angekreuzt wird Logisim das Druckbild um 90 Grad drehen, wenn dies eine bessere Ausnutzung der Druckseite erlaubt.</li>
-
-<li><b>Druckeransicht:</b> Wählt aus, ob die "<a href="../prefs/layout.html">Druckeransicht</a>" beim Drucken verwendet werden soll.</li>
-
-</ul>
-<p>Nach dem Anklicken der Schaltfläche OK wird Logisim den Standard-Dialog zum Einrichten der Seite vor dem Druck der Schaltungen anzeigen.</p>
-
-<p><strong>Weiter:</strong> <a href="edit.html">Das Bearbeitungsmenü</a>.</p>
-
-</body>
-</html>
-=======
-<!DOCTYPE html PUBLIC "-//W3C//DTD HTML 4.01 Transitional//EN">
-<html>
-  <head>
-    <meta name="viewport" content="width=device-width, initial-scale=1.0">
-    <meta name="created" content="2018-10-23T06:18:10.521000000">
-    <meta name="changed" content="2018-10-23T06:18:42.262000000">
-    <meta http-equiv="content-type" content="text/html; charset=utf-8">
-    <meta http-equiv="Content-Language" content="de">
-    <title>Das Dateimenü
-    </title>
-    <link rel="stylesheet" type="text/css" href="../../style.css">
-  </head>
-  <body>
-    <div class="maindiv">
-
-<h1>Das Dateimenü</h1>
-
-<dl>
-
-<dt><strong>Neu</strong></dt>
-<dd><p>Öffnet ein neues Projekt in einem neuen Fenster. Das neue Projekt ist zunächst eine Kopie <a href="../prefs/template.html">der gerade ausgewählten Vorlage</a>.</p></dd>
-
-<dt><strong>Öffnen...</strong></dt>
-<dd><p>Öffnet eine existierende Datei als Projekt in einem neuen Fenster.</p></dd>
-
-<dt><strong>Zuletzt geöffnet</strong></dt>
-<dd><p>Öffnet ein kürzlich bearbeitetes Projekt in einem neuen Fenster, ohne, daß der Benutzer durch einen Dateidialog navigieren muß.</p></dd>
-
-<dt><strong>Schließen</strong></dt>
-<dd><p>Schließt alle Fenster des aktuell angezeigten Projekts.</p></dd>
-
-<dt><strong>Speichern</strong></dt>
-<dd><p>Speichert das aktuell angezeigte Projekt, und überschreibt dabei eine eventuell vorhandene Datei.</p></dd>
-
-<dt><strong>Speichern unter...</strong></dt>
-<dd><p>Speichert das aktuell angezeigte Projekt, und fragt den Benutzer nach einem neuen Dateinamen.</p></dd>
-
-<dt><strong>Bild exportieren...</strong></dt>
-<dd><p>Erzeugt eine Bilddatei, die die Schaltung darstellt. Der zugehörige Konfigurationsdialog ist weiter unten beschrieben.</p></dd>
-
-<dt><strong>Drucken...</strong></dt>
-<dd><p>Sendet die Schaltung an einen Drucker. Der zugehörige Konfigurationsdialog ist weiter unten beschrieben.</p></dd>
-
-<dt><strong>Voreinstellungen...</strong></dt>
-<dd><p>Öffnet den Dialog der  <a href="../prefs/index.html">programmbezogenen Einstellungen</a>. (Auf Mac OS-Systemen wird dies im Logisim-Menü angezeigt.)</p></dd>
-
-<dt><strong>Beenden</strong></dt>
-<dd><p>Schließt alle derzeit geöffneten Projekte und beendet Logisim. (Auf Mac OS-Systemen wird dies als Beenden im Logisim-Menü angezeigt.)</p></dd>
-
-</dl>
-
-<h2>Export konfigurieren</h2>
-
-<p>Wenn Sie den Punkt "Bild exportieren..." aufrufen, öffnet Logisim ein Dialogfenster mit vier Optionen.</P>
-<ul>
-
-<li><b>Schaltungen:</b> Eine Liste, aus der Sie eine oder mehrere Schaltungen auswählen können, deren Bild exportiert werden soll. (Leere Schaltungen erscheinen nicht in dieser Liste.)</li>
-
-<li><b>Bildformat:</b> Hier können Sie zwischen PNG-, GIF- und JPEG-Dateien wählen. Das empfohlene Format sind PNG-Dateien: Das GIF-Dateiformat ist schon ziemlich betagt, und das JPEG-Format führt zu Komprimierungs-Artefakten, weil JPEG-Dateien eigentlich für fotografische Abbildungen entwickelt wurden.</li>
-
-<li><b>Skalierung:</b> Sie können das Bild mit diesem Schieberegler skalieren, bevor es gespeichert wird.</li>
-
-<li><b>Druckeransicht:</b> Wählt aus, ob die "<a href="../prefs/layout.html">Druckeransicht</a>" beim Export verwendet werden soll.</li>
-
-</ul>
-<p>Nach dem Anklicken der Schaltfläche OK wird Logisim einen Dateidialog anzeigen. Wenn Sie eine einzelne Schaltung ausgewählt haben, dann wählen Sie hier aus, in welcher Datei Das Bild gespeichert werden soll. Wenn Sie mehrere Schaltungen ausgewählt haben, dann wählen Sie nur das Verzeichnis aus, in das die Bilddateien gespeichert werden sollen. Logisim wird die einzelnen Bilddateien nach den Namen der Schaltungen benennen (zum Beispiel <tt>main.png</tt>).</p>
-
-<h2>Drucken konfigurieren</h2>
-
-<p>Wenn Sie den Punkt "Drucken..." aufrufen, öffnet Logisim ein Dialogfenster zur Konfiguration des Ausdrucks.</p>
-<ul>
-
-<li><b>Schaltungen:</b> Eine Liste, aus der Sie eine oder mehrere Schaltungen auswählen können, deren Bild gedruckt werden soll. (Leere Schaltungen erscheinen nicht in dieser Liste.) Logisim druckt eine Schaltung pro Druckseite. Wenn die Schaltung zu groß für die Seite ist, wird das Bild passend verkleinert werden.</li>
-
-<li><b>Titel:</b> Der Text, der zentriert oben auf jeder einzelnen Seite erscheinen soll. Die folgenden Substitutionen werden im Text vorgenommen.<center><table>
-<tr><td><tt>%n</tt></td><td>Name der Schaltung auf der Seite</td></tr>
-<tr><td><tt>%p</tt></td><td>Seitennummer</td></tr>
-<tr><td><tt>%P</tt></td><td>Gesamtseitenzahl</td></tr>
-<tr><td><tt>%%</tt></td><td>Ein einzelnes Prozentzeichen ('%')</td></tr>
-</table></center></li>
-
-<li><b>Drehen zum Anpassen:</b> Wenn angekreuzt wird Logisim das Druckbild um 90 Grad drehen, wenn dies eine bessere Ausnutzung der Druckseite erlaubt.</li>
-
-<li><b>Druckeransicht:</b> Wählt aus, ob die "<a href="../prefs/layout.html">Druckeransicht</a>" beim Drucken verwendet werden soll.</li>
-
-</ul>
-<p>Nach dem Anklicken der Schaltfläche OK wird Logisim den Standard-Dialog zum Einrichten der Seite vor dem Druck der Schaltungen anzeigen.</p>
-
-<p><strong>Weiter:</strong> <a href="edit.html">Das Bearbeitungsmenü</a>.</p>
-</div></body></html>
->>>>>>> 5ecb02a1
+<!DOCTYPE html PUBLIC "-//W3C//DTD HTML 4.01 Transitional//EN">
+<html>
+  <head>
+    <meta name="viewport" content="width=device-width, initial-scale=1.0">
+    <meta name="created" content="2018-10-23T06:18:10.521000000">
+    <meta name="changed" content="2018-10-23T06:18:42.262000000">
+    <meta http-equiv="content-type" content="text/html; charset=utf-8">
+    <meta http-equiv="Content-Language" content="de">
+    <title>Das Dateimenü
+    </title>
+    <link rel="stylesheet" type="text/css" href="../../style.css">
+  </head>
+  <body>
+    <div class="maindiv">
+
+<h1>Das Dateimenü</h1>
+
+<dl>
+
+<dt><strong>Neu</strong></dt>
+<dd><p>Öffnet ein neues Projekt in einem neuen Fenster. Das neue Projekt ist zunächst eine Kopie <a href="../prefs/template.html">der gerade ausgewählten Vorlage</a>.</p></dd>
+
+<dt><strong>Öffnen...</strong></dt>
+<dd><p>Öffnet eine existierende Datei als Projekt in einem neuen Fenster.</p></dd>
+
+<dt><strong>Zuletzt geöffnet</strong></dt>
+<dd><p>Öffnet ein kürzlich bearbeitetes Projekt in einem neuen Fenster, ohne, daß der Benutzer durch einen Dateidialog navigieren muß.</p></dd>
+
+<dt><strong>Schließen</strong></dt>
+<dd><p>Schließt alle Fenster des aktuell angezeigten Projekts.</p></dd>
+
+<dt><strong>Speichern</strong></dt>
+<dd><p>Speichert das aktuell angezeigte Projekt, und überschreibt dabei eine eventuell vorhandene Datei.</p></dd>
+
+<dt><strong>Speichern unter...</strong></dt>
+<dd><p>Speichert das aktuell angezeigte Projekt, und fragt den Benutzer nach einem neuen Dateinamen.</p></dd>
+
+<dt><strong>Bild exportieren...</strong></dt>
+<dd><p>Erzeugt eine Bilddatei, die die Schaltung darstellt. Der zugehörige Konfigurationsdialog ist weiter unten beschrieben.</p></dd>
+
+<dt><strong>Drucken...</strong></dt>
+<dd><p>Sendet die Schaltung an einen Drucker. Der zugehörige Konfigurationsdialog ist weiter unten beschrieben.</p></dd>
+
+<dt><strong>Voreinstellungen...</strong></dt>
+<dd><p>Öffnet den Dialog der  <a href="../prefs/index.html">programmbezogenen Einstellungen</a>. (Auf Mac OS-Systemen wird dies im Logisim-Menü angezeigt.)</p></dd>
+
+<dt><strong>Beenden</strong></dt>
+<dd><p>Schließt alle derzeit geöffneten Projekte und beendet Logisim. (Auf Mac OS-Systemen wird dies als Beenden im Logisim-Menü angezeigt.)</p></dd>
+
+</dl>
+
+<h2>Export konfigurieren</h2>
+
+<p>Wenn Sie den Punkt "Bild exportieren..." aufrufen, öffnet Logisim ein Dialogfenster mit vier Optionen.</P>
+<ul>
+
+<li><b>Schaltungen:</b> Eine Liste, aus der Sie eine oder mehrere Schaltungen auswählen können, deren Bild exportiert werden soll. (Leere Schaltungen erscheinen nicht in dieser Liste.)</li>
+
+<li><b>Bildformat:</b> Hier können Sie zwischen PNG-, GIF- und JPEG-Dateien wählen. Das empfohlene Format sind PNG-Dateien: Das GIF-Dateiformat ist schon ziemlich betagt, und das JPEG-Format führt zu Komprimierungs-Artefakten, weil JPEG-Dateien eigentlich für fotografische Abbildungen entwickelt wurden.</li>
+
+<li><b>Skalierung:</b> Sie können das Bild mit diesem Schieberegler skalieren, bevor es gespeichert wird.</li>
+
+<li><b>Druckeransicht:</b> Wählt aus, ob die "<a href="../prefs/layout.html">Druckeransicht</a>" beim Export verwendet werden soll.</li>
+
+</ul>
+<p>Nach dem Anklicken der Schaltfläche OK wird Logisim einen Dateidialog anzeigen. Wenn Sie eine einzelne Schaltung ausgewählt haben, dann wählen Sie hier aus, in welcher Datei Das Bild gespeichert werden soll. Wenn Sie mehrere Schaltungen ausgewählt haben, dann wählen Sie nur das Verzeichnis aus, in das die Bilddateien gespeichert werden sollen. Logisim wird die einzelnen Bilddateien nach den Namen der Schaltungen benennen (zum Beispiel <tt>main.png</tt>).</p>
+
+<h2>Drucken konfigurieren</h2>
+
+<p>Wenn Sie den Punkt "Drucken..." aufrufen, öffnet Logisim ein Dialogfenster zur Konfiguration des Ausdrucks.</p>
+<ul>
+
+<li><b>Schaltungen:</b> Eine Liste, aus der Sie eine oder mehrere Schaltungen auswählen können, deren Bild gedruckt werden soll. (Leere Schaltungen erscheinen nicht in dieser Liste.) Logisim druckt eine Schaltung pro Druckseite. Wenn die Schaltung zu groß für die Seite ist, wird das Bild passend verkleinert werden.</li>
+
+<li><b>Titel:</b> Der Text, der zentriert oben auf jeder einzelnen Seite erscheinen soll. Die folgenden Substitutionen werden im Text vorgenommen.<center><table>
+<tr><td><tt>%n</tt></td><td>Name der Schaltung auf der Seite</td></tr>
+<tr><td><tt>%p</tt></td><td>Seitennummer</td></tr>
+<tr><td><tt>%P</tt></td><td>Gesamtseitenzahl</td></tr>
+<tr><td><tt>%%</tt></td><td>Ein einzelnes Prozentzeichen ('%')</td></tr>
+</table></center></li>
+
+<li><b>Drehen zum Anpassen:</b> Wenn angekreuzt wird Logisim das Druckbild um 90 Grad drehen, wenn dies eine bessere Ausnutzung der Druckseite erlaubt.</li>
+
+<li><b>Druckeransicht:</b> Wählt aus, ob die "<a href="../prefs/layout.html">Druckeransicht</a>" beim Drucken verwendet werden soll.</li>
+
+</ul>
+<p>Nach dem Anklicken der Schaltfläche OK wird Logisim den Standard-Dialog zum Einrichten der Seite vor dem Druck der Schaltungen anzeigen.</p>
+
+<p><strong>Weiter:</strong> <a href="edit.html">Das Bearbeitungsmenü</a>.</p>
+</div></body></html>