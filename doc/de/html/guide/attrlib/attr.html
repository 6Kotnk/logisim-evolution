<<<<<<< HEAD
<html>
<head>
    <meta http-equiv="content-type" content="text/html; charset=UTF-8">
	<title>Die Attribut-Tabelle</title>
</head>
<body bgcolor="FFFFFF">

<h1>Die Attribut-Tabelle</h1>

<p>Viele Bauelemente besitzen <strong>Attribute</strong>, die das Verhalten und Aussehen des Bauelements steuern. Die <strong>Attribut-Tabelle</strong> dient der Anzeige und Bearbeitung der Werte dieser Attribute.</p>

<p>Um auszuwählen, für welches Bauelement die Attribiute angezeigt oder bearbeitet werden sollen, klicken Sie das Bauelemente mit dem Bearbeitungswerkzeug an (<img src="../../../../en/icons/select.gif" width="16" height="16">). (Sie können das Bauelemente auch mit der rechten Maustaste (Control-Klick bei Mac OS X) anklicken, und den Punkt "Attribute anzeigen" aus dem Kontextmenü auswählen. Auch, wenn Sie das Bauelement mit dem Schaltwerkzeug (<img src="../../../../en/icons/poke.gif" width="16" height="16">) oder dem Textwerkzeug (<img src="../../../../en/icons/text.gif" width="16" height="16">) bearbeiten, werden Ihnen die Attribute dieses Bauelements angezeigt.</p>

<p>Die folgende Bildschirmkopie zeigt Ihnen, wie es aussieht, wenn Sie den oberen Eingang unserer XOR-Schaltung anklicken, und dann die Attribut-Tabelle bis zum Beschriftungsfeld durchblättern.</p>
<center><img src="../../../img-guide/attrlib-pin-attrib.png" width="477" height="231"></center>

<p>Um ein Attribut zu ändern, klicken Sie auf dessen Wert. Das Aussehen der Schnittstelle zur Bearbeitung des Attributs hängt von der Art des jeweiligen Attributs ab: für das Attributfeld der Schriftart einer Beschriftung erscheint ein Dialogfenster zur Auswahl der Schriftart, für ein Beschriftungsfeld gibt es ein Textfeld und für wieder andere Felder erhalten Sie ein Ausklappmenü mit mehreren Auswahlmöglichkeiten (z.B. für die Ausrichtung der Beschriftung).</p>

<p>Jede Art von Bauelement hat einen anderen Satz von Attributen. Ein Beschreibung, was diese im Einzelnen bedeuten, finden Sie in der <a href="../../libs/index.html">Bauelementereferenz</a> der Dokumentation.</p.

><p>Wenn mehrere Bauelemente ausgewählt sind, werden in der Tabelle nur die Attribute angezeigt, die diese Bauelemente gemeinsam haben. Mit ausgewählte Leitungen spielen hierbei keine Rolle. Wenn die ausgewählten Bauelemente unterschiedliche Werte für ein Attribut aufweisen, dann wird der Wert dieses Attributs als leer angezeigt. Änderungen eines solchen gemeinsamen Attributs wirken sich unmittelbar auf alle ausgewählten Bauelemente aus.</p>

<p><strong>Weiter:</strong> <a href="tool.html">Werkzeugattribute</a>.</p>

</body>
</html>
=======
<!DOCTYPE html PUBLIC "-//W3C//DTD HTML 4.01 Transitional//EN">
<html>
  <head>
    <meta name="viewport" content="width=device-width, initial-scale=1.0">
    <meta name="created" content="2018-10-23T06:18:10.521000000">
    <meta name="changed" content="2018-10-23T06:18:42.262000000">
    <meta http-equiv="content-type" content="text/html; charset=utf-8">
    <meta http-equiv="Content-Language" content="de">
    <title>
      Die Attribut-Tabelle
    </title>
    <link rel="stylesheet" type="text/css" href="../../style.css">
  </head>
  <body>
    <div class="maindiv">
      <h1>
        Die Attribut-Tabelle
      </h1>
      <p>
        Viele Bauelemente besitzen <strong>Attribute</strong>, die das Verhalten und Aussehen des Bauelements steuern. Die <strong>Attribut-Tabelle</strong> dient der Anzeige und Bearbeitung der Werte dieser Attribute.
      </p>
      <p>
        Um auszuwählen, für welches Bauelement die Attribiute angezeigt oder bearbeitet werden sollen, klicken Sie das Bauelemente mit dem <b class="propertie">Bearbeitungswerkzeug</b> an (<img class="intxt" src="../../../../icons/select.gif" alt="#########">). (Sie können das Bauelemente auch mit der <b class="tkeybd">rechten Maustaste</b> (<b class="tkeybd">Control-Klick</b> bei Mac OS X) anklicken, und den Punkt "Attribute anzeigen" aus dem Kontextmenü auswählen. Auch, wenn Sie das Bauelement mit dem <b class="propertie">Schaltwerkzeug</b> (<img class="intxt" src="../../../../icons/poke.gif" alt="#########">) oder dem <b class="propertie">Textwerkzeug</b> (<img class="intxt" src="../../../../icons/text.gif" alt="#########">) bearbeiten, werden Ihnen die Attribute dieses Bauelements angezeigt.
      </p>
      <p>
        Die folgende Bildschirmkopie zeigt Ihnen, wie es aussieht, wenn Sie den oberen Eingang unserer XOR-Schaltung anklicken, und dann die Attribut-Tabelle bis zum Beschriftungsfeld durchblättern.
      </p>
      <center>
        <img src="../../../img-guide/attrlib-pin-attrib.png" alt="#########">
      </center>
      <p>
        Um ein Attribut zu ändern, klicken Sie auf dessen Wert. Das Aussehen der Schnittstelle zur Bearbeitung des Attributs hängt von der Art des jeweiligen Attributs ab: für das Attributfeld der  der <b class="propertie">Zeichensatz der Beschriftung</b> erscheint ein Dialogfenster zur Auswahl der Schriftart, für ein Beschriftungsfeld gibt es ein Textfeld und für wieder andere Felder erhalten Sie ein Ausklappmenü mit mehreren Auswahlmöglichkeiten (z.B. für die Ausrichtung der Beschriftung).
      </p>
      <p>
        Jede Art von Bauelement hat einen anderen Satz von Attributen. Ein Beschreibung, was diese im Einzelnen bedeuten, finden Sie in der <a href="../../libs/index.html">Bauelementereferenz</a> der Dokumentation.
      </p>
      <p>
        Wenn mehrere Bauelemente ausgewählt sind, werden in der Tabelle nur die Attribute angezeigt, die diese Bauelemente gemeinsam haben. Mit ausgewählte Leitungen spielen hierbei keine Rolle. Wenn die ausgewählten Bauelemente unterschiedliche Werte für ein Attribut aufweisen, dann wird der Wert dieses Attributs als leer angezeigt. Änderungen eines solchen gemeinsamen Attributs wirken sich unmittelbar auf alle ausgewählten Bauelemente aus.
      </p>
      <p>
        <strong>Weiter:</strong> <a href="tool.html">Werkzeugattribute</a>.
      </p>
    </div>
  </body>
</html>
>>>>>>> 5ecb02a1
<|MERGE_RESOLUTION|>--- conflicted
+++ resolved
@@ -1,74 +1,45 @@
-<<<<<<< HEAD
-<html>
-<head>
-    <meta http-equiv="content-type" content="text/html; charset=UTF-8">
-	<title>Die Attribut-Tabelle</title>
-</head>
-<body bgcolor="FFFFFF">
-
-<h1>Die Attribut-Tabelle</h1>
-
-<p>Viele Bauelemente besitzen <strong>Attribute</strong>, die das Verhalten und Aussehen des Bauelements steuern. Die <strong>Attribut-Tabelle</strong> dient der Anzeige und Bearbeitung der Werte dieser Attribute.</p>
-
-<p>Um auszuwählen, für welches Bauelement die Attribiute angezeigt oder bearbeitet werden sollen, klicken Sie das Bauelemente mit dem Bearbeitungswerkzeug an (<img src="../../../../en/icons/select.gif" width="16" height="16">). (Sie können das Bauelemente auch mit der rechten Maustaste (Control-Klick bei Mac OS X) anklicken, und den Punkt "Attribute anzeigen" aus dem Kontextmenü auswählen. Auch, wenn Sie das Bauelement mit dem Schaltwerkzeug (<img src="../../../../en/icons/poke.gif" width="16" height="16">) oder dem Textwerkzeug (<img src="../../../../en/icons/text.gif" width="16" height="16">) bearbeiten, werden Ihnen die Attribute dieses Bauelements angezeigt.</p>
-
-<p>Die folgende Bildschirmkopie zeigt Ihnen, wie es aussieht, wenn Sie den oberen Eingang unserer XOR-Schaltung anklicken, und dann die Attribut-Tabelle bis zum Beschriftungsfeld durchblättern.</p>
-<center><img src="../../../img-guide/attrlib-pin-attrib.png" width="477" height="231"></center>
-
-<p>Um ein Attribut zu ändern, klicken Sie auf dessen Wert. Das Aussehen der Schnittstelle zur Bearbeitung des Attributs hängt von der Art des jeweiligen Attributs ab: für das Attributfeld der Schriftart einer Beschriftung erscheint ein Dialogfenster zur Auswahl der Schriftart, für ein Beschriftungsfeld gibt es ein Textfeld und für wieder andere Felder erhalten Sie ein Ausklappmenü mit mehreren Auswahlmöglichkeiten (z.B. für die Ausrichtung der Beschriftung).</p>
-
-<p>Jede Art von Bauelement hat einen anderen Satz von Attributen. Ein Beschreibung, was diese im Einzelnen bedeuten, finden Sie in der <a href="../../libs/index.html">Bauelementereferenz</a> der Dokumentation.</p.
-
-><p>Wenn mehrere Bauelemente ausgewählt sind, werden in der Tabelle nur die Attribute angezeigt, die diese Bauelemente gemeinsam haben. Mit ausgewählte Leitungen spielen hierbei keine Rolle. Wenn die ausgewählten Bauelemente unterschiedliche Werte für ein Attribut aufweisen, dann wird der Wert dieses Attributs als leer angezeigt. Änderungen eines solchen gemeinsamen Attributs wirken sich unmittelbar auf alle ausgewählten Bauelemente aus.</p>
-
-<p><strong>Weiter:</strong> <a href="tool.html">Werkzeugattribute</a>.</p>
-
-</body>
-</html>
-=======
-<!DOCTYPE html PUBLIC "-//W3C//DTD HTML 4.01 Transitional//EN">
-<html>
-  <head>
-    <meta name="viewport" content="width=device-width, initial-scale=1.0">
-    <meta name="created" content="2018-10-23T06:18:10.521000000">
-    <meta name="changed" content="2018-10-23T06:18:42.262000000">
-    <meta http-equiv="content-type" content="text/html; charset=utf-8">
-    <meta http-equiv="Content-Language" content="de">
-    <title>
-      Die Attribut-Tabelle
-    </title>
-    <link rel="stylesheet" type="text/css" href="../../style.css">
-  </head>
-  <body>
-    <div class="maindiv">
-      <h1>
-        Die Attribut-Tabelle
-      </h1>
-      <p>
-        Viele Bauelemente besitzen <strong>Attribute</strong>, die das Verhalten und Aussehen des Bauelements steuern. Die <strong>Attribut-Tabelle</strong> dient der Anzeige und Bearbeitung der Werte dieser Attribute.
-      </p>
-      <p>
-        Um auszuwählen, für welches Bauelement die Attribiute angezeigt oder bearbeitet werden sollen, klicken Sie das Bauelemente mit dem <b class="propertie">Bearbeitungswerkzeug</b> an (<img class="intxt" src="../../../../icons/select.gif" alt="#########">). (Sie können das Bauelemente auch mit der <b class="tkeybd">rechten Maustaste</b> (<b class="tkeybd">Control-Klick</b> bei Mac OS X) anklicken, und den Punkt "Attribute anzeigen" aus dem Kontextmenü auswählen. Auch, wenn Sie das Bauelement mit dem <b class="propertie">Schaltwerkzeug</b> (<img class="intxt" src="../../../../icons/poke.gif" alt="#########">) oder dem <b class="propertie">Textwerkzeug</b> (<img class="intxt" src="../../../../icons/text.gif" alt="#########">) bearbeiten, werden Ihnen die Attribute dieses Bauelements angezeigt.
-      </p>
-      <p>
-        Die folgende Bildschirmkopie zeigt Ihnen, wie es aussieht, wenn Sie den oberen Eingang unserer XOR-Schaltung anklicken, und dann die Attribut-Tabelle bis zum Beschriftungsfeld durchblättern.
-      </p>
-      <center>
-        <img src="../../../img-guide/attrlib-pin-attrib.png" alt="#########">
-      </center>
-      <p>
-        Um ein Attribut zu ändern, klicken Sie auf dessen Wert. Das Aussehen der Schnittstelle zur Bearbeitung des Attributs hängt von der Art des jeweiligen Attributs ab: für das Attributfeld der  der <b class="propertie">Zeichensatz der Beschriftung</b> erscheint ein Dialogfenster zur Auswahl der Schriftart, für ein Beschriftungsfeld gibt es ein Textfeld und für wieder andere Felder erhalten Sie ein Ausklappmenü mit mehreren Auswahlmöglichkeiten (z.B. für die Ausrichtung der Beschriftung).
-      </p>
-      <p>
-        Jede Art von Bauelement hat einen anderen Satz von Attributen. Ein Beschreibung, was diese im Einzelnen bedeuten, finden Sie in der <a href="../../libs/index.html">Bauelementereferenz</a> der Dokumentation.
-      </p>
-      <p>
-        Wenn mehrere Bauelemente ausgewählt sind, werden in der Tabelle nur die Attribute angezeigt, die diese Bauelemente gemeinsam haben. Mit ausgewählte Leitungen spielen hierbei keine Rolle. Wenn die ausgewählten Bauelemente unterschiedliche Werte für ein Attribut aufweisen, dann wird der Wert dieses Attributs als leer angezeigt. Änderungen eines solchen gemeinsamen Attributs wirken sich unmittelbar auf alle ausgewählten Bauelemente aus.
-      </p>
-      <p>
-        <strong>Weiter:</strong> <a href="tool.html">Werkzeugattribute</a>.
-      </p>
-    </div>
-  </body>
-</html>
->>>>>>> 5ecb02a1
+<!DOCTYPE html PUBLIC "-//W3C//DTD HTML 4.01 Transitional//EN">
+<html>
+  <head>
+    <meta name="viewport" content="width=device-width, initial-scale=1.0">
+    <meta name="created" content="2018-10-23T06:18:10.521000000">
+    <meta name="changed" content="2018-10-23T06:18:42.262000000">
+    <meta http-equiv="content-type" content="text/html; charset=utf-8">
+    <meta http-equiv="Content-Language" content="de">
+    <title>
+      Die Attribut-Tabelle
+    </title>
+    <link rel="stylesheet" type="text/css" href="../../style.css">
+  </head>
+  <body>
+    <div class="maindiv">
+      <h1>
+        Die Attribut-Tabelle
+      </h1>
+      <p>
+        Viele Bauelemente besitzen <strong>Attribute</strong>, die das Verhalten und Aussehen des Bauelements steuern. Die <strong>Attribut-Tabelle</strong> dient der Anzeige und Bearbeitung der Werte dieser Attribute.
+      </p>
+      <p>
+        Um auszuwählen, für welches Bauelement die Attribiute angezeigt oder bearbeitet werden sollen, klicken Sie das Bauelemente mit dem <b class="propertie">Bearbeitungswerkzeug</b> an (<img class="intxt" src="../../../../icons/select.gif" alt="#########">). (Sie können das Bauelemente auch mit der <b class="tkeybd">rechten Maustaste</b> (<b class="tkeybd">Control-Klick</b> bei Mac OS X) anklicken, und den Punkt "Attribute anzeigen" aus dem Kontextmenü auswählen. Auch, wenn Sie das Bauelement mit dem <b class="propertie">Schaltwerkzeug</b> (<img class="intxt" src="../../../../icons/poke.gif" alt="#########">) oder dem <b class="propertie">Textwerkzeug</b> (<img class="intxt" src="../../../../icons/text.gif" alt="#########">) bearbeiten, werden Ihnen die Attribute dieses Bauelements angezeigt.
+      </p>
+      <p>
+        Die folgende Bildschirmkopie zeigt Ihnen, wie es aussieht, wenn Sie den oberen Eingang unserer XOR-Schaltung anklicken, und dann die Attribut-Tabelle bis zum Beschriftungsfeld durchblättern.
+      </p>
+      <center>
+        <img src="../../../img-guide/attrlib-pin-attrib.png" alt="#########">
+      </center>
+      <p>
+        Um ein Attribut zu ändern, klicken Sie auf dessen Wert. Das Aussehen der Schnittstelle zur Bearbeitung des Attributs hängt von der Art des jeweiligen Attributs ab: für das Attributfeld der  der <b class="propertie">Zeichensatz der Beschriftung</b> erscheint ein Dialogfenster zur Auswahl der Schriftart, für ein Beschriftungsfeld gibt es ein Textfeld und für wieder andere Felder erhalten Sie ein Ausklappmenü mit mehreren Auswahlmöglichkeiten (z.B. für die Ausrichtung der Beschriftung).
+      </p>
+      <p>
+        Jede Art von Bauelement hat einen anderen Satz von Attributen. Ein Beschreibung, was diese im Einzelnen bedeuten, finden Sie in der <a href="../../libs/index.html">Bauelementereferenz</a> der Dokumentation.
+      </p>
+      <p>
+        Wenn mehrere Bauelemente ausgewählt sind, werden in der Tabelle nur die Attribute angezeigt, die diese Bauelemente gemeinsam haben. Mit ausgewählte Leitungen spielen hierbei keine Rolle. Wenn die ausgewählten Bauelemente unterschiedliche Werte für ein Attribut aufweisen, dann wird der Wert dieses Attributs als leer angezeigt. Änderungen eines solchen gemeinsamen Attributs wirken sich unmittelbar auf alle ausgewählten Bauelemente aus.
+      </p>
+      <p>
+        <strong>Weiter:</strong> <a href="tool.html">Werkzeugattribute</a>.
+      </p>
+    </div>
+  </body>
+</html>