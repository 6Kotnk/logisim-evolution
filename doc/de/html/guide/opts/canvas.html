<<<<<<< HEAD
<html>
<head>
    <meta http-equiv="content-type" content="text/html; charset=UTF-8">
	<title>Die Registerkarte "Arbeitsfläche"</title>
</head>
<body bgcolor="FFFFFF">

<h1>Die Registerkarte "Arbeitsfläche"</h1>

<p>The Canvas tab allows configuration of the circuit drawing
area's appearance.</p>

<center><img src="../../../img-guide/opts-canvas.png" width="450" height="347"></center>

<p>There are eight options.</p>
<ul>

<li><p>The <strong>Printer View</strong> check box specifies whether
to display the circuit on the screen in the same way it is displayed
through the printer. Normally this is off, and Logisim displays the on-screen
circuit with indications of the current circuit state, and it displays some
hints about component interface (most particularly, it draws legs on OR
gates to indicate where they would connect). The printer view, though,
omits indications of state, and it omits such interface hints.</p></li>

<li><p>The <strong>Show Grid</strong> check box specifies whether
to draw dots in the background indicating the grid size.</p></li>

<li><p>The <strong>Show Attribute Halo</strong> check box
specifies whether to draw the pale teal oval around the
component or tool whose attributes are currently displayed in
the attribute table.</p></li>

<li><p>The <strong>Show Component Tips</strong> check box specifies
whether to display the "tool tips" that will temporarily appear when
the mouse hovers components supporting them. For example, if you hover
over a subcircuit component's pin, it will display the label of the
corresponding pin within the subcircuit - or it will display
the subcircuit's name it has no label. Hovering over one of the
ends of a splitter will tell you the bits to which that end corresponds.
In addition, all components in the Plexers, Arithmetic, and Memory libraries will
provide information about their inputs and outputs via tips.</p></li>

<li><p>The <strong>Keep Connections When Moving</strong> check box
indicates whether Logisim should add new wires when components are moved
to preserve their connections. By default this is on — though it can
be turned off temporarily by pressing the shift key while moving the components.
If this option is unchecked, then the default will be not to add wires during a move
— though you can turn it on temporarily by pressing the shift key during the move.</p></li>

<li><p>The <strong>Zoom Factor</strong> drop-down menu
allows you to "blow up" or "condense" the
image by a ratio. Zooming into a circuit is useful for live classroom
demonstrations where the screen resolution is too small to view the
circuit from the back of the classroom; zooming out can be useful for a
orienting yourself to very large circuit.</p></li>

<li><p>The <strong>First Radix When Wire Poked</strong> drop-down menu
configures how values are displayed when a wire is clicked using the Poke Tool.
Clicking temporarily displays the value until the user clicks
elsewhere in the circuit.</p></li>

<li><p>The <strong>Second Radix When Wire Poked</strong> drop-down menu
configures the second part of the value display.</p></li>

</ul>

<p><strong>Next:</strong> <a href="simulate.html">The Simulation tab</a>.</p>

</body>
</html>
=======
<!DOCTYPE html PUBLIC "-//W3C//DTD HTML 4.01 Transitional//EN">
<html>
  <head>
    <meta name="viewport" content="width=device-width, initial-scale=1.0">
    <meta name="created" content="2018-10-23T06:18:10.521000000">
    <meta name="changed" content="2018-10-23T06:18:42.262000000">
    <meta http-equiv="content-type" content="text/html; charset=utf-8">
    <meta http-equiv="Content-Language" content="de">
    <title>Die Registerkarte "Arbeitsfläche"
    </title>
    <link rel="stylesheet" type="text/css" href="../../style.css">
  </head>
  <body>
    <div class="maindiv">

<h1>Die Registerkarte "Arbeitsfläche"</h1>

<p>The Canvas tab allows configuration of the circuit drawing
area's appearance.</p>

<center><img src="../../../img-guide/opts-canvas.png"></center>

<p>There are eight options.</p>
<ul>

<li><p>The <strong>Printer View</strong> check box specifies whether
to display the circuit on the screen in the same way it is displayed
through the printer. Normally this is off, and Logisim displays the on-screen
circuit with indications of the current circuit state, and it displays some
hints about component interface (most particularly, it draws legs on OR
gates to indicate where they would connect). The printer view, though,
omits indications of state, and it omits such interface hints.</p></li>

<li><p>The <strong>Show Grid</strong> check box specifies whether
to draw dots in the background indicating the grid size.</p></li>

<li><p>The <strong>Show Attribute Halo</strong> check box
specifies whether to draw the pale teal oval around the
component or tool whose attributes are currently displayed in
the attribute table.</p></li>

<li><p>The <strong>Show Component Tips</strong> check box specifies
whether to display the "tool tips" that will temporarily appear when
the mouse hovers components supporting them. For example, if you hover
over a subcircuit component's pin, it will display the label of the
corresponding pin within the subcircuit - or it will display
the subcircuit's name it has no label. Hovering over one of the
ends of a splitter will tell you the bits to which that end corresponds.
In addition, all components in the Plexers, Arithmetic, and Memory libraries will
provide information about their inputs and outputs via tips.</p></li>

<li><p>The <strong>Keep Connections When Moving</strong> check box
indicates whether Logisim should add new wires when components are moved
to preserve their connections. By default this is on — though it can
be turned off temporarily by pressing the shift key while moving the components.
If this option is unchecked, then the default will be not to add wires during a move
— though you can turn it on temporarily by pressing the shift key during the move.</p></li>

<li><p>The <strong>Zoom Factor</strong> drop-down menu
allows you to "blow up" or "condense" the
image by a ratio. Zooming into a circuit is useful for live classroom
demonstrations where the screen resolution is too small to view the
circuit from the back of the classroom; zooming out can be useful for a
orienting yourself to very large circuit.</p></li>

<li><p>The <strong>First Radix When Wire Poked</strong> drop-down menu
configures how values are displayed when a wire is clicked using the Poke Tool.
Clicking temporarily displays the value until the user clicks
elsewhere in the circuit.</p></li>

<li><p>The <strong>Second Radix When Wire Poked</strong> drop-down menu
configures the second part of the value display.</p></li>

</ul>

<p><strong>Next:</strong> <a href="simulate.html">The Simulation tab</a>.</p>
</div></body></html>
>>>>>>> 5ecb02a1
<|MERGE_RESOLUTION|>--- conflicted
+++ resolved
@@ -1,151 +1,77 @@
-<<<<<<< HEAD
-<html>
-<head>
-    <meta http-equiv="content-type" content="text/html; charset=UTF-8">
-	<title>Die Registerkarte "Arbeitsfläche"</title>
-</head>
-<body bgcolor="FFFFFF">
-
-<h1>Die Registerkarte "Arbeitsfläche"</h1>
-
-<p>The Canvas tab allows configuration of the circuit drawing
-area's appearance.</p>
-
-<center><img src="../../../img-guide/opts-canvas.png" width="450" height="347"></center>
-
-<p>There are eight options.</p>
-<ul>
-
-<li><p>The <strong>Printer View</strong> check box specifies whether
-to display the circuit on the screen in the same way it is displayed
-through the printer. Normally this is off, and Logisim displays the on-screen
-circuit with indications of the current circuit state, and it displays some
-hints about component interface (most particularly, it draws legs on OR
-gates to indicate where they would connect). The printer view, though,
-omits indications of state, and it omits such interface hints.</p></li>
-
-<li><p>The <strong>Show Grid</strong> check box specifies whether
-to draw dots in the background indicating the grid size.</p></li>
-
-<li><p>The <strong>Show Attribute Halo</strong> check box
-specifies whether to draw the pale teal oval around the
-component or tool whose attributes are currently displayed in
-the attribute table.</p></li>
-
-<li><p>The <strong>Show Component Tips</strong> check box specifies
-whether to display the "tool tips" that will temporarily appear when
-the mouse hovers components supporting them. For example, if you hover
-over a subcircuit component's pin, it will display the label of the
-corresponding pin within the subcircuit - or it will display
-the subcircuit's name it has no label. Hovering over one of the
-ends of a splitter will tell you the bits to which that end corresponds.
-In addition, all components in the Plexers, Arithmetic, and Memory libraries will
-provide information about their inputs and outputs via tips.</p></li>
-
-<li><p>The <strong>Keep Connections When Moving</strong> check box
-indicates whether Logisim should add new wires when components are moved
-to preserve their connections. By default this is on — though it can
-be turned off temporarily by pressing the shift key while moving the components.
-If this option is unchecked, then the default will be not to add wires during a move
-— though you can turn it on temporarily by pressing the shift key during the move.</p></li>
-
-<li><p>The <strong>Zoom Factor</strong> drop-down menu
-allows you to "blow up" or "condense" the
-image by a ratio. Zooming into a circuit is useful for live classroom
-demonstrations where the screen resolution is too small to view the
-circuit from the back of the classroom; zooming out can be useful for a
-orienting yourself to very large circuit.</p></li>
-
-<li><p>The <strong>First Radix When Wire Poked</strong> drop-down menu
-configures how values are displayed when a wire is clicked using the Poke Tool.
-Clicking temporarily displays the value until the user clicks
-elsewhere in the circuit.</p></li>
-
-<li><p>The <strong>Second Radix When Wire Poked</strong> drop-down menu
-configures the second part of the value display.</p></li>
-
-</ul>
-
-<p><strong>Next:</strong> <a href="simulate.html">The Simulation tab</a>.</p>
-
-</body>
-</html>
-=======
-<!DOCTYPE html PUBLIC "-//W3C//DTD HTML 4.01 Transitional//EN">
-<html>
-  <head>
-    <meta name="viewport" content="width=device-width, initial-scale=1.0">
-    <meta name="created" content="2018-10-23T06:18:10.521000000">
-    <meta name="changed" content="2018-10-23T06:18:42.262000000">
-    <meta http-equiv="content-type" content="text/html; charset=utf-8">
-    <meta http-equiv="Content-Language" content="de">
-    <title>Die Registerkarte "Arbeitsfläche"
-    </title>
-    <link rel="stylesheet" type="text/css" href="../../style.css">
-  </head>
-  <body>
-    <div class="maindiv">
-
-<h1>Die Registerkarte "Arbeitsfläche"</h1>
-
-<p>The Canvas tab allows configuration of the circuit drawing
-area's appearance.</p>
-
-<center><img src="../../../img-guide/opts-canvas.png"></center>
-
-<p>There are eight options.</p>
-<ul>
-
-<li><p>The <strong>Printer View</strong> check box specifies whether
-to display the circuit on the screen in the same way it is displayed
-through the printer. Normally this is off, and Logisim displays the on-screen
-circuit with indications of the current circuit state, and it displays some
-hints about component interface (most particularly, it draws legs on OR
-gates to indicate where they would connect). The printer view, though,
-omits indications of state, and it omits such interface hints.</p></li>
-
-<li><p>The <strong>Show Grid</strong> check box specifies whether
-to draw dots in the background indicating the grid size.</p></li>
-
-<li><p>The <strong>Show Attribute Halo</strong> check box
-specifies whether to draw the pale teal oval around the
-component or tool whose attributes are currently displayed in
-the attribute table.</p></li>
-
-<li><p>The <strong>Show Component Tips</strong> check box specifies
-whether to display the "tool tips" that will temporarily appear when
-the mouse hovers components supporting them. For example, if you hover
-over a subcircuit component's pin, it will display the label of the
-corresponding pin within the subcircuit - or it will display
-the subcircuit's name it has no label. Hovering over one of the
-ends of a splitter will tell you the bits to which that end corresponds.
-In addition, all components in the Plexers, Arithmetic, and Memory libraries will
-provide information about their inputs and outputs via tips.</p></li>
-
-<li><p>The <strong>Keep Connections When Moving</strong> check box
-indicates whether Logisim should add new wires when components are moved
-to preserve their connections. By default this is on — though it can
-be turned off temporarily by pressing the shift key while moving the components.
-If this option is unchecked, then the default will be not to add wires during a move
-— though you can turn it on temporarily by pressing the shift key during the move.</p></li>
-
-<li><p>The <strong>Zoom Factor</strong> drop-down menu
-allows you to "blow up" or "condense" the
-image by a ratio. Zooming into a circuit is useful for live classroom
-demonstrations where the screen resolution is too small to view the
-circuit from the back of the classroom; zooming out can be useful for a
-orienting yourself to very large circuit.</p></li>
-
-<li><p>The <strong>First Radix When Wire Poked</strong> drop-down menu
-configures how values are displayed when a wire is clicked using the Poke Tool.
-Clicking temporarily displays the value until the user clicks
-elsewhere in the circuit.</p></li>
-
-<li><p>The <strong>Second Radix When Wire Poked</strong> drop-down menu
-configures the second part of the value display.</p></li>
-
-</ul>
-
-<p><strong>Next:</strong> <a href="simulate.html">The Simulation tab</a>.</p>
-</div></body></html>
->>>>>>> 5ecb02a1
+<!DOCTYPE html PUBLIC "-//W3C//DTD HTML 4.01 Transitional//EN">
+<html>
+  <head>
+    <meta name="viewport" content="width=device-width, initial-scale=1.0">
+    <meta name="created" content="2018-10-23T06:18:10.521000000">
+    <meta name="changed" content="2018-10-23T06:18:42.262000000">
+    <meta http-equiv="content-type" content="text/html; charset=utf-8">
+    <meta http-equiv="Content-Language" content="de">
+    <title>Die Registerkarte "Arbeitsfläche"
+    </title>
+    <link rel="stylesheet" type="text/css" href="../../style.css">
+  </head>
+  <body>
+    <div class="maindiv">
+
+<h1>Die Registerkarte "Arbeitsfläche"</h1>
+
+<p>The Canvas tab allows configuration of the circuit drawing
+area's appearance.</p>
+
+<center><img src="../../../img-guide/opts-canvas.png"></center>
+
+<p>There are eight options.</p>
+<ul>
+
+<li><p>The <strong>Printer View</strong> check box specifies whether
+to display the circuit on the screen in the same way it is displayed
+through the printer. Normally this is off, and Logisim displays the on-screen
+circuit with indications of the current circuit state, and it displays some
+hints about component interface (most particularly, it draws legs on OR
+gates to indicate where they would connect). The printer view, though,
+omits indications of state, and it omits such interface hints.</p></li>
+
+<li><p>The <strong>Show Grid</strong> check box specifies whether
+to draw dots in the background indicating the grid size.</p></li>
+
+<li><p>The <strong>Show Attribute Halo</strong> check box
+specifies whether to draw the pale teal oval around the
+component or tool whose attributes are currently displayed in
+the attribute table.</p></li>
+
+<li><p>The <strong>Show Component Tips</strong> check box specifies
+whether to display the "tool tips" that will temporarily appear when
+the mouse hovers components supporting them. For example, if you hover
+over a subcircuit component's pin, it will display the label of the
+corresponding pin within the subcircuit - or it will display
+the subcircuit's name it has no label. Hovering over one of the
+ends of a splitter will tell you the bits to which that end corresponds.
+In addition, all components in the Plexers, Arithmetic, and Memory libraries will
+provide information about their inputs and outputs via tips.</p></li>
+
+<li><p>The <strong>Keep Connections When Moving</strong> check box
+indicates whether Logisim should add new wires when components are moved
+to preserve their connections. By default this is on — though it can
+be turned off temporarily by pressing the shift key while moving the components.
+If this option is unchecked, then the default will be not to add wires during a move
+— though you can turn it on temporarily by pressing the shift key during the move.</p></li>
+
+<li><p>The <strong>Zoom Factor</strong> drop-down menu
+allows you to "blow up" or "condense" the
+image by a ratio. Zooming into a circuit is useful for live classroom
+demonstrations where the screen resolution is too small to view the
+circuit from the back of the classroom; zooming out can be useful for a
+orienting yourself to very large circuit.</p></li>
+
+<li><p>The <strong>First Radix When Wire Poked</strong> drop-down menu
+configures how values are displayed when a wire is clicked using the Poke Tool.
+Clicking temporarily displays the value until the user clicks
+elsewhere in the circuit.</p></li>
+
+<li><p>The <strong>Second Radix When Wire Poked</strong> drop-down menu
+configures the second part of the value display.</p></li>
+
+</ul>
+
+<p><strong>Next:</strong> <a href="simulate.html">The Simulation tab</a>.</p>
+</div></body></html>