--- conflicted
+++ resolved
@@ -1,115 +1,59 @@
-<<<<<<< HEAD
-<html>
-<head>
-    <meta http-equiv="content-type" content="text/html; charset=UTF-8">
-	<title>Die Registerkarte "Maus"</title>
-</head>
-<body bgcolor="FFFFFF">
-
-<h1>Die Registerkarte "Maus"</h1>
-
-<p>By default, when you click the mouse in Logisim's drawing area,
-the currently selected tool will be used. If you right-click or
-control-click, it will display a pop-up menu for the current component
-below the mouse.</p>
-
-<p>Logisim allows you to modify this behavior, relieving you of the
-need to go to the toolbar and/or the explorer all the time.  (This may
-also be handy if you are left-handed.) Each combination of a mouse
-button and a modifier key (any subset of shift, control, and alt) can be mapped to a
-different tool.  The Mouse tab allows you to configure these mappings.</p>
-<center><img src="../../../img-guide/opts-mouse.png" width="450" height="347"></center>
-<ul>
-
-<li><p>On the left side is an explorer where you can choose the tool
-you want to map.</p></li>
-
-<li><p>On the right top side is a rectangle in which you can click
-using the mouse combination you want to click. For example, if you
-want to create new wires by shift-dragging, then you would first
-select the Wiring Tool in the Explorer (under the Base library); and
-then you would shift-click where it says "Click Using Combination
-To Map Wiring Tool." If that combination is already being used,
-then the mapping would be replaced with the new tool.</p></li>
-
-<li><p>Below this area is a list of current mappings.  Note that
-any combinations that aren't listed simply use the currently selected
-tool.</p></li>
-
-<li><p>Below is the Remove button, where you can delete the mapping
-that is currently selected in the table above the button.  In the
-future, then, that mouse combination would map to whatever tool
-is currently selected in the toolbar or the explorer pane.</p></li>
-
-<li><p>Below this is a list of attributes for the tool currently selected
-in the list of mappings. Each mouse-mapped tool has its own set of
-attributes, different from the attributes used in the explorer pane
-and in the toolbar. You can edit those attribute values here.</p></li>
-
-</ul>
-
-<p><strong>Weiter:</strong> <em><a href="../index.html"><em>Leitfaden für Benutzer von Logisim</em></a></em>.</p>
-
-</body>
-</html>
-=======
-<!DOCTYPE html PUBLIC "-//W3C//DTD HTML 4.01 Transitional//EN">
-<html>
-  <head>
-    <meta name="viewport" content="width=device-width, initial-scale=1.0">
-    <meta name="created" content="2018-10-23T06:18:10.521000000">
-    <meta name="changed" content="2018-10-23T06:18:42.262000000">
-    <meta http-equiv="content-type" content="text/html; charset=utf-8">
-    <meta http-equiv="Content-Language" content="de">
-    <title>Die Registerkarte "Maus"
-    </title>
-    <link rel="stylesheet" type="text/css" href="../../style.css">
-  </head>
-  <body>
-    <div class="maindiv">
-
-<h1>Die Registerkarte "Maus"</h1>
-
-<p>By default, when you click the mouse in Logisim's drawing area,
-the currently selected tool will be used. If you right-click or
-control-click, it will display a pop-up menu for the current component
-below the mouse.</p>
-
-<p>Logisim allows you to modify this behavior, relieving you of the
-need to go to the toolbar and/or the explorer all the time.  (This may
-also be handy if you are left-handed.) Each combination of a mouse
-button and a modifier key (any subset of shift, control, and alt) can be mapped to a
-different tool.  The Mouse tab allows you to configure these mappings.</p>
-<center><img src="../../../img-guide/opts-mouse.png"></center>
-<ul>
-
-<li><p>On the left side is an explorer where you can choose the tool
-you want to map.</p></li>
-
-<li><p>On the right top side is a rectangle in which you can click
-using the mouse combination you want to click. For example, if you
-want to create new wires by shift-dragging, then you would first
-select the Wiring Tool in the Explorer (under the Base library); and
-then you would shift-click where it says "Click Using Combination
-To Map Wiring Tool." If that combination is already being used,
-then the mapping would be replaced with the new tool.</p></li>
-
-<li><p>Below this area is a list of current mappings.  Note that
-any combinations that aren't listed simply use the currently selected
-tool.</p></li>
-
-<li><p>Below is the Remove button, where you can delete the mapping
-that is currently selected in the table above the button.  In the
-future, then, that mouse combination would map to whatever tool
-is currently selected in the toolbar or the explorer pane.</p></li>
-
-<li><p>Below this is a list of attributes for the tool currently selected
-in the list of mappings. Each mouse-mapped tool has its own set of
-attributes, different from the attributes used in the explorer pane
-and in the toolbar. You can edit those attribute values here.</p></li>
-
-</ul>
-
-<p><strong>Weiter:</strong> <em><a href="../index.html"><em>Leitfaden für Benutzer von Logisim</em></a></em>.</p>
-</div></body></html>
->>>>>>> 5ecb02a1
+<!DOCTYPE html PUBLIC "-//W3C//DTD HTML 4.01 Transitional//EN">
+<html>
+  <head>
+    <meta name="viewport" content="width=device-width, initial-scale=1.0">
+    <meta name="created" content="2018-10-23T06:18:10.521000000">
+    <meta name="changed" content="2018-10-23T06:18:42.262000000">
+    <meta http-equiv="content-type" content="text/html; charset=utf-8">
+    <meta http-equiv="Content-Language" content="de">
+    <title>Die Registerkarte "Maus"
+    </title>
+    <link rel="stylesheet" type="text/css" href="../../style.css">
+  </head>
+  <body>
+    <div class="maindiv">
+
+<h1>Die Registerkarte "Maus"</h1>
+
+<p>By default, when you click the mouse in Logisim's drawing area,
+the currently selected tool will be used. If you right-click or
+control-click, it will display a pop-up menu for the current component
+below the mouse.</p>
+
+<p>Logisim allows you to modify this behavior, relieving you of the
+need to go to the toolbar and/or the explorer all the time.  (This may
+also be handy if you are left-handed.) Each combination of a mouse
+button and a modifier key (any subset of shift, control, and alt) can be mapped to a
+different tool.  The Mouse tab allows you to configure these mappings.</p>
+<center><img src="../../../img-guide/opts-mouse.png"></center>
+<ul>
+
+<li><p>On the left side is an explorer where you can choose the tool
+you want to map.</p></li>
+
+<li><p>On the right top side is a rectangle in which you can click
+using the mouse combination you want to click. For example, if you
+want to create new wires by shift-dragging, then you would first
+select the Wiring Tool in the Explorer (under the Base library); and
+then you would shift-click where it says "Click Using Combination
+To Map Wiring Tool." If that combination is already being used,
+then the mapping would be replaced with the new tool.</p></li>
+
+<li><p>Below this area is a list of current mappings.  Note that
+any combinations that aren't listed simply use the currently selected
+tool.</p></li>
+
+<li><p>Below is the Remove button, where you can delete the mapping
+that is currently selected in the table above the button.  In the
+future, then, that mouse combination would map to whatever tool
+is currently selected in the toolbar or the explorer pane.</p></li>
+
+<li><p>Below this is a list of attributes for the tool currently selected
+in the list of mappings. Each mouse-mapped tool has its own set of
+attributes, different from the attributes used in the explorer pane
+and in the toolbar. You can edit those attribute values here.</p></li>
+
+</ul>
+
+<p><strong>Weiter:</strong> <em><a href="../index.html"><em>Leitfaden für Benutzer von Logisim</em></a></em>.</p>
+</div></body></html>