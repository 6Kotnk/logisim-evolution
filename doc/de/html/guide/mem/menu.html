--- conflicted
+++ resolved
@@ -1,91 +1,47 @@
-<<<<<<< HEAD
-<html>
-<head>
-    <meta http-equiv="content-type" content="text/html; charset=UTF-8">
-	<title>Kontextmenüs und Dateien</title>
-</head>
-<body bgcolor="FFFFFF">
-
-<h1>Kontextmenüs und Dateien</h1>
-
-<p>Abgesehen von den üblichen Punkten enthält das Kontextmenü für Speicherbauelemente vier weitere Optionen:</p>
-<ul>
-
-<li>Inhalt bearbeiten...: Öffnet den Hex-Editor um den Speicherinhalt zu bearbeiten.</li>
-
-<li>Inhalt löschen: Setzt alle Werte im Speicher auf 0.</li>
-
-<li>Speicherabbild laden...: Setzt alle Werte des Speichers auf die Werte aus einer Datei. Das Dateiformat ist weiter unten beschrieben.</li>
-
-<li>Speicherabbild speichern...: Speichert alle Daten aus dem Speicher in dem unten beschriebenen Dateiformat.</li>
-
-</ul>
-
-<p>Das Dateiformat für Speicherabbilder wurde bewußt einfach gehalten. Dies erlaubt es Ihnen, eigene Programme, wie z.B. einen Assembler, zu schreiben, das Speicherabbilder erzeugt. Als ein Beispiel für das Dateiformat können wir den Fall eines Speichers mit 256 Byte betrachten, dessen fünf erste Speicherstellen auf 2, 3, 0, 20 und -1 gesetzt sind, während alle folgenden Speicherstellen Nullen enthalten. Ein entsprechendes Speicherabbild sieht dann wie folgt aus:</p>
-<blockquote><pre>
-v2.0 raw
-02
-03
-00
-14
-ff
-</pre></blockquote>
-<p>Die erste Zeile identifiziert das benutzte Dateiformat (zur Zeit gibt es nur ein unterstütztes Dateiformat). Die folgenden Einträge bilden eine Liste der hexadezimalen Werte, die beginnend mit der Adresse 0 in den Speicher geschrieben werden. Mehrere Werte dürfen in einer Zeile stehen. Wenn der Speicher mehr Speicherstellen hat, als Werte in der Datei vorhanden sind, füllt Logisim die verbleibenden Positionen mit Nullen.</p>
-
-<p>Das Dateiformat unterstützt eine Lauflängenkodierung: anstatt sechzehn Mal nacheinander den Wert <tt>00</tt> zu schreiben, können Sie dies mit <tt>16*00</tt> abkürzen. Beachten Sie, daß die Anzahl der Wiederholungen im Dezimalformat (mit der Basis 10) dargestellt wird. Beim Speichern von Dateien verwendet Logisim diese Lauflängenkodierung ab einer viermaligen Wiederholung desselben Wertes.</p>
-
-<p>Mit dem '#'-Zeichen können Sie Kommentare in die Dateien einbetten: Alle Zeichen, die in einer Zeile auf eine solche Raute folgen, werden von Logisim ignoriert.</p>
-
-<p><strong>Weiter:</strong> <a href="hex.html">Hex-Editor</a>.</p>
-
-</body>
-</html>
-=======
-<!DOCTYPE html PUBLIC "-//W3C//DTD HTML 4.01 Transitional//EN">
-<html>
-  <head>
-    <meta name="viewport" content="width=device-width, initial-scale=1.0">
-    <meta name="created" content="2018-10-23T06:18:10.521000000">
-    <meta name="changed" content="2018-10-23T06:18:42.262000000">
-    <meta http-equiv="content-type" content="text/html; charset=utf-8">
-    <meta http-equiv="Content-Language" content="de">
-    <title>Kontextmenüs und Dateien
-    </title>
-    <link rel="stylesheet" type="text/css" href="../../style.css">
-  </head>
-  <body>
-    <div class="maindiv">
-
-<h1>Kontextmenüs und Dateien</h1>
-
-<p>Abgesehen von den üblichen Punkten enthält das Kontextmenü für Speicherbauelemente vier weitere Optionen:</p>
-<ul>
-
-<li>Inhalt bearbeiten...: Öffnet den Hex-Editor um den Speicherinhalt zu bearbeiten.</li>
-
-<li>Inhalt löschen: Setzt alle Werte im Speicher auf 0.</li>
-
-<li>Speicherabbild laden...: Setzt alle Werte des Speichers auf die Werte aus einer Datei. Das Dateiformat ist weiter unten beschrieben.</li>
-
-<li>Speicherabbild speichern...: Speichert alle Daten aus dem Speicher in dem unten beschriebenen Dateiformat.</li>
-
-</ul>
-
-<p>Das Dateiformat für Speicherabbilder wurde bewußt einfach gehalten. Dies erlaubt es Ihnen, eigene Programme, wie z.B. einen Assembler, zu schreiben, das Speicherabbilder erzeugt. Als ein Beispiel für das Dateiformat können wir den Fall eines Speichers mit 256 Byte betrachten, dessen fünf erste Speicherstellen auf 2, 3, 0, 20 und -1 gesetzt sind, während alle folgenden Speicherstellen Nullen enthalten. Ein entsprechendes Speicherabbild sieht dann wie folgt aus:</p>
-<blockquote><pre>
-v2.0 raw
-02
-03
-00
-14
-ff
-</pre></blockquote>
-<p>Die erste Zeile identifiziert das benutzte Dateiformat (zur Zeit gibt es nur ein unterstütztes Dateiformat). Die folgenden Einträge bilden eine Liste der hexadezimalen Werte, die beginnend mit der Adresse 0 in den Speicher geschrieben werden. Mehrere Werte dürfen in einer Zeile stehen. Wenn der Speicher mehr Speicherstellen hat, als Werte in der Datei vorhanden sind, füllt Logisim die verbleibenden Positionen mit Nullen.</p>
-
-<p>Das Dateiformat unterstützt eine Lauflängenkodierung: anstatt sechzehn Mal nacheinander den Wert <tt>00</tt> zu schreiben, können Sie dies mit <tt>16*00</tt> abkürzen. Beachten Sie, daß die Anzahl der Wiederholungen im Dezimalformat (mit der Basis 10) dargestellt wird. Beim Speichern von Dateien verwendet Logisim diese Lauflängenkodierung ab einer viermaligen Wiederholung desselben Wertes.</p>
-
-<p>Mit dem '#'-Zeichen können Sie Kommentare in die Dateien einbetten: Alle Zeichen, die in einer Zeile auf eine solche Raute folgen, werden von Logisim ignoriert.</p>
-
-<p><strong>Weiter:</strong> <a href="hex.html">Hex-Editor</a>.</p>
-</div></body></html>
->>>>>>> 5ecb02a1
+<!DOCTYPE html PUBLIC "-//W3C//DTD HTML 4.01 Transitional//EN">
+<html>
+  <head>
+    <meta name="viewport" content="width=device-width, initial-scale=1.0">
+    <meta name="created" content="2018-10-23T06:18:10.521000000">
+    <meta name="changed" content="2018-10-23T06:18:42.262000000">
+    <meta http-equiv="content-type" content="text/html; charset=utf-8">
+    <meta http-equiv="Content-Language" content="de">
+    <title>Kontextmenüs und Dateien
+    </title>
+    <link rel="stylesheet" type="text/css" href="../../style.css">
+  </head>
+  <body>
+    <div class="maindiv">
+
+<h1>Kontextmenüs und Dateien</h1>
+
+<p>Abgesehen von den üblichen Punkten enthält das Kontextmenü für Speicherbauelemente vier weitere Optionen:</p>
+<ul>
+
+<li>Inhalt bearbeiten...: Öffnet den Hex-Editor um den Speicherinhalt zu bearbeiten.</li>
+
+<li>Inhalt löschen: Setzt alle Werte im Speicher auf 0.</li>
+
+<li>Speicherabbild laden...: Setzt alle Werte des Speichers auf die Werte aus einer Datei. Das Dateiformat ist weiter unten beschrieben.</li>
+
+<li>Speicherabbild speichern...: Speichert alle Daten aus dem Speicher in dem unten beschriebenen Dateiformat.</li>
+
+</ul>
+
+<p>Das Dateiformat für Speicherabbilder wurde bewußt einfach gehalten. Dies erlaubt es Ihnen, eigene Programme, wie z.B. einen Assembler, zu schreiben, das Speicherabbilder erzeugt. Als ein Beispiel für das Dateiformat können wir den Fall eines Speichers mit 256 Byte betrachten, dessen fünf erste Speicherstellen auf 2, 3, 0, 20 und -1 gesetzt sind, während alle folgenden Speicherstellen Nullen enthalten. Ein entsprechendes Speicherabbild sieht dann wie folgt aus:</p>
+<blockquote><pre>
+v2.0 raw
+02
+03
+00
+14
+ff
+</pre></blockquote>
+<p>Die erste Zeile identifiziert das benutzte Dateiformat (zur Zeit gibt es nur ein unterstütztes Dateiformat). Die folgenden Einträge bilden eine Liste der hexadezimalen Werte, die beginnend mit der Adresse 0 in den Speicher geschrieben werden. Mehrere Werte dürfen in einer Zeile stehen. Wenn der Speicher mehr Speicherstellen hat, als Werte in der Datei vorhanden sind, füllt Logisim die verbleibenden Positionen mit Nullen.</p>
+
+<p>Das Dateiformat unterstützt eine Lauflängenkodierung: anstatt sechzehn Mal nacheinander den Wert <tt>00</tt> zu schreiben, können Sie dies mit <tt>16*00</tt> abkürzen. Beachten Sie, daß die Anzahl der Wiederholungen im Dezimalformat (mit der Basis 10) dargestellt wird. Beim Speichern von Dateien verwendet Logisim diese Lauflängenkodierung ab einer viermaligen Wiederholung desselben Wertes.</p>
+
+<p>Mit dem '#'-Zeichen können Sie Kommentare in die Dateien einbetten: Alle Zeichen, die in einer Zeile auf eine solche Raute folgen, werden von Logisim ignoriert.</p>
+
+<p><strong>Weiter:</strong> <a href="hex.html">Hex-Editor</a>.</p>
+</div></body></html>