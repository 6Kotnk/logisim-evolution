<<<<<<< HEAD
<html>
<head>
    <meta http-equiv="content-type" content="text/html; charset=UTF-8">
<title>Dekoder</title>
</head>

<body bgcolor="FFFFFF">

<h1><img  align="center" src="../../../../en/icons/decoder.gif" width="32" height="32">
<em>Dekoder</em></h1>

<p><table>
<tr><td><strong>Bibliothek:</strong></td>
	<td><a href="index.html">Auswahlschaltungen</a></td></tr>
<tr><td><strong>Eingeführt:</strong></td>
	<td>2.0 Beta 11</td></tr>
<tr><td valign="top"><strong>Aussehen:</strong></td>
	<td valign="top"><img src="../../../../en/img-libs/decoder.png" width="43" height="62"></td></tr>
</table></p>

<h2>Verhalten</h2>

<p>Emits 1 on exactly one output; which output is 1 depends on the
current value received through the input on the south edge.</p>

<h2>Pins (wenn das Bauelement nach Osten zeigt)</h2>

<dl>

<dt>East edge, variable number (outputs, bit width 1)</dt>
<dd>The outputs are numbered starting with 0 on the north. Each output
will be 1 if its number matches the value currently received through the
select input on the south; otherwise, its value will be either zero or
floating, depending on the value of the Three-State? attribute.
If the select input contains any unspecified bits, then all outputs are
floating.</dd>

<dt>South edge (input, bit width matches Select Bits attribute)</dt>
<dd>Select input: The value of this input determines which of the
outputs is 1.</dd>

</dl>

<h2>Attribute</h2>

<p>Wenn das Bauelement ausgewählt ist oder gerade hinzugefügt wird, dann ändern die Ziffern 1 bis 4 das Attribut  <q>Auswahlleitungen,</q> und die Pfeiltasten ändern das Attribut <q>Ausrichtung.</q></p>

<dl>

<dt>Ausrichtung</dt>
<dd>The direction of the component (specifying which side has the outputs).</dd>

<dt>Auswahlleitungen</dt>
<dd>The bit width of the component's select input on its south edge.
The number of outputs for the decoder will be
2<sup><var>selectBits</var></sup>.</dd>

<dt>Three-state?</dt>
<dd>Specifies whether the unselected outputs should be floating (Yes) or
zero (No).</dd>

</dl>

<h2>Verhalten des Schaltwerkzeugs</h2>

<p>Keines.</p>

<h2>Verhalten des Textwerkzeugs</h2>

<p>Keines.</p>

<p><a href="../index.html">Zurück zur <em>Bibliotheksreferenz</em></a></p>

</body>
</html>
=======
<html>
<head>
    <meta http-equiv="content-type" content="text/html; charset=UTF-8">
<title>Dekoder</title>
</head>

<body bgcolor="FFFFFF">

<h1><img  align="center" src="../../../../icons/decoder.gif" width="32" height="32">
<em>Dekoder</em></h1>

<p><table>
<tr><td><strong>Bibliothek:</strong></td>
	<td><a href="index.html">Auswahlschaltungen</a></td></tr>
<tr><td><strong>Eingeführt:</strong></td>
	<td>2.0 Beta 11</td></tr>
<tr><td valign="top"><strong>Aussehen:</strong></td>
	<td valign="top"><img src="../../../../img-libs/decoder.png" width="43" height="62"></td></tr>
</table></p>

<h2>Verhalten</h2>

<p>Emits 1 on exactly one output; which output is 1 depends on the
current value received through the input on the south edge.</p>

<h2>Pins (wenn das Bauelement nach Osten zeigt)</h2>

<dl>

<dt>East edge, variable number (outputs, bit width 1)</dt>
<dd>The outputs are numbered starting with 0 on the north. Each output
will be 1 if its number matches the value currently received through the
select input on the south; otherwise, its value will be either zero or
floating, depending on the value of the Three-State? attribute.
If the select input contains any unspecified bits, then all outputs are
floating.</dd>

<dt>South edge (input, bit width matches Select Bits attribute)</dt>
<dd>Select input: The value of this input determines which of the
outputs is 1.</dd>

</dl>

<h2>Attribute</h2>

<p>Wenn das Bauelement ausgewählt ist oder gerade hinzugefügt wird, dann ändern die Ziffern 1 bis 4 das Attribut  <q>Auswahlleitungen,</q> und die Pfeiltasten ändern das Attribut <q>Ausrichtung.</q></p>

<dl>

<dt>Ausrichtung</dt>
<dd>The direction of the component (specifying which side has the outputs).</dd>

<dt>Auswahlleitungen</dt>
<dd>The bit width of the component's select input on its south edge.
The number of outputs for the decoder will be
2<sup><var>selectBits</var></sup>.</dd>

<dt>Three-state?</dt>
<dd>Specifies whether the unselected outputs should be floating (Yes) or
zero (No).</dd>

</dl>

<h2>Verhalten des Schaltwerkzeugs</h2>

<p>Keines.</p>

<h2>Verhalten des Textwerkzeugs</h2>

<p>Keines.</p>

<p><a href="../index.html">Zurück zur <em>Bibliotheksreferenz</em></a></p>

</body>
</html>
>>>>>>> 5ecb02a1
<|MERGE_RESOLUTION|>--- conflicted
+++ resolved
@@ -1,153 +1,75 @@
-<<<<<<< HEAD
-<html>
-<head>
-    <meta http-equiv="content-type" content="text/html; charset=UTF-8">
-<title>Dekoder</title>
-</head>
-
-<body bgcolor="FFFFFF">
-
-<h1><img  align="center" src="../../../../en/icons/decoder.gif" width="32" height="32">
-<em>Dekoder</em></h1>
-
-<p><table>
-<tr><td><strong>Bibliothek:</strong></td>
-	<td><a href="index.html">Auswahlschaltungen</a></td></tr>
-<tr><td><strong>Eingeführt:</strong></td>
-	<td>2.0 Beta 11</td></tr>
-<tr><td valign="top"><strong>Aussehen:</strong></td>
-	<td valign="top"><img src="../../../../en/img-libs/decoder.png" width="43" height="62"></td></tr>
-</table></p>
-
-<h2>Verhalten</h2>
-
-<p>Emits 1 on exactly one output; which output is 1 depends on the
-current value received through the input on the south edge.</p>
-
-<h2>Pins (wenn das Bauelement nach Osten zeigt)</h2>
-
-<dl>
-
-<dt>East edge, variable number (outputs, bit width 1)</dt>
-<dd>The outputs are numbered starting with 0 on the north. Each output
-will be 1 if its number matches the value currently received through the
-select input on the south; otherwise, its value will be either zero or
-floating, depending on the value of the Three-State? attribute.
-If the select input contains any unspecified bits, then all outputs are
-floating.</dd>
-
-<dt>South edge (input, bit width matches Select Bits attribute)</dt>
-<dd>Select input: The value of this input determines which of the
-outputs is 1.</dd>
-
-</dl>
-
-<h2>Attribute</h2>
-
-<p>Wenn das Bauelement ausgewählt ist oder gerade hinzugefügt wird, dann ändern die Ziffern 1 bis 4 das Attribut  <q>Auswahlleitungen,</q> und die Pfeiltasten ändern das Attribut <q>Ausrichtung.</q></p>
-
-<dl>
-
-<dt>Ausrichtung</dt>
-<dd>The direction of the component (specifying which side has the outputs).</dd>
-
-<dt>Auswahlleitungen</dt>
-<dd>The bit width of the component's select input on its south edge.
-The number of outputs for the decoder will be
-2<sup><var>selectBits</var></sup>.</dd>
-
-<dt>Three-state?</dt>
-<dd>Specifies whether the unselected outputs should be floating (Yes) or
-zero (No).</dd>
-
-</dl>
-
-<h2>Verhalten des Schaltwerkzeugs</h2>
-
-<p>Keines.</p>
-
-<h2>Verhalten des Textwerkzeugs</h2>
-
-<p>Keines.</p>
-
-<p><a href="../index.html">Zurück zur <em>Bibliotheksreferenz</em></a></p>
-
-</body>
-</html>
-=======
-<html>
-<head>
-    <meta http-equiv="content-type" content="text/html; charset=UTF-8">
-<title>Dekoder</title>
-</head>
-
-<body bgcolor="FFFFFF">
-
-<h1><img  align="center" src="../../../../icons/decoder.gif" width="32" height="32">
-<em>Dekoder</em></h1>
-
-<p><table>
-<tr><td><strong>Bibliothek:</strong></td>
-	<td><a href="index.html">Auswahlschaltungen</a></td></tr>
-<tr><td><strong>Eingeführt:</strong></td>
-	<td>2.0 Beta 11</td></tr>
-<tr><td valign="top"><strong>Aussehen:</strong></td>
-	<td valign="top"><img src="../../../../img-libs/decoder.png" width="43" height="62"></td></tr>
-</table></p>
-
-<h2>Verhalten</h2>
-
-<p>Emits 1 on exactly one output; which output is 1 depends on the
-current value received through the input on the south edge.</p>
-
-<h2>Pins (wenn das Bauelement nach Osten zeigt)</h2>
-
-<dl>
-
-<dt>East edge, variable number (outputs, bit width 1)</dt>
-<dd>The outputs are numbered starting with 0 on the north. Each output
-will be 1 if its number matches the value currently received through the
-select input on the south; otherwise, its value will be either zero or
-floating, depending on the value of the Three-State? attribute.
-If the select input contains any unspecified bits, then all outputs are
-floating.</dd>
-
-<dt>South edge (input, bit width matches Select Bits attribute)</dt>
-<dd>Select input: The value of this input determines which of the
-outputs is 1.</dd>
-
-</dl>
-
-<h2>Attribute</h2>
-
-<p>Wenn das Bauelement ausgewählt ist oder gerade hinzugefügt wird, dann ändern die Ziffern 1 bis 4 das Attribut  <q>Auswahlleitungen,</q> und die Pfeiltasten ändern das Attribut <q>Ausrichtung.</q></p>
-
-<dl>
-
-<dt>Ausrichtung</dt>
-<dd>The direction of the component (specifying which side has the outputs).</dd>
-
-<dt>Auswahlleitungen</dt>
-<dd>The bit width of the component's select input on its south edge.
-The number of outputs for the decoder will be
-2<sup><var>selectBits</var></sup>.</dd>
-
-<dt>Three-state?</dt>
-<dd>Specifies whether the unselected outputs should be floating (Yes) or
-zero (No).</dd>
-
-</dl>
-
-<h2>Verhalten des Schaltwerkzeugs</h2>
-
-<p>Keines.</p>
-
-<h2>Verhalten des Textwerkzeugs</h2>
-
-<p>Keines.</p>
-
-<p><a href="../index.html">Zurück zur <em>Bibliotheksreferenz</em></a></p>
-
-</body>
-</html>
->>>>>>> 5ecb02a1
+<html>
+<head>
+    <meta http-equiv="content-type" content="text/html; charset=UTF-8">
+<title>Dekoder</title>
+</head>
+
+<body bgcolor="FFFFFF">
+
+<h1><img  align="center" src="../../../../icons/decoder.gif" width="32" height="32">
+<em>Dekoder</em></h1>
+
+<p><table>
+<tr><td><strong>Bibliothek:</strong></td>
+	<td><a href="index.html">Auswahlschaltungen</a></td></tr>
+<tr><td><strong>Eingeführt:</strong></td>
+	<td>2.0 Beta 11</td></tr>
+<tr><td valign="top"><strong>Aussehen:</strong></td>
+	<td valign="top"><img src="../../../../img-libs/decoder.png" width="43" height="62"></td></tr>
+</table></p>
+
+<h2>Verhalten</h2>
+
+<p>Emits 1 on exactly one output; which output is 1 depends on the
+current value received through the input on the south edge.</p>
+
+<h2>Pins (wenn das Bauelement nach Osten zeigt)</h2>
+
+<dl>
+
+<dt>East edge, variable number (outputs, bit width 1)</dt>
+<dd>The outputs are numbered starting with 0 on the north. Each output
+will be 1 if its number matches the value currently received through the
+select input on the south; otherwise, its value will be either zero or
+floating, depending on the value of the Three-State? attribute.
+If the select input contains any unspecified bits, then all outputs are
+floating.</dd>
+
+<dt>South edge (input, bit width matches Select Bits attribute)</dt>
+<dd>Select input: The value of this input determines which of the
+outputs is 1.</dd>
+
+</dl>
+
+<h2>Attribute</h2>
+
+<p>Wenn das Bauelement ausgewählt ist oder gerade hinzugefügt wird, dann ändern die Ziffern 1 bis 4 das Attribut  <q>Auswahlleitungen,</q> und die Pfeiltasten ändern das Attribut <q>Ausrichtung.</q></p>
+
+<dl>
+
+<dt>Ausrichtung</dt>
+<dd>The direction of the component (specifying which side has the outputs).</dd>
+
+<dt>Auswahlleitungen</dt>
+<dd>The bit width of the component's select input on its south edge.
+The number of outputs for the decoder will be
+2<sup><var>selectBits</var></sup>.</dd>
+
+<dt>Three-state?</dt>
+<dd>Specifies whether the unselected outputs should be floating (Yes) or
+zero (No).</dd>
+
+</dl>
+
+<h2>Verhalten des Schaltwerkzeugs</h2>
+
+<p>Keines.</p>
+
+<h2>Verhalten des Textwerkzeugs</h2>
+
+<p>Keines.</p>
+
+<p><a href="../index.html">Zurück zur <em>Bibliotheksreferenz</em></a></p>
+
+</body>
+</html>