<<<<<<< HEAD
<html>
<head>
    <meta http-equiv="content-type" content="text/html; charset=UTF-8">
<title>Hexadezimale Anzeige</title>
</head>

<body bgcolor="FFFFFF">

<h1><img  align="center" src="../../../../en/icons/hexdig.gif" width="32" height="32">
<em>Hexadezimale Anzeige</em></h1>

<p><table>
<tr><td><strong>Bibliothek:</strong></td>
	<td><a href="index.html">Input/Output</a></td></tr>
<tr><td><strong>Eingeführt:</strong></td>
	<td>2.2.0</td></tr>
<tr><td valign="top"><strong>Aussehen:</strong></td>
	<td valign="top"><img src="../../../../en/img-libs/hexdig.png" width="42" height="63"></td></tr>
</table></p>

<h2>Verhalten</h2>

<p>Using a seven-segment display, shows the hexadecimal digit corresponding to
the four-bit input. If any of the inputs are not 0/1 (either floating or error),
then the display shows a dash ('-'). A separate one-bit input controls the
display of the decimal point.</p>

<h2>Pins</h2>

<dl>

<dt>South edge, first from left (input, bit width 4)</dt>
<dd>This input is interpreted as an unsigned four-bit number, and the
corresponding hexadecimal digit is displayed. If any of the bits are floating
or error, then a dash ('-') is displayed.</dd>

<dt>South edge, second from left (input, bit width 1)</dt>
<dd>Controls the decimal point. If this is left unconnected, the decimal point
remains off.</dd>

</dl>

<h2>Attribute</h2>

<dl>

<dt>On Color</dt>
<dd>The color with which to draw the display segments and decimal point when
they are on.</dd>

<dt>Off Color</dt>
<dd>The color with which to draw the display segments and decimal point when
they are off.</dd>

<dt>Background</dt>
<dd>The color with which to draw the display's background (transparent by default).</dd>

</dl>

<h2>Verhalten des Schaltwerkzeugs</h2>

<p>Keines.</p>

<h2>Verhalten des Textwerkzeugs</h2>

<p>Keines.</p>

<p><a href="../index.html">Zurück zur <em>Bibliotheksreferenz</em></a></p>

</body>
</html>
=======
<html>
<head>
    <meta http-equiv="content-type" content="text/html; charset=UTF-8">
<title>Hexadezimale Anzeige</title>
</head>

<body bgcolor="FFFFFF">

<h1><img  align="center" src="../../../../icons/hexdig.gif" width="32" height="32">
<em>Hexadezimale Anzeige</em></h1>

<p><table>
<tr><td><strong>Bibliothek:</strong></td>
	<td><a href="index.html">Input/Output</a></td></tr>
<tr><td><strong>Eingeführt:</strong></td>
	<td>2.2.0</td></tr>
<tr><td valign="top"><strong>Aussehen:</strong></td>
	<td valign="top"><img src="../../../../img-libs/hexdig.png" width="42" height="63"></td></tr>
</table></p>

<h2>Verhalten</h2>

<p>Using a seven-segment display, shows the hexadecimal digit corresponding to
the four-bit input. If any of the inputs are not 0/1 (either floating or error),
then the display shows a dash ('-'). A separate one-bit input controls the
display of the decimal point.</p>

<h2>Pins</h2>

<dl>

<dt>South edge, first from left (input, bit width 4)</dt>
<dd>This input is interpreted as an unsigned four-bit number, and the
corresponding hexadecimal digit is displayed. If any of the bits are floating
or error, then a dash ('-') is displayed.</dd>

<dt>South edge, second from left (input, bit width 1)</dt>
<dd>Controls the decimal point. If this is left unconnected, the decimal point
remains off.</dd>

</dl>

<h2>Attribute</h2>

<dl>

<dt>On Color</dt>
<dd>The color with which to draw the display segments and decimal point when
they are on.</dd>

<dt>Off Color</dt>
<dd>The color with which to draw the display segments and decimal point when
they are off.</dd>

<dt>Background</dt>
<dd>The color with which to draw the display's background (transparent by default).</dd>

</dl>

<h2>Verhalten des Schaltwerkzeugs</h2>

<p>Keines.</p>

<h2>Verhalten des Textwerkzeugs</h2>

<p>Keines.</p>

<p><a href="../index.html">Zurück zur <em>Bibliotheksreferenz</em></a></p>

</body>
</html>
>>>>>>> 5ecb02a1
<|MERGE_RESOLUTION|>--- conflicted
+++ resolved
@@ -1,145 +1,71 @@
-<<<<<<< HEAD
-<html>
-<head>
-    <meta http-equiv="content-type" content="text/html; charset=UTF-8">
-<title>Hexadezimale Anzeige</title>
-</head>
-
-<body bgcolor="FFFFFF">
-
-<h1><img  align="center" src="../../../../en/icons/hexdig.gif" width="32" height="32">
-<em>Hexadezimale Anzeige</em></h1>
-
-<p><table>
-<tr><td><strong>Bibliothek:</strong></td>
-	<td><a href="index.html">Input/Output</a></td></tr>
-<tr><td><strong>Eingeführt:</strong></td>
-	<td>2.2.0</td></tr>
-<tr><td valign="top"><strong>Aussehen:</strong></td>
-	<td valign="top"><img src="../../../../en/img-libs/hexdig.png" width="42" height="63"></td></tr>
-</table></p>
-
-<h2>Verhalten</h2>
-
-<p>Using a seven-segment display, shows the hexadecimal digit corresponding to
-the four-bit input. If any of the inputs are not 0/1 (either floating or error),
-then the display shows a dash ('-'). A separate one-bit input controls the
-display of the decimal point.</p>
-
-<h2>Pins</h2>
-
-<dl>
-
-<dt>South edge, first from left (input, bit width 4)</dt>
-<dd>This input is interpreted as an unsigned four-bit number, and the
-corresponding hexadecimal digit is displayed. If any of the bits are floating
-or error, then a dash ('-') is displayed.</dd>
-
-<dt>South edge, second from left (input, bit width 1)</dt>
-<dd>Controls the decimal point. If this is left unconnected, the decimal point
-remains off.</dd>
-
-</dl>
-
-<h2>Attribute</h2>
-
-<dl>
-
-<dt>On Color</dt>
-<dd>The color with which to draw the display segments and decimal point when
-they are on.</dd>
-
-<dt>Off Color</dt>
-<dd>The color with which to draw the display segments and decimal point when
-they are off.</dd>
-
-<dt>Background</dt>
-<dd>The color with which to draw the display's background (transparent by default).</dd>
-
-</dl>
-
-<h2>Verhalten des Schaltwerkzeugs</h2>
-
-<p>Keines.</p>
-
-<h2>Verhalten des Textwerkzeugs</h2>
-
-<p>Keines.</p>
-
-<p><a href="../index.html">Zurück zur <em>Bibliotheksreferenz</em></a></p>
-
-</body>
-</html>
-=======
-<html>
-<head>
-    <meta http-equiv="content-type" content="text/html; charset=UTF-8">
-<title>Hexadezimale Anzeige</title>
-</head>
-
-<body bgcolor="FFFFFF">
-
-<h1><img  align="center" src="../../../../icons/hexdig.gif" width="32" height="32">
-<em>Hexadezimale Anzeige</em></h1>
-
-<p><table>
-<tr><td><strong>Bibliothek:</strong></td>
-	<td><a href="index.html">Input/Output</a></td></tr>
-<tr><td><strong>Eingeführt:</strong></td>
-	<td>2.2.0</td></tr>
-<tr><td valign="top"><strong>Aussehen:</strong></td>
-	<td valign="top"><img src="../../../../img-libs/hexdig.png" width="42" height="63"></td></tr>
-</table></p>
-
-<h2>Verhalten</h2>
-
-<p>Using a seven-segment display, shows the hexadecimal digit corresponding to
-the four-bit input. If any of the inputs are not 0/1 (either floating or error),
-then the display shows a dash ('-'). A separate one-bit input controls the
-display of the decimal point.</p>
-
-<h2>Pins</h2>
-
-<dl>
-
-<dt>South edge, first from left (input, bit width 4)</dt>
-<dd>This input is interpreted as an unsigned four-bit number, and the
-corresponding hexadecimal digit is displayed. If any of the bits are floating
-or error, then a dash ('-') is displayed.</dd>
-
-<dt>South edge, second from left (input, bit width 1)</dt>
-<dd>Controls the decimal point. If this is left unconnected, the decimal point
-remains off.</dd>
-
-</dl>
-
-<h2>Attribute</h2>
-
-<dl>
-
-<dt>On Color</dt>
-<dd>The color with which to draw the display segments and decimal point when
-they are on.</dd>
-
-<dt>Off Color</dt>
-<dd>The color with which to draw the display segments and decimal point when
-they are off.</dd>
-
-<dt>Background</dt>
-<dd>The color with which to draw the display's background (transparent by default).</dd>
-
-</dl>
-
-<h2>Verhalten des Schaltwerkzeugs</h2>
-
-<p>Keines.</p>
-
-<h2>Verhalten des Textwerkzeugs</h2>
-
-<p>Keines.</p>
-
-<p><a href="../index.html">Zurück zur <em>Bibliotheksreferenz</em></a></p>
-
-</body>
-</html>
->>>>>>> 5ecb02a1
+<html>
+<head>
+    <meta http-equiv="content-type" content="text/html; charset=UTF-8">
+<title>Hexadezimale Anzeige</title>
+</head>
+
+<body bgcolor="FFFFFF">
+
+<h1><img  align="center" src="../../../../icons/hexdig.gif" width="32" height="32">
+<em>Hexadezimale Anzeige</em></h1>
+
+<p><table>
+<tr><td><strong>Bibliothek:</strong></td>
+	<td><a href="index.html">Input/Output</a></td></tr>
+<tr><td><strong>Eingeführt:</strong></td>
+	<td>2.2.0</td></tr>
+<tr><td valign="top"><strong>Aussehen:</strong></td>
+	<td valign="top"><img src="../../../../img-libs/hexdig.png" width="42" height="63"></td></tr>
+</table></p>
+
+<h2>Verhalten</h2>
+
+<p>Using a seven-segment display, shows the hexadecimal digit corresponding to
+the four-bit input. If any of the inputs are not 0/1 (either floating or error),
+then the display shows a dash ('-'). A separate one-bit input controls the
+display of the decimal point.</p>
+
+<h2>Pins</h2>
+
+<dl>
+
+<dt>South edge, first from left (input, bit width 4)</dt>
+<dd>This input is interpreted as an unsigned four-bit number, and the
+corresponding hexadecimal digit is displayed. If any of the bits are floating
+or error, then a dash ('-') is displayed.</dd>
+
+<dt>South edge, second from left (input, bit width 1)</dt>
+<dd>Controls the decimal point. If this is left unconnected, the decimal point
+remains off.</dd>
+
+</dl>
+
+<h2>Attribute</h2>
+
+<dl>
+
+<dt>On Color</dt>
+<dd>The color with which to draw the display segments and decimal point when
+they are on.</dd>
+
+<dt>Off Color</dt>
+<dd>The color with which to draw the display segments and decimal point when
+they are off.</dd>
+
+<dt>Background</dt>
+<dd>The color with which to draw the display's background (transparent by default).</dd>
+
+</dl>
+
+<h2>Verhalten des Schaltwerkzeugs</h2>
+
+<p>Keines.</p>
+
+<h2>Verhalten des Textwerkzeugs</h2>
+
+<p>Keines.</p>
+
+<p><a href="../index.html">Zurück zur <em>Bibliotheksreferenz</em></a></p>
+
+</body>
+</html>