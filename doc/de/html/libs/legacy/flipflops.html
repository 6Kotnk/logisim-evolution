<<<<<<< HEAD
<html>
<head>
    <meta http-equiv="content-type" content="text/html; charset=UTF-8">
<title>Logisim 1.0 D/J-K Flip-Flop</title>
</head>

<body bgcolor="FFFFFF">

<h1><img  align="center" src="../../../../en/icons/dFlipFlop.gif" width="32" height="32">
<img  align="center" src="../../../../en/icons/jkFlipFlop.gif" width="32" height="32">
<em>Logisim 1.0 D/J-K Flip-Flop</em></h1>

<p><table>
<tr><td><strong>Bibliothek:</strong></td>
	<td><a href="index.html">Legacy</a></td></tr>
<tr><td><strong>Eingeführt:</strong></td>
	<td>2.0 Beta 12</td></tr>
<tr><td valign="top"><strong>Aussehen:</strong></td>
	<td valign="top"><img src="../../../../en/img-libs/legacy-flipflops.png" width="84" height="33"></td></tr>
</table></p>

<h2>Verhalten</h2>

<p>These components exist only for backwards compatibility
with Logisim 1.0<var>X</var>; for new circuits, the
<a href="../mem/flipflops.html">Memory library's flip-flops</a> are
recommended instead.</p>

<p>Each flip-flop stores a single bit of data, which is emitted through
the <var>Q</var> output on the east side. Normally, the value can be
controlled via the inputs to the west side. In particular, the value
changes when the <strong>clock</strong> input, marked by a triangle on
each flip-flop, rises from 0 to 1; on this rising edge, the value
changes according to the corresponding table below.
<center><table>
<tr><th>D Flip-Flop</th>
    <th>J-K Flip-Flop</th>
</tr><tr><td align="center" valign="top">
<table>
<tr><th><var>D</var></th><th><var>Q</var></th></tr>
<tr><td align="center">0</td><td align="center">0</td></tr>
<tr><td align="center">1</td><td align="center">1</td></tr>
</table>
</td><td align="center" valign="top">
<table>
<tr><th><var>J</var></th><th><var>K</var></th><th><var>Q</var></th></tr>
<tr><td align="center">0</td><td align="center">0</td>
  <td align="center"><var>Q</var></td></tr>
<tr><td align="center">0</td><td align="center">1</td>
  <td align="center">0</td></tr>
<tr><td align="center">1</td><td align="center">0</td>
  <td align="center">1</td></tr>
<tr><td align="center">1</td><td align="center">1</td>
  <td align="center"><var>Q</var>'</td></tr>
</table>
</td></tr></table></center>
Another way of describing the different behavior of the flip-flops
is in English text.
<ul>

<li><strong>D Flip-Flop:</strong> When the clock rises from 0 to 1, the
value remembered by the flip-flop becomes the value of the <var>D</var>
input (<em>Data</em>) at that instant.</p>

</li><li><p><strong>J-K Flip-Flop:</strong> When the clock rises from 0 to 1,
the value remembered by the flip-flop
toggles if the <var>J</var> and <var>K</var> inputs are both 1
and the value remains the same if both are 0;
if they are different, then the value becomes 1 if the <var>J</var>
(<em>Jump</em>) input is 1 and 0 if the <var>K</var> (<em>Kill</em>)
input is 1.</p></li>

</ul></p>

<h2>Pins</h2>

<dl>

<dt>West edge, marked by triangle (input, bit width 1)
<dd>Clock input: At the instant that this input value switches from 0 to
1 (the rising edge), the value will be updated according to the other
inputs on the west edge.  As long as this remains 0 or 1, the other
inputs on the west edge have no effect.

<dt>West edge, other labeled pin(s) (input(s), bit width 1)
<dd>These inputs control how the flip-flop's value changes during the
rising edge of the clock. Their exact behavior depends on the
flip-flop; the above tables summarize their behavior.

<dt>East edge, labeled <var>Q</var>, north end (output, bit width 1)
<dd>Outputs the value currently stored by the flip-flop.

<dt>East edge, south end (output, bit width 1)
<dd>Outputs the complement of the value currently stored by the
flip-flop.

</dl>

<h2>Attribute</h2>

<p>Keines.</p>

<h2>Verhalten des Schaltwerkzeugs</h2>

<p>Keines.</p>

<h2>Verhalten des Textwerkzeugs</h2>

<p>Keines.</p>

<p><a href="../index.html">Zurück zur <em>Bibliotheksreferenz</em></a></p>

</body>
</html>
=======
<html>
<head>
    <meta http-equiv="content-type" content="text/html; charset=UTF-8">
<title>Logisim 1.0 D/J-K Flip-Flop</title>
</head>

<body bgcolor="FFFFFF">

<h1><img  align="center" src="../../../../icons/dFlipFlop.gif" width="32" height="32">
<img  align="center" src="../../../../icons/jkFlipFlop.gif" width="32" height="32">
<em>Logisim 1.0 D/J-K Flip-Flop</em></h1>

<p><table>
<tr><td><strong>Bibliothek:</strong></td>
	<td><a href="index.html">Legacy</a></td></tr>
<tr><td><strong>Eingeführt:</strong></td>
	<td>2.0 Beta 12</td></tr>
<tr><td valign="top"><strong>Aussehen:</strong></td>
	<td valign="top"><img src="../../../../img-libs/legacy-flipflops.png" width="84" height="33"></td></tr>
</table></p>

<h2>Verhalten</h2>

<p>These components exist only for backwards compatibility
with Logisim 1.0<var>X</var>; for new circuits, the
<a href="../mem/flipflops.html">Memory library's flip-flops</a> are
recommended instead.</p>

<p>Each flip-flop stores a single bit of data, which is emitted through
the <var>Q</var> output on the east side. Normally, the value can be
controlled via the inputs to the west side. In particular, the value
changes when the <strong>clock</strong> input, marked by a triangle on
each flip-flop, rises from 0 to 1; on this rising edge, the value
changes according to the corresponding table below.
<center><table>
<tr><th>D Flip-Flop</th>
    <th>J-K Flip-Flop</th>
</tr><tr><td align="center" valign="top">
<table>
<tr><th><var>D</var></th><th><var>Q</var></th></tr>
<tr><td align="center">0</td><td align="center">0</td></tr>
<tr><td align="center">1</td><td align="center">1</td></tr>
</table>
</td><td align="center" valign="top">
<table>
<tr><th><var>J</var></th><th><var>K</var></th><th><var>Q</var></th></tr>
<tr><td align="center">0</td><td align="center">0</td>
  <td align="center"><var>Q</var></td></tr>
<tr><td align="center">0</td><td align="center">1</td>
  <td align="center">0</td></tr>
<tr><td align="center">1</td><td align="center">0</td>
  <td align="center">1</td></tr>
<tr><td align="center">1</td><td align="center">1</td>
  <td align="center"><var>Q</var>'</td></tr>
</table>
</td></tr></table></center>
Another way of describing the different behavior of the flip-flops
is in English text.
<ul>

<li><strong>D Flip-Flop:</strong> When the clock rises from 0 to 1, the
value remembered by the flip-flop becomes the value of the <var>D</var>
input (<em>Data</em>) at that instant.</p>

</li><li><p><strong>J-K Flip-Flop:</strong> When the clock rises from 0 to 1,
the value remembered by the flip-flop
toggles if the <var>J</var> and <var>K</var> inputs are both 1
and the value remains the same if both are 0;
if they are different, then the value becomes 1 if the <var>J</var>
(<em>Jump</em>) input is 1 and 0 if the <var>K</var> (<em>Kill</em>)
input is 1.</p></li>

</ul></p>

<h2>Pins</h2>

<dl>

<dt>West edge, marked by triangle (input, bit width 1)
<dd>Clock input: At the instant that this input value switches from 0 to
1 (the rising edge), the value will be updated according to the other
inputs on the west edge.  As long as this remains 0 or 1, the other
inputs on the west edge have no effect.

<dt>West edge, other labeled pin(s) (input(s), bit width 1)
<dd>These inputs control how the flip-flop's value changes during the
rising edge of the clock. Their exact behavior depends on the
flip-flop; the above tables summarize their behavior.

<dt>East edge, labeled <var>Q</var>, north end (output, bit width 1)
<dd>Outputs the value currently stored by the flip-flop.

<dt>East edge, south end (output, bit width 1)
<dd>Outputs the complement of the value currently stored by the
flip-flop.

</dl>

<h2>Attribute</h2>

<p>Keines.</p>

<h2>Verhalten des Schaltwerkzeugs</h2>

<p>Keines.</p>

<h2>Verhalten des Textwerkzeugs</h2>

<p>Keines.</p>

<p><a href="../index.html">Zurück zur <em>Bibliotheksreferenz</em></a></p>

</body>
</html>
>>>>>>> 5ecb02a1
<|MERGE_RESOLUTION|>--- conflicted
+++ resolved
@@ -1,231 +1,114 @@
-<<<<<<< HEAD
-<html>
-<head>
-    <meta http-equiv="content-type" content="text/html; charset=UTF-8">
-<title>Logisim 1.0 D/J-K Flip-Flop</title>
-</head>
-
-<body bgcolor="FFFFFF">
-
-<h1><img  align="center" src="../../../../en/icons/dFlipFlop.gif" width="32" height="32">
-<img  align="center" src="../../../../en/icons/jkFlipFlop.gif" width="32" height="32">
-<em>Logisim 1.0 D/J-K Flip-Flop</em></h1>
-
-<p><table>
-<tr><td><strong>Bibliothek:</strong></td>
-	<td><a href="index.html">Legacy</a></td></tr>
-<tr><td><strong>Eingeführt:</strong></td>
-	<td>2.0 Beta 12</td></tr>
-<tr><td valign="top"><strong>Aussehen:</strong></td>
-	<td valign="top"><img src="../../../../en/img-libs/legacy-flipflops.png" width="84" height="33"></td></tr>
-</table></p>
-
-<h2>Verhalten</h2>
-
-<p>These components exist only for backwards compatibility
-with Logisim 1.0<var>X</var>; for new circuits, the
-<a href="../mem/flipflops.html">Memory library's flip-flops</a> are
-recommended instead.</p>
-
-<p>Each flip-flop stores a single bit of data, which is emitted through
-the <var>Q</var> output on the east side. Normally, the value can be
-controlled via the inputs to the west side. In particular, the value
-changes when the <strong>clock</strong> input, marked by a triangle on
-each flip-flop, rises from 0 to 1; on this rising edge, the value
-changes according to the corresponding table below.
-<center><table>
-<tr><th>D Flip-Flop</th>
-    <th>J-K Flip-Flop</th>
-</tr><tr><td align="center" valign="top">
-<table>
-<tr><th><var>D</var></th><th><var>Q</var></th></tr>
-<tr><td align="center">0</td><td align="center">0</td></tr>
-<tr><td align="center">1</td><td align="center">1</td></tr>
-</table>
-</td><td align="center" valign="top">
-<table>
-<tr><th><var>J</var></th><th><var>K</var></th><th><var>Q</var></th></tr>
-<tr><td align="center">0</td><td align="center">0</td>
-  <td align="center"><var>Q</var></td></tr>
-<tr><td align="center">0</td><td align="center">1</td>
-  <td align="center">0</td></tr>
-<tr><td align="center">1</td><td align="center">0</td>
-  <td align="center">1</td></tr>
-<tr><td align="center">1</td><td align="center">1</td>
-  <td align="center"><var>Q</var>'</td></tr>
-</table>
-</td></tr></table></center>
-Another way of describing the different behavior of the flip-flops
-is in English text.
-<ul>
-
-<li><strong>D Flip-Flop:</strong> When the clock rises from 0 to 1, the
-value remembered by the flip-flop becomes the value of the <var>D</var>
-input (<em>Data</em>) at that instant.</p>
-
-</li><li><p><strong>J-K Flip-Flop:</strong> When the clock rises from 0 to 1,
-the value remembered by the flip-flop
-toggles if the <var>J</var> and <var>K</var> inputs are both 1
-and the value remains the same if both are 0;
-if they are different, then the value becomes 1 if the <var>J</var>
-(<em>Jump</em>) input is 1 and 0 if the <var>K</var> (<em>Kill</em>)
-input is 1.</p></li>
-
-</ul></p>
-
-<h2>Pins</h2>
-
-<dl>
-
-<dt>West edge, marked by triangle (input, bit width 1)
-<dd>Clock input: At the instant that this input value switches from 0 to
-1 (the rising edge), the value will be updated according to the other
-inputs on the west edge.  As long as this remains 0 or 1, the other
-inputs on the west edge have no effect.
-
-<dt>West edge, other labeled pin(s) (input(s), bit width 1)
-<dd>These inputs control how the flip-flop's value changes during the
-rising edge of the clock. Their exact behavior depends on the
-flip-flop; the above tables summarize their behavior.
-
-<dt>East edge, labeled <var>Q</var>, north end (output, bit width 1)
-<dd>Outputs the value currently stored by the flip-flop.
-
-<dt>East edge, south end (output, bit width 1)
-<dd>Outputs the complement of the value currently stored by the
-flip-flop.
-
-</dl>
-
-<h2>Attribute</h2>
-
-<p>Keines.</p>
-
-<h2>Verhalten des Schaltwerkzeugs</h2>
-
-<p>Keines.</p>
-
-<h2>Verhalten des Textwerkzeugs</h2>
-
-<p>Keines.</p>
-
-<p><a href="../index.html">Zurück zur <em>Bibliotheksreferenz</em></a></p>
-
-</body>
-</html>
-=======
-<html>
-<head>
-    <meta http-equiv="content-type" content="text/html; charset=UTF-8">
-<title>Logisim 1.0 D/J-K Flip-Flop</title>
-</head>
-
-<body bgcolor="FFFFFF">
-
-<h1><img  align="center" src="../../../../icons/dFlipFlop.gif" width="32" height="32">
-<img  align="center" src="../../../../icons/jkFlipFlop.gif" width="32" height="32">
-<em>Logisim 1.0 D/J-K Flip-Flop</em></h1>
-
-<p><table>
-<tr><td><strong>Bibliothek:</strong></td>
-	<td><a href="index.html">Legacy</a></td></tr>
-<tr><td><strong>Eingeführt:</strong></td>
-	<td>2.0 Beta 12</td></tr>
-<tr><td valign="top"><strong>Aussehen:</strong></td>
-	<td valign="top"><img src="../../../../img-libs/legacy-flipflops.png" width="84" height="33"></td></tr>
-</table></p>
-
-<h2>Verhalten</h2>
-
-<p>These components exist only for backwards compatibility
-with Logisim 1.0<var>X</var>; for new circuits, the
-<a href="../mem/flipflops.html">Memory library's flip-flops</a> are
-recommended instead.</p>
-
-<p>Each flip-flop stores a single bit of data, which is emitted through
-the <var>Q</var> output on the east side. Normally, the value can be
-controlled via the inputs to the west side. In particular, the value
-changes when the <strong>clock</strong> input, marked by a triangle on
-each flip-flop, rises from 0 to 1; on this rising edge, the value
-changes according to the corresponding table below.
-<center><table>
-<tr><th>D Flip-Flop</th>
-    <th>J-K Flip-Flop</th>
-</tr><tr><td align="center" valign="top">
-<table>
-<tr><th><var>D</var></th><th><var>Q</var></th></tr>
-<tr><td align="center">0</td><td align="center">0</td></tr>
-<tr><td align="center">1</td><td align="center">1</td></tr>
-</table>
-</td><td align="center" valign="top">
-<table>
-<tr><th><var>J</var></th><th><var>K</var></th><th><var>Q</var></th></tr>
-<tr><td align="center">0</td><td align="center">0</td>
-  <td align="center"><var>Q</var></td></tr>
-<tr><td align="center">0</td><td align="center">1</td>
-  <td align="center">0</td></tr>
-<tr><td align="center">1</td><td align="center">0</td>
-  <td align="center">1</td></tr>
-<tr><td align="center">1</td><td align="center">1</td>
-  <td align="center"><var>Q</var>'</td></tr>
-</table>
-</td></tr></table></center>
-Another way of describing the different behavior of the flip-flops
-is in English text.
-<ul>
-
-<li><strong>D Flip-Flop:</strong> When the clock rises from 0 to 1, the
-value remembered by the flip-flop becomes the value of the <var>D</var>
-input (<em>Data</em>) at that instant.</p>
-
-</li><li><p><strong>J-K Flip-Flop:</strong> When the clock rises from 0 to 1,
-the value remembered by the flip-flop
-toggles if the <var>J</var> and <var>K</var> inputs are both 1
-and the value remains the same if both are 0;
-if they are different, then the value becomes 1 if the <var>J</var>
-(<em>Jump</em>) input is 1 and 0 if the <var>K</var> (<em>Kill</em>)
-input is 1.</p></li>
-
-</ul></p>
-
-<h2>Pins</h2>
-
-<dl>
-
-<dt>West edge, marked by triangle (input, bit width 1)
-<dd>Clock input: At the instant that this input value switches from 0 to
-1 (the rising edge), the value will be updated according to the other
-inputs on the west edge.  As long as this remains 0 or 1, the other
-inputs on the west edge have no effect.
-
-<dt>West edge, other labeled pin(s) (input(s), bit width 1)
-<dd>These inputs control how the flip-flop's value changes during the
-rising edge of the clock. Their exact behavior depends on the
-flip-flop; the above tables summarize their behavior.
-
-<dt>East edge, labeled <var>Q</var>, north end (output, bit width 1)
-<dd>Outputs the value currently stored by the flip-flop.
-
-<dt>East edge, south end (output, bit width 1)
-<dd>Outputs the complement of the value currently stored by the
-flip-flop.
-
-</dl>
-
-<h2>Attribute</h2>
-
-<p>Keines.</p>
-
-<h2>Verhalten des Schaltwerkzeugs</h2>
-
-<p>Keines.</p>
-
-<h2>Verhalten des Textwerkzeugs</h2>
-
-<p>Keines.</p>
-
-<p><a href="../index.html">Zurück zur <em>Bibliotheksreferenz</em></a></p>
-
-</body>
-</html>
->>>>>>> 5ecb02a1
+<html>
+<head>
+    <meta http-equiv="content-type" content="text/html; charset=UTF-8">
+<title>Logisim 1.0 D/J-K Flip-Flop</title>
+</head>
+
+<body bgcolor="FFFFFF">
+
+<h1><img  align="center" src="../../../../icons/dFlipFlop.gif" width="32" height="32">
+<img  align="center" src="../../../../icons/jkFlipFlop.gif" width="32" height="32">
+<em>Logisim 1.0 D/J-K Flip-Flop</em></h1>
+
+<p><table>
+<tr><td><strong>Bibliothek:</strong></td>
+	<td><a href="index.html">Legacy</a></td></tr>
+<tr><td><strong>Eingeführt:</strong></td>
+	<td>2.0 Beta 12</td></tr>
+<tr><td valign="top"><strong>Aussehen:</strong></td>
+	<td valign="top"><img src="../../../../img-libs/legacy-flipflops.png" width="84" height="33"></td></tr>
+</table></p>
+
+<h2>Verhalten</h2>
+
+<p>These components exist only for backwards compatibility
+with Logisim 1.0<var>X</var>; for new circuits, the
+<a href="../mem/flipflops.html">Memory library's flip-flops</a> are
+recommended instead.</p>
+
+<p>Each flip-flop stores a single bit of data, which is emitted through
+the <var>Q</var> output on the east side. Normally, the value can be
+controlled via the inputs to the west side. In particular, the value
+changes when the <strong>clock</strong> input, marked by a triangle on
+each flip-flop, rises from 0 to 1; on this rising edge, the value
+changes according to the corresponding table below.
+<center><table>
+<tr><th>D Flip-Flop</th>
+    <th>J-K Flip-Flop</th>
+</tr><tr><td align="center" valign="top">
+<table>
+<tr><th><var>D</var></th><th><var>Q</var></th></tr>
+<tr><td align="center">0</td><td align="center">0</td></tr>
+<tr><td align="center">1</td><td align="center">1</td></tr>
+</table>
+</td><td align="center" valign="top">
+<table>
+<tr><th><var>J</var></th><th><var>K</var></th><th><var>Q</var></th></tr>
+<tr><td align="center">0</td><td align="center">0</td>
+  <td align="center"><var>Q</var></td></tr>
+<tr><td align="center">0</td><td align="center">1</td>
+  <td align="center">0</td></tr>
+<tr><td align="center">1</td><td align="center">0</td>
+  <td align="center">1</td></tr>
+<tr><td align="center">1</td><td align="center">1</td>
+  <td align="center"><var>Q</var>'</td></tr>
+</table>
+</td></tr></table></center>
+Another way of describing the different behavior of the flip-flops
+is in English text.
+<ul>
+
+<li><strong>D Flip-Flop:</strong> When the clock rises from 0 to 1, the
+value remembered by the flip-flop becomes the value of the <var>D</var>
+input (<em>Data</em>) at that instant.</p>
+
+</li><li><p><strong>J-K Flip-Flop:</strong> When the clock rises from 0 to 1,
+the value remembered by the flip-flop
+toggles if the <var>J</var> and <var>K</var> inputs are both 1
+and the value remains the same if both are 0;
+if they are different, then the value becomes 1 if the <var>J</var>
+(<em>Jump</em>) input is 1 and 0 if the <var>K</var> (<em>Kill</em>)
+input is 1.</p></li>
+
+</ul></p>
+
+<h2>Pins</h2>
+
+<dl>
+
+<dt>West edge, marked by triangle (input, bit width 1)
+<dd>Clock input: At the instant that this input value switches from 0 to
+1 (the rising edge), the value will be updated according to the other
+inputs on the west edge.  As long as this remains 0 or 1, the other
+inputs on the west edge have no effect.
+
+<dt>West edge, other labeled pin(s) (input(s), bit width 1)
+<dd>These inputs control how the flip-flop's value changes during the
+rising edge of the clock. Their exact behavior depends on the
+flip-flop; the above tables summarize their behavior.
+
+<dt>East edge, labeled <var>Q</var>, north end (output, bit width 1)
+<dd>Outputs the value currently stored by the flip-flop.
+
+<dt>East edge, south end (output, bit width 1)
+<dd>Outputs the complement of the value currently stored by the
+flip-flop.
+
+</dl>
+
+<h2>Attribute</h2>
+
+<p>Keines.</p>
+
+<h2>Verhalten des Schaltwerkzeugs</h2>
+
+<p>Keines.</p>
+
+<h2>Verhalten des Textwerkzeugs</h2>
+
+<p>Keines.</p>
+
+<p><a href="../index.html">Zurück zur <em>Bibliotheksreferenz</em></a></p>
+
+</body>
+</html>