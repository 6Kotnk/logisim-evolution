--- conflicted
+++ resolved
@@ -10,13 +10,9 @@
   * Fixed TTL 7485 `7485HdlGenerator` generating wrong HDL type.
   * Fixed TTL 74139, 7447 outputting inverted logic
   * Fixed TTL 74175, CLR inverted
-<<<<<<< HEAD
-* Added TTL 74138: 3-line to 8-line decoder
-  
-=======
   * Fixed TTL 7436 pin arrangement
+  * Added TTL 74138: 3-line to 8-line decoder
 
->>>>>>> b354fb5c
 * v3.7.2 (2021-11-09)
   * Fixed Preferences/Window "Reset window layout to defaults" not doing much.
   * Fixed Gradle builder failing to compile LSe if sources were not checked out from Git.
