[![Logisim-evolution](docs/img/logisim-evolution-logo.png)](https://github.com/logisim-evolution/logisim-evolution)

# Changes #

* @dev (????-??-??)
<<<<<<< HEAD
  * Fixed boolean algebra minimal form bug
  * Fixed random fill Rom bug
=======
  * Removed autolabler for tunnels, such that all get the same label in case of renaming.
>>>>>>> 7d1af525
  * Fixed bug preventing TTL 7442, 7443 and 7444 from being placed on the circuit canvas.
  * Sub-circuit can now be deleted with `DELETE` key, along with `BACKSPACE` used so far.
  * Fixed `Simulate` -> `Timing Diagram` not opening when using "Nimbus" look and feel.
  * Fixed pressing `CTRL`+`0` selecting the wrong element in the toolbar.
  * Fixed TTL 7485 `7485HdlGenerator` generating wrong HDL type.
  * Fixed TTL 74139, 7447 outputting inverted logic
  * Fixed TTL 74175, CLR inverted
  * Fixed TTL 7436 pin arrangement
  * Added TTL 74245: octal bus transceivers with three-state outputs.

* v3.7.2 (2021-11-09)
  * Fixed Preferences/Window "Reset window layout to defaults" not doing much.
  * Fixed Gradle builder failing to compile LSe if sources were not checked out from Git.
  * You can now swap the placement of main canvas and component tree/properties pane.
  * Several bug fixes.

* v3.7.1 (2021-10-21)
  * Logisim has now an internal font-chooser to comply to the font-values used.
  * Several bug fixes.

* v3.7.0 (2021-10-12)
  * Reworked the slider component in the I/O extra library.
  * Tick clock frequency display moved to left corner. It's also bigger and text color is configurable.
  * Completely rewritten command line argument parser:
    * All options have both short and long version now,
    * All long arguments require `--` prefix i.e. `--version`,
    * All short arguments require single `-` as prefix i.e. `-v`,
    * `-clearprefs` is now `--clear-prefs`,
    * `-clearprops` option is removed (use `--clear-prefs` instead),
    * `-geom` is now `--geometry`,
    * `-nosplash` is now `--no-splash` or `-ns`,
    * `-sub` is now `--substitute` or `-s`,
    * `-testvector` is now `--test-vector` or `-w`,
    * `-test-fpga-implementation` is now `--test-fpga` or `-f`,
    * `-questa` is removed.
  * PortIO HDL generator and component bug-fixed.
  * Cleanup/rework of the HDL-generation.
  * Each circuit stores/restores the last board used for Download (handy for templates to give to students)
  * Fixed startup crash related to incorrectly localized date format.
  * Added a setting to select lower- or upper-case VHDL keywords.
  * Added project export feature.
  * Cleaned-up the written .circ file.

* v3.6.1 (2021-09-27)
  * Fixed bug in LED-array

* v3.6.0 (2021-09-05)
  * Introducing project logo.
  * Fixed project loader to correctly handle hex values with a 1 in bit 63rd.
  * Added TTL74x34 hex buffer gate.
  * Made pins' tooltips more descriptive for 74161.
  * Added new component LED Bar.
  * Added 74157 and 74158: Quad 2-line to1-line selectors.
  * Added option to configure canvas' and grid's colors.
  * Added DIP switch state visual feedback for ON state.
  * Augmented direction verbal labels (East, North, etc), with corresponding arrow symbols.
  * Application title string now adds app name/version at the very end of the title.
  * Added option to configure size of connection pin markers.
  * Added TTL 74x139: dual 2-line to 4-lines decoders.
  * Fixed missing port on DotMatrix.
  * Combined `Select Location` from Plexers and `Gate Location` from Wiring to one attribute.
    * Breaks backwards comparability for Transistors and Transmission Gates.
      When opening old .circ files, they will have the default `Select Location` ("Bottom/Left").
  * Replace DarkLaf with FlatLaf for better compatibility.
  * Adds "Rotate Left" context menu action.
  * Display "Too few inputs for table" if Karnaugh Map has only 1 input.
  * HexDisplay is stays blank if no valid data is fed instead of showing "H" [#365].
  * Project's "Dirty" (unsaved) state is now also reflected by adding `*` marker to the window title.
  * Support for `AnimatedIcon` has been completely removed.
  * Canvas Zoom controls new offer wider range of zoom and three level of granularity.
  * Added predefined quick zoom buttons.
  * Tons of code cleanup and internal improvements.
  * Added duplicated component placement on same location refusal
  * Fixed pin duplication on load in case a custom apearance is used for a circuit
  * Added LED-array support for FPGA-boards
  * Improved partial placement on FPGA-boards for multi-pin components
  * Fixed several small bugs
  * Each circuit will now remember, restore, and save:
    * The last tick-frequency used for simulation
    * The last download frequency used
  * Removed obsolete VHDL-Architecture attribute from circuit

* v3.5.0 (2021-05-25)
  * Many code-cleanups, bug fixes and again the chronogram.<|MERGE_RESOLUTION|>--- conflicted
+++ resolved
@@ -3,12 +3,9 @@
 # Changes #
 
 * @dev (????-??-??)
-<<<<<<< HEAD
   * Fixed boolean algebra minimal form bug
   * Fixed random fill Rom bug
-=======
   * Removed autolabler for tunnels, such that all get the same label in case of renaming.
->>>>>>> 7d1af525
   * Fixed bug preventing TTL 7442, 7443 and 7444 from being placed on the circuit canvas.
   * Sub-circuit can now be deleted with `DELETE` key, along with `BACKSPACE` used so far.
   * Fixed `Simulate` -> `Timing Diagram` not opening when using "Nimbus" look and feel.
