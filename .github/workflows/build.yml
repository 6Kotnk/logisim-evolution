# This workflow will build a Java project with Gradle
# For more information see:
#  https://help.github.com/actions/language-and-framework-guides/building-and-testing-java-with-gradle

name: "Build"
on:
  push:
    # No need to run on push to "develop" as there should not be any direct pushes.
    # master is left just for emergency cases.
    branches: [ master ]
  pull_request:
    branches: [ master, develop ]

env:
  JDK_VERSION: 16

jobs:
  analyze_sources:
    name: "Do we need to build the application?"
    runs-on: ubuntu-latest

    outputs:
      # Export 'filter' step check result so next step can use it.
      run_build: ${{ steps.filter.outputs.src }}

    steps:
    - name: "Install packages..."
      run: sudo apt-get install sysvbanner

      # https://github.com/marketplace/actions/checkout
    - name: "Checkout sources"
      uses: actions/checkout@v2

      # https://github.com/marketplace/actions/paths-changes-filter
    - name: "Look for changes in monitored locations"
      uses: dorny/paths-filter@v2
      id: filter
      with:
        filters: |
          src:
            - 'src/**/*.flex'
            - 'src/**/*.java'
            - 'src/**/*.properties'
            - '*.gradle*'
            - 'gradle.properties'

    - name: "WILL BUILD STEP BE RUN?"
      run: |
        found="NO"
        [[ ${{ steps.filter.outputs.src }} == 'true' ]] && found="YES"
        echo "::set-output name=run_build::${found}"
        echo -e "\n****************************************\n"
        banner "${found}"
        echo -e "****************************************"

  # Build step.
  build:
    name: "Gradle builder"
    runs-on: ubuntu-latest

    # Will run only if analyze_sources determined it is needed.
    needs: analyze_sources
    if: needs.analyze_sources.outputs.run_build == 'true'

<<<<<<< HEAD
    strategy:
      matrix:
        jdk: [ 16 ]

=======
>>>>>>> 2b79224c
    steps:
    - name: "Checkout sources"
      uses: actions/checkout@v2

    - name: "Set up JDK"
      uses: actions/setup-java@v2
      with:
        java-version: ${{ env.JDK_VERSION }}
        distribution: 'adopt'

    - name: "Build with Gradle"
      run: |
       chmod +x gradlew
       ./gradlew build -x checkstyleMain -x checkstyleTest<|MERGE_RESOLUTION|>--- conflicted
+++ resolved
@@ -62,13 +62,6 @@
     needs: analyze_sources
     if: needs.analyze_sources.outputs.run_build == 'true'
 
-<<<<<<< HEAD
-    strategy:
-      matrix:
-        jdk: [ 16 ]
-
-=======
->>>>>>> 2b79224c
     steps:
     - name: "Checkout sources"
       uses: actions/checkout@v2
